<<<<<<< HEAD
//------------------------------------------------------------
// Copyright (c) Microsoft Corporation.  All rights reserved.
//------------------------------------------------------------
namespace Microsoft.Azure.Cosmos.Linq
{
    using System;
    using System.Collections;
    using System.Collections.Generic;
    using System.Collections.Immutable;
    using System.Collections.ObjectModel;
    using System.Data.Common;
    using System.Diagnostics;
    using System.Globalization;
    using System.Linq;
    using System.Linq.Expressions;
    using System.Reflection;
    using System.Text.RegularExpressions;
    using Microsoft.Azure.Cosmos.CosmosElements;
    using Microsoft.Azure.Cosmos.Serialization.HybridRow;
    using Microsoft.Azure.Cosmos.Serializer;
    using Microsoft.Azure.Cosmos.Spatial;
    using Microsoft.Azure.Cosmos.SqlObjects;
    using Microsoft.Azure.Documents;
    using static Microsoft.Azure.Cosmos.Linq.FromParameterBindings;

    // ReSharper disable UnusedParameter.Local

    //////////////////////////////////////////////////////////////////////
    //
    // data.SelectMany(x => x.fields.SelectMany(y => y.fields.Select(z => f(x,y,z)))
    //  expression tree:
    // SelectMany - lambda - Selectmany - lambda - Select - lambda - f(x,y,z)
    //   |            |          |           |       |          |
    //  data          x          .- fields   y       .- fields  z
    //                           |                   |
    //                           x                   y
    // parameter bound_to
    //    x        data
    //    y        x.fields
    //    z        y.fields
    //
    // data.Where(x => f(x)).Select(y => g(y))
    //  expression tree:
    // Select - lambda - g(y)
    //    |        |
    //    |        y
    //  Where - lambda - f(x)
    //    |        |
    //  data       x
    //
    // parameter bound_to
    //    x       data
    //    y       Where

    /// <summary>
    /// Core Linq to DocDBSQL translator.
    /// </summary>
    internal static class ExpressionToSql
    {
        public static class LinqMethods
        {
            public const string Any = "Any";
            public const string Average = "Average";
            public const string Count = "Count";
            public const string Distinct = "Distinct";
            public const string First = "First";
            public const string FirstOrDefault = "FirstOrDefault";
            public const string Max = "Max";
            public const string Min = "Min";
            public const string GroupBy = "GroupBy";
            public const string OrderBy = "OrderBy";
            public const string OrderByDescending = "OrderByDescending";
            public const string Select = "Select";
            public const string SelectMany = "SelectMany";
            public const string Single = "Single";
            public const string SingleOrDefault = "SingleOrDefault";
            public const string Skip = "Skip";
            public const string Sum = "Sum";
            public const string ThenBy = "ThenBy";
            public const string ThenByDescending = "ThenByDescending";
            public const string Take = "Take";
            public const string Where = "Where";
        }

        private static readonly string SqlRoot = "root";
        private static readonly string DefaultParameterName = "v";
        private static readonly bool usePropertyRef = false;

        /// <summary>
        /// Toplevel entry point.
        /// </summary>
        /// <param name="inputExpression">An Expression representing a Query on a IDocumentQuery object.</param>
        /// <param name="parameters">Optional dictionary for parameter name and value</param>
        /// <param name="linqSerializerOptions">Optional serializer options.</param>
        /// <param name="clientOperation">Indicates the client operation that needs to be performed on the results of SqlQuery.</param>
        /// <returns>The corresponding SQL query.</returns>
        public static SqlQuery TranslateQuery(
            Expression inputExpression,
            IDictionary<object, string> parameters,
            CosmosLinqSerializerOptionsInternal linqSerializerOptions,
            out ScalarOperationKind clientOperation)
        {
            TranslationContext context = new TranslationContext(linqSerializerOptions, parameters);
            ExpressionToSql.Translate(inputExpression, context); // ignore result here

            QueryUnderConstruction query = context.CurrentQuery;
            query = query.FlattenAsPossible();
            SqlQuery result = query.GetSqlQuery();
            clientOperation = context.ClientOperation;

            return result;
        }

        /// <summary>
        /// Translate an expression into a query.
        /// Query is constructed as a side-effect in context.CurrentQuery.
        /// </summary>
        /// <param name="inputExpression">Expression to translate.</param>
        /// <param name="context">Context for translation.</param>
        private static Collection Translate(Expression inputExpression, TranslationContext context)
        {
            Debug.Assert(context != null, "Translation Context should not be null");

            if (inputExpression == null)
            {
                throw new ArgumentNullException("inputExpression");
            }

            Collection collection;
            switch (inputExpression.NodeType)
            {
                case ExpressionType.Call:
                    MethodCallExpression methodCallExpression = (MethodCallExpression)inputExpression;
                    bool shouldConvertToScalarAnyCollection = (context.PeekMethod() == null) && methodCallExpression.Method.Name.Equals(LinqMethods.Any);
                    collection = ExpressionToSql.VisitMethodCall(methodCallExpression, context);
                    if (shouldConvertToScalarAnyCollection) collection = ExpressionToSql.ConvertToScalarAnyCollection(context);

                    break;

                case ExpressionType.Constant:
                    collection = ExpressionToSql.TranslateInput((ConstantExpression)inputExpression, context);
                    break;

                case ExpressionType.MemberAccess:
                    collection = ExpressionToSql.VisitMemberAccessCollectionExpression(inputExpression, context, ExpressionToSql.GetBindingParameterName(context));
                    break;

                case ExpressionType.Parameter:
                    SqlScalarExpression scalar = ExpressionToSql.VisitNonSubqueryScalarExpression(inputExpression, context);
                    collection = ExpressionToSql.ConvertToCollection(scalar);
                    break;

                default:
                    throw new DocumentQueryException(string.Format(CultureInfo.CurrentCulture, ClientResources.ExpressionTypeIsNotSupported, inputExpression.NodeType));
            }
            return collection;
        }

        private static Collection TranslateInput(ConstantExpression inputExpression, TranslationContext context)
        {
            if (!typeof(IDocumentQuery).IsAssignableFrom(inputExpression.Type))
            {
                throw new DocumentQueryException(ClientResources.InputIsNotIDocumentQuery);
            }

            // ExpressionToSql is the query input value: a IDocumentQuery
            if (!(inputExpression.Value is IDocumentQuery input))
            {
                throw new DocumentQueryException(ClientResources.InputIsNotIDocumentQuery);
            }

            context.CurrentQuery = new QueryUnderConstruction(context.GetGenFreshParameterFunc());
            Type elemType = TypeSystem.GetElementType(inputExpression.Type);
            context.SetInputParameter(elemType, ParameterSubstitution.InputParameterName); // ignore result

            // First outer collection
            Collection result = new Collection(ExpressionToSql.SqlRoot);
            return result;
        }

        /// <summary>
        /// Get a parameter name to be binded to the collection from the next lambda.
        /// It's merely for readability purpose. If that is not possible, use a default 
        /// parameter name.
        /// </summary>
        /// <param name="context">The translation context</param>
        /// <returns>A parameter name</returns>
        private static string GetBindingParameterName(TranslationContext context)
        {
            MethodCallExpression peekMethod = context.PeekMethod();

            // The parameter name is the top method's parameter if applicable
            string parameterName = null;
            if (peekMethod.Arguments.Count > 1)
            {
                if (peekMethod.Arguments[1] is LambdaExpression lambda && lambda.Parameters.Count > 0)
                {
                    parameterName = lambda.Parameters[0].Name;
                }
            }

            parameterName ??= ExpressionToSql.DefaultParameterName;

            return parameterName;
        }

        #region VISITOR

        /// <summary>
        /// Visitor which produces a SqlScalarExpression.
        /// </summary>
        /// <param name="inputExpression">Expression to visit.</param>
        /// <param name="context">Context information.</param>
        /// <returns>The translation as a ScalarExpression.</returns>
        internal static SqlScalarExpression VisitNonSubqueryScalarExpression(Expression inputExpression, TranslationContext context)
        {
            if (inputExpression == null)
            {
                return null;
            }

            switch (inputExpression.NodeType)
            {
                case ExpressionType.Negate:
                case ExpressionType.NegateChecked:
                case ExpressionType.Not:
                case ExpressionType.Convert:
                case ExpressionType.ConvertChecked:
                case ExpressionType.ArrayLength:
                case ExpressionType.Quote:
                case ExpressionType.TypeAs:
                    return ExpressionToSql.VisitUnary((UnaryExpression)inputExpression, context);
                case ExpressionType.Add:
                case ExpressionType.AddChecked:
                case ExpressionType.Subtract:
                case ExpressionType.SubtractChecked:
                case ExpressionType.Multiply:
                case ExpressionType.MultiplyChecked:
                case ExpressionType.Divide:
                case ExpressionType.Modulo:
                case ExpressionType.And:
                case ExpressionType.AndAlso:
                case ExpressionType.Or:
                case ExpressionType.OrElse:
                case ExpressionType.LessThan:
                case ExpressionType.LessThanOrEqual:
                case ExpressionType.GreaterThan:
                case ExpressionType.GreaterThanOrEqual:
                case ExpressionType.Equal:
                case ExpressionType.NotEqual:
                case ExpressionType.Coalesce:
                case ExpressionType.ArrayIndex:
                case ExpressionType.RightShift:
                case ExpressionType.LeftShift:
                case ExpressionType.ExclusiveOr:
                    return ExpressionToSql.VisitBinary((BinaryExpression)inputExpression, context);
                case ExpressionType.TypeIs:
                    return ExpressionToSql.VisitTypeIs((TypeBinaryExpression)inputExpression, context);
                case ExpressionType.Conditional:
                    return ExpressionToSql.VisitConditional((ConditionalExpression)inputExpression, context);
                case ExpressionType.Constant:
                    return ExpressionToSql.VisitConstant((ConstantExpression)inputExpression, context);
                case ExpressionType.Parameter:
                    return ExpressionToSql.VisitParameter((ParameterExpression)inputExpression, context);
                case ExpressionType.MemberAccess:
                    return ExpressionToSql.VisitMemberAccess((MemberExpression)inputExpression, context);
                case ExpressionType.New:
                    return ExpressionToSql.VisitNew((NewExpression)inputExpression, context);
                case ExpressionType.NewArrayInit:
                case ExpressionType.NewArrayBounds:
                    return ExpressionToSql.VisitNewArray((NewArrayExpression)inputExpression, context);
                case ExpressionType.Invoke:
                    return ExpressionToSql.VisitInvocation((InvocationExpression)inputExpression, context);
                case ExpressionType.MemberInit:
                    return ExpressionToSql.VisitMemberInit((MemberInitExpression)inputExpression, context);
                case ExpressionType.ListInit:
                    return ExpressionToSql.VisitListInit((ListInitExpression)inputExpression, context);
                case ExpressionType.Call:
                    return ExpressionToSql.VisitMethodCallScalar((MethodCallExpression)inputExpression, context);
                default:
                    throw new DocumentQueryException(string.Format(CultureInfo.CurrentCulture, ClientResources.ExpressionTypeIsNotSupported, inputExpression.NodeType));
            }
        }

        private static SqlScalarExpression GetDataTagsMatchObject(Expression dataTagsBinding, TranslationContext context)
        {
            var dataTagsExpression = ExtractExpression<MemberExpression>(dataTagsBinding);
            return VisitMemberAccess(dataTagsExpression, context);
        }
        private static IEnumerable<string> GetQueryTagsMatchObject(Expression queryTagsBinding, ParameterExpression matchParam, object matchValue)
        {
            var queryLambda = matchParam == null ? Expression.Lambda(queryTagsBinding) : Expression.Lambda(queryTagsBinding, matchParam);
            var query = matchValue == null ? queryLambda.Compile().DynamicInvoke() : queryLambda.Compile().DynamicInvoke(matchValue);
            var queryTags = (IEnumerable<string>)query;
            return queryTags;
        }
        private static TagsQueryOptions GetQueryTagsOptionsObject(Expression queryOptionsBinding)
        {
            var queryTagsOptionsExpression = ExtractExpression<ConstantExpression>(queryOptionsBinding);
            var queryTagsOptions = (TagsQueryOptions)queryTagsOptionsExpression.Value;
            return queryTagsOptions;
        }

        private static string GetUdfNameObject(Expression udfNameBinding)
        {
            var udfNameExpression = ExtractExpression<ConstantExpression>(udfNameBinding);
            var udfName = udfNameExpression.Value?.ToString() ?? string.Empty;
            return udfName;
        }

        private static SqlTagsMatchExpression GetSqlTagsMatchExpression(Expression dataTagsExpression, Expression queryTagsExpression, Expression queryOptionsExpression, Expression udfNameExpression, TranslationContext context, ParameterExpression matchParam = null, object matchValue = null)
        {
            var dataTags = GetDataTagsMatchObject(dataTagsExpression, context);
            var queryTags = GetQueryTagsMatchObject(queryTagsExpression, matchParam, matchValue);
            var queryOptions = GetQueryTagsOptionsObject(queryOptionsExpression);

            var udfName = CosmosTags.UdfNameDefault;
            if (udfNameExpression != null)
                udfName = GetUdfNameObject(udfNameExpression);

            return SqlTagsMatchExpression.Create(dataTags.ToString(), queryTags, queryOptions, udfName);
        }

        private static SqlTagsMatchExpression GetSqlTagsMatchExpression(MemberInitExpression memberInitExpression, TranslationContext context, ParameterExpression matchParam = null, object matchValue = null)
        {
            var matchObject = ExtractExpression<MemberInitExpression>(memberInitExpression);
            if (matchObject.Bindings.Count < 3)
                throw new DocumentQueryException("The MatchObject must have at least 3 properties populated -> DataTags, QueryTags and QueryOptions");

            Expression udfNameExpression = null;
            if (matchObject.Bindings.Count == 4)
                udfNameExpression = ((MemberAssignment)matchObject.Bindings[3]).Expression;

            return GetSqlTagsMatchExpression(((MemberAssignment)matchObject.Bindings[0]).Expression, ((MemberAssignment)matchObject.Bindings[1]).Expression, ((MemberAssignment)matchObject.Bindings[2]).Expression, udfNameExpression, context, matchParam, matchValue);
        }

        private static SqlTagsMatchExpression GetSqlTagsMatchExpression(NewExpression newExpression, TranslationContext context, ParameterExpression matchParam = null, object matchValue = null)
        {
            var matchObject = ExtractExpression<NewExpression>(newExpression);
            if (matchObject.Arguments.Count < 3)
                throw new DocumentQueryException("The MatchObject must have at least 3 properties populated -> DataTags, QueryTags and QueryOptions");

            Expression udfNameExpression = null;
            if (matchObject.Arguments.Count == 4)
                udfNameExpression = matchObject.Arguments[3];

            return GetSqlTagsMatchExpression(matchObject.Arguments[0], matchObject.Arguments[1], matchObject.Arguments[2], udfNameExpression, context, matchParam, matchValue);
        }

        private static SqlTagsMatchExpression GetSqlTagsMatchExpression(MethodCallExpression methodCallExpression, TranslationContext context, ParameterExpression matchParam = null, object matchValue = null)
        {
            var matchObject = ExtractExpression<MethodCallExpression>(methodCallExpression);
            if (matchObject.Arguments.Count < 3)
                throw new DocumentQueryException("The MatchObject must have at least 3 properties populated -> DataTags, QueryTags and QueryOptions");

            Expression udfNameExpression = null;
            if (matchObject.Arguments.Count == 4)
                udfNameExpression = matchObject.Arguments[3];

            return GetSqlTagsMatchExpression(matchObject.Arguments[0], matchObject.Arguments[1], matchObject.Arguments[2], udfNameExpression, context, matchParam, matchValue);
        }

        private static SqlTagsMatchExpressionList GetSqlTagsMatchExpressionList(NewArrayExpression matchListObjects, TranslationContext context, ParameterExpression matchParam = null, object matchValue = null)
        {
            var sqlMatchExpressions = new List<SqlTagsMatchExpression>();
            foreach (var childExpression in matchListObjects.Expressions)
            {
                //MemberInit - Handles new MatchObject { DataTags = xxxxx.... }
                if (childExpression is MemberInitExpression memberInitExpression)
                {
                    var tagsMatchExpression = GetSqlTagsMatchExpression(memberInitExpression, context, matchParam, matchValue);                    
                    sqlMatchExpressions.Add(tagsMatchExpression);
                    continue;
                }

                //New - Handles new MatchObject(xxxxx)
                if (childExpression is NewExpression newExpression)
                {
                    var tagsMatchExpression = GetSqlTagsMatchExpression(newExpression, context, matchParam, matchValue);                    
                    sqlMatchExpressions.Add(tagsMatchExpression);
                    continue;
                }

                //Method - Handles MatchObject.Create(xxxxx)
                if (childExpression is MethodCallExpression methodCallExpression)
                {
                    var tagsMatchExpression = GetSqlTagsMatchExpression(methodCallExpression, context, matchParam, matchValue);                    
                    sqlMatchExpressions.Add(tagsMatchExpression);
                    continue;
                }

                throw new NotSupportedException($"The Expression [{childExpression.Type}] is not supported. Please create a MatchObject using either new MatchObject{{}} or new MatchObject() MatchObject.Create()");
            }

            return SqlTagsMatchExpressionList.Create(sqlMatchExpressions);
        }

        private static T ExtractExpression<T>(Expression expression)
            where T : Expression
        {
            if (expression is T result)
            {
                return result;
            }

            throw new DocumentQueryException($"The Expression was not a {typeof(T).Name}");
        }
        private static SqlScalarExpression VisitMethodCallScalar(MethodCallExpression methodCallExpression, TranslationContext context)
        {
            // Check if it is a UDF method call
            if (methodCallExpression.Method.Equals(typeof(CosmosLinq).GetMethod("InvokeUserDefinedFunction")))
            {
                string udfName = ((ConstantExpression)methodCallExpression.Arguments[0]).Value as string;
                if (string.IsNullOrEmpty(udfName))
                {
                    throw new DocumentQueryException(string.Format(CultureInfo.CurrentCulture, ClientResources.UdfNameIsNullOrEmpty));
                }

                SqlIdentifier methodName = SqlIdentifier.Create(udfName);
                List<SqlScalarExpression> arguments = new List<SqlScalarExpression>();

                if (methodCallExpression.Arguments.Count == 2)
                {
                    // We have two cases here, if the udf was expecting only one parameter and this parameter is an array
                    // then the second argument will be an expression of this array.
                    // else we will have a NewArrayExpression of the udf arguments
                    if (methodCallExpression.Arguments[1] is NewArrayExpression newArrayExpression)
                    {
                        ReadOnlyCollection<Expression> argumentsExpressions = newArrayExpression.Expressions;
                        foreach (Expression argument in argumentsExpressions)
                        {
                            arguments.Add(ExpressionToSql.VisitScalarExpression(argument, context));
                        }
                    }
                    else if (methodCallExpression.Arguments[1].NodeType == ExpressionType.Constant &&
                        methodCallExpression.Arguments[1].Type == typeof(object[]))
                    {
                        object[] argumentsExpressions = (object[])((ConstantExpression)methodCallExpression.Arguments[1]).Value;
                        foreach (object argument in argumentsExpressions)
                        {
                            arguments.Add(ExpressionToSql.VisitConstant(Expression.Constant(argument), context));
                        }
                    }
                    else
                    {
                        arguments.Add(ExpressionToSql.VisitScalarExpression(methodCallExpression.Arguments[1], context));
                    }
                }

                return SqlFunctionCallScalarExpression.Create(methodName, true, arguments.ToImmutableArray());
            }
            if (methodCallExpression.Method.DeclaringType == typeof(CosmosTags) && methodCallExpression.Method.Name == "Match")
            {
                SqlScalarExpression memberExpression = VisitMemberAccess((MemberExpression)methodCallExpression.Arguments[0], context);
                object queryTags = ((ConstantExpression)methodCallExpression.Arguments[1]).Value;
                IEnumerable<string> enumerableTags = queryTags as IEnumerable<string>;

                if (queryTags != null)
                {
                    enumerableTags = enumerableTags ?? (IEnumerable<string>)queryTags.GetType()
                        .GetProperty("RawTags", BindingFlags.Instance | BindingFlags.Public)?
                        .GetMethod
                        .Invoke(queryTags, Array.Empty<object>());
                    if (enumerableTags == null)
                        throw new DocumentQueryException("Unsupported tags constant expression.");
                }

                TagsQueryOptions queryOptions = (TagsQueryOptions)((ConstantExpression)methodCallExpression.Arguments[2]).Value;
                string udfName = CosmosTags.UdfNameDefault;
                if (methodCallExpression.Arguments.Count == 4)
                    udfName = (string)((ConstantExpression)methodCallExpression.Arguments[3]).Value;
                return SqlTagsMatchExpression.Create(memberExpression.ToString(), enumerableTags ?? Enumerable.Empty<string>(), queryOptions, udfName);
            }
            if (methodCallExpression.Method.DeclaringType == typeof(CosmosTags) && methodCallExpression.Method.Name == "MatchAny")
            {
                if (methodCallExpression.Arguments.Count != 1)
                    throw new DocumentQueryException("The MatchAny() method requires a single argument. Either supply an Array or Lambda Select");

                var arg0 = methodCallExpression.Arguments[0];
                if (arg0 is MethodCallExpression lambdaMethodExpression)
                {
                    //Handles MatchAny(filters.Select(f => new MatchObjectList { xxxxx }))
                    if (lambdaMethodExpression.Method.Name == "Select")
                    {
                        var selectValue = Expression.Lambda(lambdaMethodExpression.Arguments[0]).Compile().DynamicInvoke();
                        var lambda = ExtractExpression<LambdaExpression>(lambdaMethodExpression.Arguments[1]);

                        if (selectValue is IEnumerable matchesObjectMultiple)
                        {
                            var lambdaExpression = ExtractExpression<NewExpression>(lambda.Body);
                            var matchListObjectExpression = ExtractExpression<NewExpression>(lambdaExpression);
                            var matchListObjects = ExtractExpression<NewArrayExpression>(matchListObjectExpression.Arguments[0]);
                            
                            var results = new List<SqlTagsMatchExpressionList>();
                            foreach (var matchObjects in matchesObjectMultiple)
                            {
                                var matchesList = GetSqlTagsMatchExpressionList(matchListObjects, context, lambda.Parameters[0], matchObjects);
                                results.Add(matchesList);
                            }

                            return SqlTagsMatchExpressionLists.Create(results);
                        }
                        
                        throw new DocumentQueryException($"The MatchAny() Lambda Select [{selectValue.GetType().Name}] must return an IEnumerable that resolves to a list of ");
                    }
                    throw new DocumentQueryException($"The MatchAny() Lambda [{lambdaMethodExpression.Method.Name}] was not valid Select");
                }

                //Handles MatchAny(new [] {new MatchObjectList[] { xxxxx } })
                if (arg0 is NewArrayExpression argNewArray)
                {
                    var results = new List<SqlTagsMatchExpressionList>();
                    foreach (var matchObjectListExpression in argNewArray.Expressions)
                    {
                        if (matchObjectListExpression is NewExpression matchObjectList)
                        {
                            var matchObjectListArgs = matchObjectList.Arguments.FirstOrDefault();
                            if (matchObjectListArgs == null)
                                throw new DocumentQueryException("The MatchAny() takes an Array of MatchObjectLists");
                            
                            if (matchObjectListArgs is NewArrayExpression matchObjectListArgArray)
                            {
                                 var matchesList = GetSqlTagsMatchExpressionList(matchObjectListArgArray, context);
                                 results.Add(matchesList);
                            }
                            else
                            {
                                throw new DocumentQueryException("The MatchAny() takes an Array of MatchObjectLists");
                            }
                        }
                        else
                        {
                            throw new DocumentQueryException("The MatchAny() takes an Array of MatchObjectLists");
                        }
                    }
                    return SqlTagsMatchExpressionLists.Create(results);
                }

                throw new NotSupportedException("The MatchAny parameter was not the correct Type");
            }
            else
            {
                return BuiltinFunctionVisitor.VisitBuiltinFunctionCall(methodCallExpression, context);
            }
        }

        private static SqlObjectProperty VisitBinding(MemberBinding binding, TranslationContext context)
        {
            switch (binding.BindingType)
            {
                case MemberBindingType.Assignment:
                    return ExpressionToSql.VisitMemberAssignment((MemberAssignment)binding, context);
                case MemberBindingType.MemberBinding:
                    return ExpressionToSql.VisitMemberMemberBinding((MemberMemberBinding)binding, context);
                case MemberBindingType.ListBinding:
                default:
                    return ExpressionToSql.VisitMemberListBinding((MemberListBinding)binding, context);
            }
        }

        private static SqlUnaryScalarOperatorKind GetUnaryOperatorKind(ExpressionType type)
        {
            switch (type)
            {
                case ExpressionType.UnaryPlus:
                    return SqlUnaryScalarOperatorKind.Plus;
                case ExpressionType.Negate:
                    return SqlUnaryScalarOperatorKind.Minus;
                case ExpressionType.OnesComplement:
                    return SqlUnaryScalarOperatorKind.BitwiseNot;
                case ExpressionType.Not:
                    return SqlUnaryScalarOperatorKind.Not;
                default:
                    throw new DocumentQueryException(string.Format(CultureInfo.CurrentCulture, ClientResources.UnaryOperatorNotSupported, type));
            }
        }

        private static SqlScalarExpression VisitUnary(UnaryExpression inputExpression, TranslationContext context)
        {
            SqlScalarExpression operand = ExpressionToSql.VisitScalarExpression(inputExpression.Operand, context);

            // handle NOT IN
            if (operand is SqlInScalarExpression sqlInScalarExpression && inputExpression.NodeType == ExpressionType.Not)
            {
                SqlInScalarExpression inExpression = sqlInScalarExpression;
                return SqlInScalarExpression.Create(inExpression.Needle, true, inExpression.Haystack);
            }

            if (inputExpression.NodeType == ExpressionType.Quote)
            {
                return operand;
            }

            if (inputExpression.NodeType == ExpressionType.Convert)
            {
                return operand;
            }

            SqlUnaryScalarOperatorKind op = GetUnaryOperatorKind(inputExpression.NodeType);
            return SqlUnaryScalarExpression.Create(op, operand);
        }

        private static SqlBinaryScalarOperatorKind GetBinaryOperatorKind(ExpressionType expressionType, Type resultType)
        {
            switch (expressionType)
            {
                case ExpressionType.Add:
                    {
                        if (resultType == typeof(string))
                        {
                            return SqlBinaryScalarOperatorKind.StringConcat;
                        }
                        return SqlBinaryScalarOperatorKind.Add;
                    }
                case ExpressionType.AndAlso:
                    return SqlBinaryScalarOperatorKind.And;
                case ExpressionType.And:
                    return SqlBinaryScalarOperatorKind.BitwiseAnd;
                case ExpressionType.Or:
                    return SqlBinaryScalarOperatorKind.BitwiseOr;
                case ExpressionType.ExclusiveOr:
                    return SqlBinaryScalarOperatorKind.BitwiseXor;
                case ExpressionType.Divide:
                    return SqlBinaryScalarOperatorKind.Divide;
                case ExpressionType.Equal:
                    return SqlBinaryScalarOperatorKind.Equal;
                case ExpressionType.GreaterThan:
                    return SqlBinaryScalarOperatorKind.GreaterThan;
                case ExpressionType.GreaterThanOrEqual:
                    return SqlBinaryScalarOperatorKind.GreaterThanOrEqual;
                case ExpressionType.LessThan:
                    return SqlBinaryScalarOperatorKind.LessThan;
                case ExpressionType.LessThanOrEqual:
                    return SqlBinaryScalarOperatorKind.LessThanOrEqual;
                case ExpressionType.Modulo:
                    return SqlBinaryScalarOperatorKind.Modulo;
                case ExpressionType.Multiply:
                    return SqlBinaryScalarOperatorKind.Multiply;
                case ExpressionType.NotEqual:
                    return SqlBinaryScalarOperatorKind.NotEqual;
                case ExpressionType.OrElse:
                    return SqlBinaryScalarOperatorKind.Or;
                case ExpressionType.Subtract:
                    return SqlBinaryScalarOperatorKind.Subtract;
                case ExpressionType.Coalesce:
                    return SqlBinaryScalarOperatorKind.Coalesce;
                default:
                    throw new DocumentQueryException(string.Format(CultureInfo.CurrentCulture, ClientResources.BinaryOperatorNotSupported, expressionType));
            }
        }

        private static SqlScalarExpression VisitBinary(BinaryExpression inputExpression, TranslationContext context)
        {
            // Speical case for string.CompareTo
            // if any of the left or right expression is MethodCallExpression
            // the other expression should only be constant (integer)
            MethodCallExpression methodCallExpression = null;
            ConstantExpression constantExpression = null;

            bool reverseNodeType = false;
            if (inputExpression.Left.NodeType == ExpressionType.Call && inputExpression.Right.NodeType == ExpressionType.Constant)
            {
                methodCallExpression = (MethodCallExpression)inputExpression.Left;
                constantExpression = (ConstantExpression)inputExpression.Right;
            }
            else if (inputExpression.Right.NodeType == ExpressionType.Call && inputExpression.Left.NodeType == ExpressionType.Constant)
            {
                methodCallExpression = (MethodCallExpression)inputExpression.Right;
                constantExpression = (ConstantExpression)inputExpression.Left;
                reverseNodeType = true;
            }

            if (methodCallExpression != null && constantExpression != null)
            {
                if (TryMatchStringCompareTo(methodCallExpression, constantExpression, inputExpression.NodeType))
                {
                    return ExpressionToSql.VisitStringCompareTo(methodCallExpression, inputExpression.NodeType, reverseNodeType, context);
                }

                if (TryMatchStringCompare(methodCallExpression, constantExpression, inputExpression.NodeType))
                {
                    return ExpressionToSql.VisitStringCompare(methodCallExpression, inputExpression.NodeType, reverseNodeType, context);
                }
            }

            SqlScalarExpression left = ExpressionToSql.VisitScalarExpression(inputExpression.Left, context);
            SqlScalarExpression right = ExpressionToSql.VisitScalarExpression(inputExpression.Right, context);

            if (inputExpression.NodeType == ExpressionType.ArrayIndex)
            {
                SqlMemberIndexerScalarExpression result = SqlMemberIndexerScalarExpression.Create(left, right);
                return result;
            }

            SqlBinaryScalarOperatorKind op = GetBinaryOperatorKind(inputExpression.NodeType, inputExpression.Type);

            if (left is SqlMemberIndexerScalarExpression && right is SqlLiteralScalarExpression literalScalarExpression)
            {
                right = ExpressionToSql.ApplyCustomConverters(inputExpression.Left, literalScalarExpression, context);
            }
            else if (right is SqlMemberIndexerScalarExpression && left is SqlLiteralScalarExpression sqlLiteralScalarExpression)
            {
                left = ExpressionToSql.ApplyCustomConverters(inputExpression.Right, sqlLiteralScalarExpression, context);
            }

            return SqlBinaryScalarExpression.Create(op, left, right);
        }

        private static SqlScalarExpression ApplyCustomConverters(Expression left, SqlLiteralScalarExpression right, TranslationContext context)
        {
            MemberExpression memberExpression;
            if (left is UnaryExpression unaryExpression)
            {
                memberExpression = unaryExpression.Operand as MemberExpression;
            }
            else
            {
                memberExpression = left as MemberExpression;
            }

            if (memberExpression != null && 
                right.Literal is not SqlNullLiteral)
            {
                Type memberType = memberExpression.Type;
                if (memberType.IsNullable())
                {
                    memberType = memberType.NullableUnderlyingType();
                }

                bool requiresCustomSerialization = context.CosmosLinqSerializer.RequiresCustomSerialization(memberExpression, memberType);
                if (requiresCustomSerialization)
                {
                    object value = default(object);
                    // Enum
                    if (memberType.IsEnum())
                    {
                        try
                        {
                            Number64 number64 = ((SqlNumberLiteral)right.Literal).Value;
                            if (number64.IsDouble)
                            {
                                value = Enum.ToObject(memberType, Number64.ToDouble(number64));
                            }
                            else
                            {
                                value = Enum.ToObject(memberType, Number64.ToLong(number64));
                            }
                        }
                        catch
                        {
                            value = ((SqlStringLiteral)right.Literal).Value;
                        }

                    }
                    // DateTime
                    else if (memberType == typeof(DateTime))
                    {
                        SqlStringLiteral serializedDateTime = (SqlStringLiteral)right.Literal;
                        value = DateTime.Parse(serializedDateTime.Value, provider: null, DateTimeStyles.RoundtripKind);
                    }

                    if (value != default(object))
                    {
                        string serializedValue = context.CosmosLinqSerializer.Serialize(value, memberExpression, memberType);
                        return CosmosElement.Parse(serializedValue).Accept(CosmosElementToSqlScalarExpressionVisitor.Singleton);
                    }
                }
            }

            return right;
        }

        private static bool TryMatchStringCompareTo(MethodCallExpression left, ConstantExpression right, ExpressionType compareOperator)
        {
            if (left.Method.Equals(typeof(string).GetMethod("CompareTo", new Type[] { typeof(string) })) && left.Arguments.Count == 1)
            {
                // operator can only be =, >, >=, <, <=
                switch (compareOperator)
                {
                    case ExpressionType.Equal:
                    case ExpressionType.GreaterThan:
                    case ExpressionType.GreaterThanOrEqual:
                    case ExpressionType.LessThan:
                    case ExpressionType.LessThanOrEqual:
                        break;
                    default:
                        throw new DocumentQueryException(string.Format(CultureInfo.CurrentCulture, ClientResources.StringCompareToInvalidOperator));
                }

                // the constant value should be zero, otherwise we can't determine how to translate the expression
                // it could be either integer or nullable integer
                if (!(right.Type == typeof(int) && (int)right.Value == 0) &&
                    !(right.Type == typeof(int?) && ((int?)right.Value).HasValue && ((int?)right.Value).Value == 0))
                {
                    throw new DocumentQueryException(string.Format(CultureInfo.CurrentCulture, ClientResources.StringCompareToInvalidConstant));
                }

                return true;
            }

            return false;
        }

        private static SqlScalarExpression VisitStringCompareTo(
            MethodCallExpression left,
            ExpressionType compareOperator,
            bool reverseNodeType,
            TranslationContext context)
        {
            if (reverseNodeType)
            {
                compareOperator = ReverseExpressionTypeForStrings(compareOperator, ClientResources.StringCompareToInvalidOperator);
            }

            SqlBinaryScalarOperatorKind op = GetBinaryOperatorKind(compareOperator, null);

            SqlScalarExpression leftExpression = ExpressionToSql.VisitNonSubqueryScalarExpression(left.Object, context);
            SqlScalarExpression rightExpression = ExpressionToSql.VisitNonSubqueryScalarExpression(left.Arguments[0], context);

            return SqlBinaryScalarExpression.Create(op, leftExpression, rightExpression);
        }

        private static ExpressionType ReverseExpressionTypeForStrings(ExpressionType compareOperator, string errorMessage)
        {
            switch (compareOperator)
            {
                case ExpressionType.Equal:
                    // do nothing
                    break;
                case ExpressionType.GreaterThan:
                    compareOperator = ExpressionType.LessThan;
                    break;
                case ExpressionType.GreaterThanOrEqual:
                    compareOperator = ExpressionType.LessThanOrEqual;
                    break;
                case ExpressionType.LessThan:
                    compareOperator = ExpressionType.GreaterThan;
                    break;
                case ExpressionType.LessThanOrEqual:
                    compareOperator = ExpressionType.GreaterThanOrEqual;
                    break;
                default:
                    throw new DocumentQueryException(string.Format(CultureInfo.CurrentCulture, errorMessage));
            }

            return compareOperator;
        }

        private static bool TryMatchStringCompare(MethodCallExpression left, ConstantExpression right, ExpressionType compareOperator)
        {
            if (left.Method.Equals(typeof(string).GetMethod("Compare", new Type[] { typeof(string), typeof(string) })) && left.Arguments.Count == 2)
            {
                // operator can only be =, >, >=, <, <=
                switch (compareOperator)
                {
                    case ExpressionType.Equal:
                    case ExpressionType.GreaterThan:
                    case ExpressionType.GreaterThanOrEqual:
                    case ExpressionType.LessThan:
                    case ExpressionType.LessThanOrEqual:
                        break;
                    default:
                        throw new DocumentQueryException(string.Format(CultureInfo.CurrentCulture, ClientResources.StringCompareInvalidOperator));
                }

                // the constant value should be zero, otherwise we can't determine how to translate the expression
                // it could be either integer or nullable integer
                if (!(right.Type == typeof(int) && (int)right.Value == 0) &&
                    !(right.Type == typeof(int?) && ((int?)right.Value).HasValue && ((int?)right.Value).Value == 0))
                {
                    throw new DocumentQueryException(string.Format(CultureInfo.CurrentCulture, ClientResources.StringCompareInvalidConstant));
                }

                return true;
            }

            return false;
        }

        private static SqlScalarExpression VisitStringCompare(
            MethodCallExpression left,
            ExpressionType compareOperator,
            bool reverseNodeType,
            TranslationContext context)
        {
            if (reverseNodeType)
            {
                compareOperator = ReverseExpressionTypeForStrings(compareOperator, ClientResources.StringCompareInvalidOperator);
            }

            SqlBinaryScalarOperatorKind op = GetBinaryOperatorKind(compareOperator, null);

            SqlScalarExpression leftExpression = ExpressionToSql.VisitNonSubqueryScalarExpression(left.Arguments[0], context);
            SqlScalarExpression rightExpression = ExpressionToSql.VisitNonSubqueryScalarExpression(left.Arguments[1], context);

            return SqlBinaryScalarExpression.Create(op, leftExpression, rightExpression);
        }

        private static SqlScalarExpression VisitTypeIs(TypeBinaryExpression inputExpression, TranslationContext context)
        {
            throw new DocumentQueryException(string.Format(CultureInfo.CurrentCulture, ClientResources.ExpressionTypeIsNotSupported, inputExpression.NodeType));
        }

        public static SqlScalarExpression VisitConstant(ConstantExpression inputExpression, TranslationContext context)
        {
            if (inputExpression.Value == null)
            {
                return SqlLiteralScalarExpression.SqlNullLiteralScalarExpression;
            }

            if (inputExpression.Type.IsNullable())
            {
                return VisitConstant(Expression.Constant(inputExpression.Value, Nullable.GetUnderlyingType(inputExpression.Type)), context);
            }

            if (context.Parameters != null && context.Parameters.TryGetValue(inputExpression.Value, out string paramName))
            {
                SqlParameter sqlParameter = SqlParameter.Create(paramName);
                return SqlParameterRefScalarExpression.Create(sqlParameter);
            }

            Type constantType = inputExpression.Value.GetType();
            if (constantType.IsValueType)
            {
                if (inputExpression.Value is bool boolValue)
                {
                    SqlBooleanLiteral literal = SqlBooleanLiteral.Create(boolValue);
                    return SqlLiteralScalarExpression.Create(literal);
                }

                if (ExpressionToSql.TryGetSqlNumberLiteral(inputExpression.Value, out SqlNumberLiteral numberLiteral))
                {
                    return SqlLiteralScalarExpression.Create(numberLiteral);
                }

                if (inputExpression.Value is Guid guidValue)
                {
                    SqlStringLiteral literal = SqlStringLiteral.Create(guidValue.ToString());
                    return SqlLiteralScalarExpression.Create(literal);
                }

                //!HACK START
                if (constantType == typeof(DateTimeOffset))
                {
                    SqlStringLiteral literal = SqlStringLiteral.Create(((DateTimeOffset)inputExpression.Value).UtcDateTime.ToString("O", CultureInfo.InvariantCulture));
                    return SqlLiteralScalarExpression.Create(literal);
                }
                //!HACK END
            }

            if (inputExpression.Value is string stringValue)
            {
                SqlStringLiteral literal = SqlStringLiteral.Create(stringValue);
                return SqlLiteralScalarExpression.Create(literal);
            }

            if (typeof(Geometry).IsAssignableFrom(constantType))
            {
                return GeometrySqlExpressionFactory.Construct(inputExpression);
            }

            if (inputExpression.Value is IEnumerable enumerable)
            {
                List<SqlScalarExpression> arrayItems = new List<SqlScalarExpression>();

                foreach (object item in enumerable)
                {
                    arrayItems.Add(VisitConstant(Expression.Constant(item), context));
                }

                return SqlArrayCreateScalarExpression.Create(arrayItems.ToImmutableArray());
            }

            string serializedConstant = context.CosmosLinqSerializer.SerializeScalarExpression(inputExpression);
            
            return CosmosElement.Parse(serializedConstant).Accept(CosmosElementToSqlScalarExpressionVisitor.Singleton);
        }

        private static SqlScalarExpression VisitConditional(ConditionalExpression inputExpression, TranslationContext context)
        {
            SqlScalarExpression conditionExpression = ExpressionToSql.VisitScalarExpression(inputExpression.Test, context);
            SqlScalarExpression firstExpression = ExpressionToSql.VisitScalarExpression(inputExpression.IfTrue, context);
            SqlScalarExpression secondExpression = ExpressionToSql.VisitScalarExpression(inputExpression.IfFalse, context);

            return SqlConditionalScalarExpression.Create(conditionExpression, firstExpression, secondExpression);
        }

        private static SqlScalarExpression VisitParameter(ParameterExpression inputExpression, TranslationContext context)
        {
            Expression subst = context.LookupSubstitution(inputExpression);
            if (subst != null)
            {
                return ExpressionToSql.VisitNonSubqueryScalarExpression(subst, context);
            }

            string name = inputExpression.Name;
            SqlIdentifier id = SqlIdentifier.Create(name);
            return SqlPropertyRefScalarExpression.Create(null, id);
        }

        private static SqlScalarExpression VisitMemberAccess(MemberExpression inputExpression, TranslationContext context)
        {
            SqlScalarExpression memberExpression = ExpressionToSql.VisitScalarExpression(inputExpression.Expression, context);
            string memberName = inputExpression.Member.GetMemberName(context);

            // If the resulting memberName is null, then the indexer should be on the root of the object.
            if (memberName == null)
            {
                return memberExpression;
            }

            // if expression is nullable
            if (inputExpression.Expression.Type.IsNullable())
            {
                MemberNames memberNames = context.MemberNames;

                // ignore .Value 
                if (memberName == memberNames.Value)
                {
                    return memberExpression;
                }

                // convert .HasValue to IS_DEFINED expression
                if (memberName == memberNames.HasValue)
                {
                    return SqlFunctionCallScalarExpression.CreateBuiltin("IS_DEFINED", memberExpression);
                }
            }

            if (usePropertyRef)
            {
                SqlIdentifier propertyIdentifier = SqlIdentifier.Create(memberName);
                SqlPropertyRefScalarExpression propertyRefExpression = SqlPropertyRefScalarExpression.Create(memberExpression, propertyIdentifier);
                return propertyRefExpression;
            }
            else
            {
                SqlScalarExpression indexExpression = SqlLiteralScalarExpression.Create(SqlStringLiteral.Create(memberName));
                SqlMemberIndexerScalarExpression memberIndexerExpression = SqlMemberIndexerScalarExpression.Create(memberExpression, indexExpression);
                return memberIndexerExpression;
            }
        }

        private static SqlScalarExpression[] VisitExpressionList(ReadOnlyCollection<Expression> inputExpressionList, TranslationContext context)
        {
            SqlScalarExpression[] result = new SqlScalarExpression[inputExpressionList.Count];
            for (int i = 0; i < inputExpressionList.Count; i++)
            {
                SqlScalarExpression p = ExpressionToSql.VisitScalarExpression(inputExpressionList[i], context);
                result[i] = p;
            }

            return result;
        }

        private static SqlObjectProperty VisitMemberAssignment(MemberAssignment inputExpression, TranslationContext context)
        {
            SqlScalarExpression assign = ExpressionToSql.VisitScalarExpression(inputExpression.Expression, context);
            string memberName = inputExpression.Member.GetMemberName(context);
            SqlPropertyName propName = SqlPropertyName.Create(memberName);
            SqlObjectProperty prop = SqlObjectProperty.Create(propName, assign);
            return prop;
        }

        private static SqlObjectProperty VisitMemberMemberBinding(MemberMemberBinding inputExpression, TranslationContext context)
        {
            throw new DocumentQueryException(ClientResources.MemberBindingNotSupported);
        }

        private static SqlObjectProperty VisitMemberListBinding(MemberListBinding inputExpression, TranslationContext context)
        {
            throw new DocumentQueryException(ClientResources.MemberBindingNotSupported);
        }

        private static SqlObjectProperty[] VisitBindingList(ReadOnlyCollection<MemberBinding> inputExpressionList, TranslationContext context)
        {
            SqlObjectProperty[] list = new SqlObjectProperty[inputExpressionList.Count];
            for (int i = 0; i < inputExpressionList.Count; i++)
            {
                SqlObjectProperty b = ExpressionToSql.VisitBinding(inputExpressionList[i], context);
                list[i] = b;
            }

            return list;
        }

        private static SqlObjectProperty[] CreateInitializers(ReadOnlyCollection<Expression> arguments, ReadOnlyCollection<MemberInfo> members, TranslationContext context)
        {
            if (arguments.Count != members.Count)
            {
                throw new InvalidOperationException("Expected same number of arguments as members");
            }

            SqlObjectProperty[] result = new SqlObjectProperty[arguments.Count];
            for (int i = 0; i < arguments.Count; i++)
            {
                Expression arg = arguments[i];
                MemberInfo member = members[i];
                SqlScalarExpression value = ExpressionToSql.VisitScalarExpression(arg, context);

                string memberName = member.GetMemberName(context);
                SqlPropertyName propName = SqlPropertyName.Create(memberName);
                SqlObjectProperty prop = SqlObjectProperty.Create(propName, value);
                result[i] = prop;
            }

            return result;
        }

        private static SqlScalarExpression VisitNew(NewExpression inputExpression, TranslationContext context)
        {
            if (typeof(Geometry).IsAssignableFrom(inputExpression.Type))
            {
                return GeometrySqlExpressionFactory.Construct(inputExpression);
            }

            if (inputExpression.Arguments.Count > 0)
            {
                if (inputExpression.Members == null)
                {
                    throw new DocumentQueryException(ClientResources.ConstructorInvocationNotSupported);
                }

                SqlObjectProperty[] propertyBindings = ExpressionToSql.CreateInitializers(inputExpression.Arguments, inputExpression.Members, context);
                SqlObjectCreateScalarExpression create = SqlObjectCreateScalarExpression.Create(propertyBindings);
                return create;
            }
            else
            {
                // no need to return anything; the initializer will generate the complete code
                return null;
            }
        }

        private static SqlScalarExpression VisitMemberInit(MemberInitExpression inputExpression, TranslationContext context)
        {
            ExpressionToSql.VisitNew(inputExpression.NewExpression, context); // Return value is ignored
            SqlObjectProperty[] propertyBindings = ExpressionToSql.VisitBindingList(inputExpression.Bindings, context);
            SqlObjectCreateScalarExpression create = SqlObjectCreateScalarExpression.Create(propertyBindings);
            return create;
        }

        private static SqlScalarExpression VisitListInit(ListInitExpression inputExpression, TranslationContext context)
        {
            throw new DocumentQueryException(string.Format(CultureInfo.CurrentCulture, ClientResources.ExpressionTypeIsNotSupported, inputExpression.NodeType));
        }

        private static SqlScalarExpression VisitNewArray(NewArrayExpression inputExpression, TranslationContext context)
        {
            SqlScalarExpression[] exprs = ExpressionToSql.VisitExpressionList(inputExpression.Expressions, context);
            if (inputExpression.NodeType == ExpressionType.NewArrayInit)
            {
                SqlArrayCreateScalarExpression array = SqlArrayCreateScalarExpression.Create(exprs);
                return array;
            }
            else
            {
                throw new DocumentQueryException(string.Format(CultureInfo.CurrentCulture, ClientResources.ExpressionTypeIsNotSupported, inputExpression.NodeType));
            }
        }

        private static SqlScalarExpression VisitInvocation(InvocationExpression inputExpression, TranslationContext context)
        {
            throw new DocumentQueryException(string.Format(CultureInfo.CurrentCulture, ClientResources.ExpressionTypeIsNotSupported, inputExpression.NodeType));
        }

        #endregion VISITOR

        #region Scalar and CollectionScalar Visitors

        private static Collection ConvertToCollection(SqlScalarExpression scalar)
        {
            if (usePropertyRef)
            {
                SqlPropertyRefScalarExpression propertyRefExpression = scalar as SqlPropertyRefScalarExpression;
                if (propertyRefExpression == null)
                {
                    throw new DocumentQueryException(ClientResources.PathExpressionsOnly);
                }

                SqlInputPathCollection path = ConvertPropertyRefToPath(propertyRefExpression);
                Collection result = new Collection(path);
                return result;
            }
            else
            {
                SqlMemberIndexerScalarExpression memberIndexerExpression = scalar as SqlMemberIndexerScalarExpression;
                if (memberIndexerExpression == null)
                {
                    SqlPropertyRefScalarExpression propertyRefExpression = scalar as SqlPropertyRefScalarExpression;
                    if (propertyRefExpression == null)
                    {
                        throw new DocumentQueryException(ClientResources.PathExpressionsOnly);
                    }

                    SqlInputPathCollection path = ConvertPropertyRefToPath(propertyRefExpression);
                    Collection result = new Collection(path);
                    return result;
                }
                else
                {
                    SqlInputPathCollection path = ConvertMemberIndexerToPath(memberIndexerExpression);
                    Collection result = new Collection(path);
                    return result;
                }
            }
        }

        /// <summary>
        /// Convert the context's current query to a scalar Any collection
        /// by wrapping it as following: SELECT VALUE COUNT(v0) > 0 FROM (current query) AS v0.
        /// This is used in cases where LINQ expression ends with Any() which is a boolean scalar.
        /// Normally Any would translate to SELECT VALUE EXISTS() subquery. However that wouldn't work
        /// for these cases because it would result in a boolean value for each row instead of 
        /// one single "aggregated" boolean value.
        /// </summary>
        /// <param name="context">The translation context</param>
        /// <returns>The scalar Any collection</returns>
        private static Collection ConvertToScalarAnyCollection(TranslationContext context)
        {
            SqlQuery query = context.CurrentQuery.FlattenAsPossible().GetSqlQuery();
            SqlCollection subqueryCollection = SqlSubqueryCollection.Create(query);

            ParameterExpression parameterExpression = context.GenerateFreshParameter(typeof(object), ExpressionToSql.DefaultParameterName);
            Binding binding = new Binding(parameterExpression, subqueryCollection, isInCollection: false, isInputParameter: true);

            context.CurrentQuery = new QueryUnderConstruction(context.GetGenFreshParameterFunc());
            context.CurrentQuery.AddBinding(binding);

            SqlSelectSpec selectSpec = SqlSelectValueSpec.Create(
                SqlBinaryScalarExpression.Create(
                    SqlBinaryScalarOperatorKind.GreaterThan,
                    SqlFunctionCallScalarExpression.CreateBuiltin(
                        SqlFunctionCallScalarExpression.Names.Count,
                        SqlPropertyRefScalarExpression.Create(null, SqlIdentifier.Create(parameterExpression.Name))),
                    SqlLiteralScalarExpression.Create(SqlNumberLiteral.Create(0))));
            SqlSelectClause selectClause = SqlSelectClause.Create(selectSpec);
            context.CurrentQuery.AddSelectClause(selectClause);

            return new Collection(LinqMethods.Any);
        }

        private static SqlScalarExpression VisitNonSubqueryScalarExpression(Expression expression, ReadOnlyCollection<ParameterExpression> parameters, TranslationContext context)
        {
            foreach (ParameterExpression par in parameters)
            {
                context.PushParameter(par, context.CurrentSubqueryBinding.ShouldBeOnNewQuery);
            }

            SqlScalarExpression scalarExpression = ExpressionToSql.VisitNonSubqueryScalarExpression(expression, context);

            foreach (ParameterExpression par in parameters)
            {
                context.PopParameter();
            }

            return scalarExpression;
        }

        private static SqlScalarExpression VisitNonSubqueryScalarLambda(LambdaExpression lambdaExpression, TranslationContext context)
        {
            ReadOnlyCollection<ParameterExpression> parameters = lambdaExpression.Parameters;
            if (parameters.Count != 1)
            {
                throw new DocumentQueryException(string.Format(CultureInfo.CurrentCulture, ClientResources.InvalidArgumentsCount, lambdaExpression.Body, 1, parameters.Count));
            }

            return ExpressionToSql.VisitNonSubqueryScalarExpression(lambdaExpression.Body, parameters, context);
        }

        private static Collection VisitCollectionExpression(Expression expression, ReadOnlyCollection<ParameterExpression> parameters, TranslationContext context)
        {
            foreach (ParameterExpression par in parameters)
            {
                context.PushParameter(par, context.CurrentSubqueryBinding.ShouldBeOnNewQuery);
            }

            Collection collection = ExpressionToSql.VisitCollectionExpression(expression, context, parameters.Count > 0 ? parameters.First().Name : ExpressionToSql.DefaultParameterName);

            foreach (ParameterExpression par in parameters)
            {
                context.PopParameter();
            }

            return collection;
        }

        private static Collection VisitCollectionExpression(Expression expression, TranslationContext context, string parameterName)
        {
            Collection result;
            switch (expression.NodeType)
            {
                case ExpressionType.Call:
                    result = ExpressionToSql.Translate(expression, context);
                    break;

                case ExpressionType.MemberAccess:
                    result = ExpressionToSql.VisitMemberAccessCollectionExpression(expression, context, parameterName);
                    break;

                default:
                    throw new DocumentQueryException(string.Format(CultureInfo.CurrentCulture, ClientResources.ExpressionTypeIsNotSupported, expression.NodeType));
            }

            return result;
        }

        /// <summary>
        /// Visit a lambda which is supposed to return a collection.
        /// </summary>
        /// <param name="lambdaExpression">LambdaExpression with a result which is a collection.</param>
        /// <param name="context">The translation context.</param>
        /// <returns>The collection computed by the lambda.</returns>
        private static Collection VisitCollectionLambda(LambdaExpression lambdaExpression, TranslationContext context)
        {
            ReadOnlyCollection<ParameterExpression> parameters = lambdaExpression.Parameters;
            if (parameters.Count != 1)
            {
                throw new DocumentQueryException(string.Format(CultureInfo.CurrentCulture, ClientResources.InvalidArgumentsCount, lambdaExpression.Body, 1, parameters.Count));
            }

            return ExpressionToSql.VisitCollectionExpression(lambdaExpression.Body, lambdaExpression.Parameters, context);
        }

        /// <summary>
        /// Visit an expression, usually a MemberAccess, then trigger parameter binding for that expression.
        /// </summary>
        /// <param name="inputExpression">The input expression</param>
        /// <param name="context">The current translation context</param>
        /// <param name="parameterName">Parameter name is merely for readability</param>
        private static Collection VisitMemberAccessCollectionExpression(Expression inputExpression, TranslationContext context, string parameterName)
        {
            SqlScalarExpression body = ExpressionToSql.VisitNonSubqueryScalarExpression(inputExpression, context);
            Type type = inputExpression.Type;

            Collection collection = ExpressionToSql.ConvertToCollection(body);
            context.PushCollection(collection);
            ParameterExpression parameter = context.GenerateFreshParameter(type, parameterName);
            context.PushParameter(parameter, context.CurrentSubqueryBinding.ShouldBeOnNewQuery);
            context.PopParameter();
            context.PopCollection();

            return new Collection(parameter.Name);
        }

        /// <summary>
        /// Visit a method call, construct the corresponding query in context.CurrentQuery.
        /// At ExpressionToSql point only LINQ method calls are allowed.
        /// These methods are static extension methods of IQueryable or IEnumerable.
        /// </summary>
        /// <param name="inputExpression">Method to translate.</param>
        /// <param name="context">Query translation context.</param>
        private static Collection VisitMethodCall(MethodCallExpression inputExpression, TranslationContext context)
        {
            context.PushMethod(inputExpression);

            Type declaringType = inputExpression.Method.DeclaringType;
            if ((declaringType != typeof(Queryable) && declaringType != typeof(Enumerable))
                || !inputExpression.Method.IsStatic)
            {
                throw new DocumentQueryException(string.Format(CultureInfo.CurrentCulture, ClientResources.OnlyLINQMethodsAreSupported, inputExpression.Method.Name));
            }

            Type returnType = inputExpression.Method.ReturnType;
            Type returnElementType = TypeSystem.GetElementType(returnType);

            if (inputExpression.Object != null)
            {
                throw new DocumentQueryException(ClientResources.ExpectedMethodCallsMethods);
            }

            Expression inputCollection = inputExpression.Arguments[0]; // all these methods are static extension methods, so argument[0] is the collection

            Type inputElementType = TypeSystem.GetElementType(inputCollection.Type);
            Collection collection = ExpressionToSql.Translate(inputCollection, context);

            context.PushCollection(collection);

            Collection result = new Collection(inputExpression.Method.Name);
            bool shouldBeOnNewQuery = context.CurrentQuery.ShouldBeOnNewQuery(inputExpression.Method.Name, inputExpression.Arguments.Count);
            context.PushSubqueryBinding(shouldBeOnNewQuery);

            if (context.LastExpressionIsGroupBy)
            {
                throw new DocumentQueryException(string.Format(CultureInfo.CurrentCulture, "Group By cannot be followed by other methods"));
            }

            switch (inputExpression.Method.Name)
            {
                case LinqMethods.Any:
                    {
                        result = new Collection(string.Empty);

                        if (inputExpression.Arguments.Count == 2)
                        {
                            // Any is translated to an SELECT VALUE EXISTS() where Any operation itself is treated as a Where.
                            SqlWhereClause where = ExpressionToSql.VisitWhere(inputExpression.Arguments, context);
                            context.CurrentQuery = context.CurrentQuery.AddWhereClause(where, context);
                        }
                        break;
                    }
                case LinqMethods.Average:
                    {
                        SqlSelectClause select = ExpressionToSql.VisitAggregateFunction(inputExpression.Arguments, context, SqlFunctionCallScalarExpression.Names.Avg);
                        context.CurrentQuery = context.CurrentQuery.AddSelectClause(select, context);
                        break;
                    }
                case LinqMethods.Count:
                    {
                        SqlSelectClause select = ExpressionToSql.VisitCount(inputExpression.Arguments, context);
                        context.CurrentQuery = context.CurrentQuery.AddSelectClause(select, context);
                        break;
                    }
                case LinqMethods.Distinct:
                    {
                        SqlSelectClause select = ExpressionToSql.VisitDistinct(inputExpression.Arguments, context);
                        context.CurrentQuery = context.CurrentQuery.AddSelectClause(select, context);
                        break;
                    }
                case LinqMethods.FirstOrDefault:
                    {
                        if (inputExpression.Arguments.Count == 1)
                        {
                            // TOP is not allowed when OFFSET ... LIMIT is present.
                            if (!context.CurrentQuery.HasOffsetSpec())
                            {
                                SqlNumberLiteral sqlNumberLiteral = SqlNumberLiteral.Create(1);
                                SqlTopSpec topSpec = SqlTopSpec.Create(sqlNumberLiteral);
                                context.CurrentQuery = context.CurrentQuery.AddTopSpec(topSpec);
                            }

                            context.SetClientOperation(ScalarOperationKind.FirstOrDefault);
                        }
                        else
                        {
                            throw new DocumentQueryException(string.Format(CultureInfo.CurrentCulture, ClientResources.InvalidArgumentsCount, inputExpression.Method.Name, 0, inputExpression.Arguments.Count - 1));
                        }

                        break;
                    }
                case LinqMethods.Max:
                    {
                        SqlSelectClause select = ExpressionToSql.VisitAggregateFunction(inputExpression.Arguments, context, SqlFunctionCallScalarExpression.Names.Max);
                        context.CurrentQuery = context.CurrentQuery.AddSelectClause(select, context);
                        break;
                    }
                case LinqMethods.Min:
                    {
                        SqlSelectClause select = ExpressionToSql.VisitAggregateFunction(inputExpression.Arguments, context, SqlFunctionCallScalarExpression.Names.Min);
                        context.CurrentQuery = context.CurrentQuery.AddSelectClause(select, context);
                        break;
                    }
                case LinqMethods.GroupBy:
                    {
                        context.CurrentQuery = context.PackageCurrentQueryIfNeccessary();
                        result = ExpressionToSql.VisitGroupBy(returnElementType, inputExpression.Arguments, context);
                        context.LastExpressionIsGroupBy = true;
                        break;
                    }
                case LinqMethods.OrderBy:
                    {
                        SqlOrderByClause orderBy = ExpressionToSql.VisitOrderBy(inputExpression.Arguments, false, context);
                        context.CurrentQuery = context.CurrentQuery.AddOrderByClause(orderBy, context);
                        break;
                    }
                case LinqMethods.OrderByDescending:
                    {
                        SqlOrderByClause orderBy = ExpressionToSql.VisitOrderBy(inputExpression.Arguments, true, context);
                        context.CurrentQuery = context.CurrentQuery.AddOrderByClause(orderBy, context);
                        break;
                    }
                case LinqMethods.Select:
                    {
                        SqlSelectClause select = ExpressionToSql.VisitSelect(inputExpression.Arguments, context);
                        context.CurrentQuery = context.CurrentQuery.AddSelectClause(select, context);
                        break;
                    }
                case LinqMethods.SelectMany:
                    {
                        context.CurrentQuery = context.PackageCurrentQueryIfNeccessary();
                        result = ExpressionToSql.VisitSelectMany(inputExpression.Arguments, context);
                        break;
                    }
                case LinqMethods.Skip:
                    {
                        SqlOffsetSpec offsetSpec = ExpressionToSql.VisitSkip(inputExpression.Arguments, context);
                        context.CurrentQuery = context.CurrentQuery.AddOffsetSpec(offsetSpec, context);
                        break;
                    }
                case LinqMethods.Sum:
                    {
                        SqlSelectClause select = ExpressionToSql.VisitAggregateFunction(inputExpression.Arguments, context, SqlFunctionCallScalarExpression.Names.Sum);
                        context.CurrentQuery = context.CurrentQuery.AddSelectClause(select, context);
                        break;
                    }
                case LinqMethods.Take:
                    {
                        if (context.CurrentQuery.HasOffsetSpec())
                        {
                            SqlLimitSpec limitSpec = ExpressionToSql.VisitTakeLimit(inputExpression.Arguments, context);
                            context.CurrentQuery = context.CurrentQuery.AddLimitSpec(limitSpec, context);
                        }
                        else
                        {
                            SqlTopSpec topSpec = ExpressionToSql.VisitTakeTop(inputExpression.Arguments, context);
                            context.CurrentQuery = context.CurrentQuery.AddTopSpec(topSpec);
                        }
                        break;
                    }
                case LinqMethods.ThenBy:
                    {
                        SqlOrderByClause thenBy = ExpressionToSql.VisitOrderBy(inputExpression.Arguments, false, context);
                        context.CurrentQuery = context.CurrentQuery.UpdateOrderByClause(thenBy, context);
                        break;
                    }
                case LinqMethods.ThenByDescending:
                    {
                        SqlOrderByClause thenBy = ExpressionToSql.VisitOrderBy(inputExpression.Arguments, true, context);
                        context.CurrentQuery = context.CurrentQuery.UpdateOrderByClause(thenBy, context);
                        break;
                    }
                case LinqMethods.Where:
                    {
                        SqlWhereClause where = ExpressionToSql.VisitWhere(inputExpression.Arguments, context);
                        context.CurrentQuery = context.CurrentQuery.AddWhereClause(where, context);
                        break;
                    }
                default:
                    throw new DocumentQueryException(string.Format(CultureInfo.CurrentCulture, ClientResources.MethodNotSupported, inputExpression.Method.Name));
            }

            context.PopSubqueryBinding();
            context.PopCollection();
            context.PopMethod();
            return result;
        }

        /// <summary>
        /// Determine if an expression should be translated to a subquery.
        /// This only applies to expression that is inside a lamda.
        /// </summary>
        /// <param name="expression">The input expression</param>
        /// <param name="expressionObjKind">The expression object kind of the expression</param>
        /// <param name="isMinMaxAvgMethod">True if the method is either Min, Max, or Avg</param>
        /// <returns>True if subquery is needed, otherwise false</returns>
        private static bool IsSubqueryScalarExpression(Expression expression, out SubqueryKind? expressionObjKind, out bool isMinMaxAvgMethod)
        {
            if (!(expression is MethodCallExpression methodCallExpression))
            {
                expressionObjKind = null;
                isMinMaxAvgMethod = false;
                return false;
            }

            string methodName = methodCallExpression.Method.Name;
            bool isSubqueryExpression;

            isMinMaxAvgMethod = false;

            switch (methodName)
            {
                case LinqMethods.Min:
                case LinqMethods.Max:
                case LinqMethods.Average:
                    isMinMaxAvgMethod = true;
                    isSubqueryExpression = true;
                    expressionObjKind = SubqueryKind.SubqueryScalarExpression;
                    break;

                case LinqMethods.Sum:
                    isSubqueryExpression = true;
                    expressionObjKind = SubqueryKind.SubqueryScalarExpression;
                    break;

                case LinqMethods.Count:
                    if (methodCallExpression.Arguments.Count > 1)
                    {
                        isSubqueryExpression = true;
                        expressionObjKind = SubqueryKind.SubqueryScalarExpression;
                    }
                    else
                    {
                        SubqueryKind? objKind;
                        bool isMinMaxAvg;
                        isSubqueryExpression = ExpressionToSql.IsSubqueryScalarExpression(
                            methodCallExpression.Arguments[0] as MethodCallExpression,
                            out objKind, out isMinMaxAvg);

                        if (isSubqueryExpression)
                        {
                            isSubqueryExpression = true;
                            expressionObjKind = SubqueryKind.SubqueryScalarExpression;
                        }
                        else
                        {
                            isSubqueryExpression = false;
                            expressionObjKind = null;
                        }
                    }
                    break;

                case LinqMethods.Any:
                    isSubqueryExpression = true;
                    expressionObjKind = SubqueryKind.ExistsScalarExpression;
                    break;

                case LinqMethods.Select:
                case LinqMethods.SelectMany:
                case LinqMethods.Where:
                case LinqMethods.OrderBy:
                case LinqMethods.OrderByDescending:
                case LinqMethods.ThenBy:
                case LinqMethods.ThenByDescending:
                case LinqMethods.Skip:
                case LinqMethods.Take:
                case LinqMethods.Distinct:
                case LinqMethods.GroupBy:
                    isSubqueryExpression = true;
                    expressionObjKind = SubqueryKind.ArrayScalarExpression;
                    break;

                default:
                    isSubqueryExpression = false;
                    expressionObjKind = null;
                    break;
            }

            return isSubqueryExpression;
        }

        /// <summary>
        /// Visit an lambda expression which is in side a lambda and translate it to a scalar expression or a subquery scalar expression.
        /// See the other overload of this method for more details.
        /// </summary>
        /// <param name="lambda">The input lambda expression</param>
        /// <param name="context">The translation context</param>
        /// <returns>A scalar expression representing the input expression</returns>
        private static SqlScalarExpression VisitScalarExpression(LambdaExpression lambda, TranslationContext context)
        {
            return ExpressionToSql.VisitScalarExpression(
                lambda.Body,
                lambda.Parameters,
                context);
        }

        /// <summary>
        /// Visit an lambda expression which is inside a lambda and translate it to a scalar expression or a collection scalar expression.
        /// If it is a collection scalar expression, e.g. should be translated to subquery such as SELECT VALUE ARRAY, SELECT VALUE EXISTS, 
        /// SELECT VALUE [aggregate], the subquery will be aliased to a new binding for the FROM clause. E.g. consider 
        /// Select(family => family.Children.Select(child => child.Grade)). Since the inner Select corresponds to a subquery, this method would 
        /// create a new binding of v0 to the subquery SELECT VALUE ARRAY(), and the inner expression will be just SELECT v0.
        /// </summary>
        /// <param name="expression">The input expression</param>
        /// <param name="context">The translation context</param>
        /// <returns>A scalar expression representing the input expression</returns>
        internal static SqlScalarExpression VisitScalarExpression(Expression expression, TranslationContext context)
        {
            return ExpressionToSql.VisitScalarExpression(
                expression,
                new ReadOnlyCollection<ParameterExpression>(new ParameterExpression[] { }),
                context);
        }

        internal static bool TryGetSqlNumberLiteral(object value, out SqlNumberLiteral sqlNumberLiteral)
        {
            sqlNumberLiteral = default(SqlNumberLiteral);
            if (value is byte byteValue)
            {
                sqlNumberLiteral = SqlNumberLiteral.Create(byteValue);
            }
            else if (value is sbyte sbyteValue)
            {
                sqlNumberLiteral = SqlNumberLiteral.Create(sbyteValue);
            }
            else if (value is decimal decimalValue)
            {
                if ((decimalValue >= long.MinValue) && (decimalValue <= long.MaxValue) && (decimalValue % 1 == 0))
                {
                    sqlNumberLiteral = SqlNumberLiteral.Create(Convert.ToInt64(decimalValue));
                }
                else
                {
                    sqlNumberLiteral = SqlNumberLiteral.Create(Convert.ToDouble(decimalValue));
                }
            }
            else if (value is double doubleValue)
            {
                sqlNumberLiteral = SqlNumberLiteral.Create(doubleValue);
            }
            else if (value is float floatVlaue)
            {
                sqlNumberLiteral = SqlNumberLiteral.Create(floatVlaue);
            }
            else if (value is int intValue)
            {
                sqlNumberLiteral = SqlNumberLiteral.Create(intValue);
            }
            else if (value is uint uintValue)
            {
                sqlNumberLiteral = SqlNumberLiteral.Create(uintValue);
            }
            else if (value is long longValue)
            {
                sqlNumberLiteral = SqlNumberLiteral.Create(longValue);
            }
            else if (value is ulong ulongValue)
            {
                if (ulongValue <= long.MaxValue)
                {
                    sqlNumberLiteral = SqlNumberLiteral.Create(Convert.ToInt64(ulongValue));
                }
                else
                {
                    sqlNumberLiteral = SqlNumberLiteral.Create(Convert.ToDouble(ulongValue));
                }
            }
            else if (value is short shortValue)
            {
                sqlNumberLiteral = SqlNumberLiteral.Create(shortValue);
            }
            else if (value is ushort ushortValue)
            {
                sqlNumberLiteral = SqlNumberLiteral.Create(ushortValue);
            }

            return sqlNumberLiteral != default(SqlNumberLiteral);
        }

        /// <summary>
        /// Visit an lambda expression which is in side a lambda and translate it to a scalar expression or a collection scalar expression.
        /// See the other overload of this method for more details.
        /// </summary>
        private static SqlScalarExpression VisitScalarExpression(Expression expression,
            ReadOnlyCollection<ParameterExpression> parameters,
            TranslationContext context)
        {
            SubqueryKind? expressionObjKind;
            bool isMinMaxAvgMethod;
            bool shouldUseSubquery = ExpressionToSql.IsSubqueryScalarExpression(expression, out expressionObjKind, out isMinMaxAvgMethod);

            SqlScalarExpression sqlScalarExpression;
            if (!shouldUseSubquery)
            {
                sqlScalarExpression = ExpressionToSql.VisitNonSubqueryScalarExpression(expression, parameters, context);
            }
            else
            {
                SqlQuery query = ExpressionToSql.CreateSubquery(expression, parameters, context);

                ParameterExpression parameterExpression = context.GenerateFreshParameter(typeof(object), ExpressionToSql.DefaultParameterName);
                SqlCollection subqueryCollection = ExpressionToSql.CreateSubquerySqlCollection(
                    query,
                    isMinMaxAvgMethod ? SubqueryKind.ArrayScalarExpression : expressionObjKind.Value);

                Binding newBinding = new Binding(parameterExpression, subqueryCollection,
                    isInCollection: false, isInputParameter: context.IsInMainBranchSelect());

                context.CurrentSubqueryBinding.NewBindings.Add(newBinding);

                if (isMinMaxAvgMethod)
                {
                    sqlScalarExpression = SqlMemberIndexerScalarExpression.Create(
                        SqlPropertyRefScalarExpression.Create(null, SqlIdentifier.Create(parameterExpression.Name)),
                        SqlLiteralScalarExpression.Create(SqlNumberLiteral.Create(0)));
                }
                else
                {
                    sqlScalarExpression = SqlPropertyRefScalarExpression.Create(null, SqlIdentifier.Create(parameterExpression.Name));
                }
            }

            return sqlScalarExpression;
        }

        /// <summary>
        /// Create a subquery SQL collection object for a SQL query
        /// </summary>
        /// <param name="query">The SQL query object</param>
        /// <param name="subqueryType">The subquery type</param>
        private static SqlCollection CreateSubquerySqlCollection(SqlQuery query, SubqueryKind subqueryType)
        {
            SqlCollection subqueryCollection;
            switch (subqueryType)
            {
                case SubqueryKind.ArrayScalarExpression:
                    SqlArrayScalarExpression arrayScalarExpression = SqlArrayScalarExpression.Create(query);
                    query = SqlQuery.Create(
                        SqlSelectClause.Create(SqlSelectValueSpec.Create(arrayScalarExpression)),
                        fromClause: null, whereClause: null, groupByClause: null, orderByClause: null, offsetLimitClause: null);
                    break;

                case SubqueryKind.ExistsScalarExpression:
                    SqlExistsScalarExpression existsScalarExpression = SqlExistsScalarExpression.Create(query);
                    query = SqlQuery.Create(
                        SqlSelectClause.Create(SqlSelectValueSpec.Create(existsScalarExpression)),
                        fromClause: null, whereClause: null, groupByClause: null, orderByClause: null, offsetLimitClause: null);
                    break;

                case SubqueryKind.SubqueryScalarExpression:
                    // No need to wrap query as in ArrayScalarExpression, or ExistsScalarExpression
                    break;

                default:
                    throw new DocumentQueryException($"Unsupported subquery type {subqueryType}");
            }

            subqueryCollection = SqlSubqueryCollection.Create(query);
            return subqueryCollection;
        }

        /// <summary>
        /// Create a subquery from a subquery scalar expression.
        /// By visiting the collection expression, this builds a new QueryUnderConstruction on top of the current one
        /// and then translate it to a SQL query while keeping the current QueryUnderConstruction in tact.
        /// </summary>
        /// <param name="expression">The subquery scalar expression</param>
        /// <param name="parameters">The list of parameters of the expression</param>
        /// <param name="context">The translation context</param>
        /// <returns>A query corresponding to the collection expression</returns>
        /// <remarks>The QueryUnderConstruction remains unchanged after this.</remarks>
        private static SqlQuery CreateSubquery(Expression expression, ReadOnlyCollection<ParameterExpression> parameters, TranslationContext context)
        {
            bool shouldBeOnNewQuery = context.CurrentSubqueryBinding.ShouldBeOnNewQuery;

            QueryUnderConstruction queryBeforeVisit = context.CurrentQuery;
            QueryUnderConstruction packagedQuery = new QueryUnderConstruction(context.GetGenFreshParameterFunc(), context.CurrentQuery);
            packagedQuery.FromParameters.SetInputParameter(typeof(object), context.CurrentQuery.GetInputParameterInContext(shouldBeOnNewQuery).Name, context.InScope);
            context.CurrentQuery = packagedQuery;

            if (shouldBeOnNewQuery) context.CurrentSubqueryBinding.ShouldBeOnNewQuery = false;

            Collection collection = ExpressionToSql.VisitCollectionExpression(expression, parameters, context);

            QueryUnderConstruction subquery = context.CurrentQuery.GetSubquery(queryBeforeVisit);
            context.CurrentSubqueryBinding.ShouldBeOnNewQuery = shouldBeOnNewQuery;
            context.CurrentQuery = queryBeforeVisit;

            SqlQuery sqlSubquery = subquery.FlattenAsPossible().GetSqlQuery();
            return sqlSubquery;
        }

        #endregion Scalar and CollectionScalar Visitors

        #region LINQ Specific Visitors

        private static SqlWhereClause VisitWhere(ReadOnlyCollection<Expression> arguments, TranslationContext context)
        {
            if (arguments.Count != 2)
            {
                throw new DocumentQueryException(string.Format(CultureInfo.CurrentCulture, ClientResources.InvalidArgumentsCount, LinqMethods.Where, 2, arguments.Count));
            }

            LambdaExpression function = Utilities.GetLambda(arguments[1]);
            SqlScalarExpression sqlfunc = ExpressionToSql.VisitScalarExpression(function, context);
            SqlWhereClause where = SqlWhereClause.Create(sqlfunc);
            return where;
        }

        private static SqlSelectClause VisitSelect(ReadOnlyCollection<Expression> arguments, TranslationContext context)
        {
            if (arguments.Count != 2)
            {
                throw new DocumentQueryException(string.Format(CultureInfo.CurrentCulture, ClientResources.InvalidArgumentsCount, LinqMethods.Select, 2, arguments.Count));
            }

            LambdaExpression lambda = Utilities.GetLambda(arguments[1]);

            SqlScalarExpression sqlfunc = ExpressionToSql.VisitScalarExpression(lambda, context);
            SqlSelectSpec sqlSpec = SqlSelectValueSpec.Create(sqlfunc);
            SqlSelectClause select = SqlSelectClause.Create(sqlSpec, null);
            return select;
        }

        private static Collection VisitSelectMany(ReadOnlyCollection<Expression> arguments, TranslationContext context)
        {
            if (arguments.Count != 2)
            {
                throw new DocumentQueryException(string.Format(CultureInfo.CurrentCulture, ClientResources.InvalidArgumentsCount, LinqMethods.SelectMany, 2, arguments.Count));
            }

            LambdaExpression lambda = Utilities.GetLambda(arguments[1]);

            // If there is Distinct, Take or OrderBy the lambda then it needs to be in a subquery.
            bool requireLocalExecution = false;

            for (MethodCallExpression methodCall = lambda.Body as MethodCallExpression;
                methodCall != null;
                methodCall = methodCall.Arguments[0] as MethodCallExpression)
            {
                string methodName = methodCall.Method.Name;
                requireLocalExecution |= methodName.Equals(LinqMethods.Distinct) || methodName.Equals(LinqMethods.Take) || methodName.Equals(LinqMethods.OrderBy) || methodName.Equals(LinqMethods.OrderByDescending);
            }

            Collection collection;
            if (!requireLocalExecution)
            {
                collection = ExpressionToSql.VisitCollectionLambda(lambda, context);
            }
            else
            {
                collection = new Collection(string.Empty);
                Binding binding;
                SqlQuery query = ExpressionToSql.CreateSubquery(lambda.Body, lambda.Parameters, context);
                SqlCollection subqueryCollection = SqlSubqueryCollection.Create(query);
                ParameterExpression parameterExpression = context.GenerateFreshParameter(typeof(object), ExpressionToSql.DefaultParameterName);
                binding = new Binding(parameterExpression, subqueryCollection, isInCollection: false, isInputParameter: true);
                context.CurrentQuery.FromParameters.Add(binding);
            }

            return collection;
        }

        private static Collection VisitGroupBy(Type returnElementType, ReadOnlyCollection<Expression> arguments, TranslationContext context)
        {
            if (arguments.Count != 3)
            {
                throw new DocumentQueryException(string.Format(CultureInfo.CurrentCulture, ClientResources.InvalidArgumentsCount, LinqMethods.GroupBy, 3, arguments.Count));
            }

            // bind the parameters in the value selector to the current input
            foreach (ParameterExpression par in Utilities.GetLambda(arguments[2]).Parameters)
            {
                context.PushParameter(par, context.CurrentSubqueryBinding.ShouldBeOnNewQuery);
            }

            // First argument is input, second is key selector and third is value selector
            LambdaExpression keySelectorLambda = Utilities.GetLambda(arguments[1]);

            // Current GroupBy doesn't allow subquery, so we need to visit non subquery scalar lambda
            SqlScalarExpression keySelectorFunc = ExpressionToSql.VisitNonSubqueryScalarLambda(keySelectorLambda, context);

            SqlGroupByClause groupby = SqlGroupByClause.Create(keySelectorFunc);

            context.CurrentQuery = context.CurrentQuery.AddGroupByClause(groupby, context);

            // Create a GroupBy collection and bind the new GroupBy collection to the new parameters created from the key
            Collection collection = ExpressionToSql.ConvertToCollection(keySelectorFunc);
            collection.isOuter = true;
            collection.Name = "GroupBy";

            ParameterExpression parameterExpression = context.GenerateFreshParameter(returnElementType, keySelectorFunc.ToString(), includeSuffix: false);
            Binding binding = new Binding(parameterExpression, collection.inner, isInCollection: false, isInputParameter: true);

            context.CurrentQuery.GroupByParameter = new FromParameterBindings();
=======
//------------------------------------------------------------
// Copyright (c) Microsoft Corporation.  All rights reserved.
//------------------------------------------------------------
namespace Microsoft.Azure.Cosmos.Linq
{
    using System;
    using System.Collections;
    using System.Collections.Generic;
    using System.Collections.Immutable;
    using System.Collections.ObjectModel;
    using System.Data.Common;
    using System.Diagnostics;
    using System.Globalization;
    using System.Linq;
    using System.Linq.Expressions;
    using System.Reflection;
    using System.Text.RegularExpressions;
    using Microsoft.Azure.Cosmos.CosmosElements;
    using Microsoft.Azure.Cosmos.Query.Core.ClientDistributionPlan.Cql;
    using Microsoft.Azure.Cosmos.Serialization.HybridRow;
    using Microsoft.Azure.Cosmos.Serializer;
    using Microsoft.Azure.Cosmos.Spatial;
    using Microsoft.Azure.Cosmos.SqlObjects;
    using Microsoft.Azure.Documents;
    using static Microsoft.Azure.Cosmos.Linq.FromParameterBindings;

    // ReSharper disable UnusedParameter.Local

    //////////////////////////////////////////////////////////////////////
    //
    // data.SelectMany(x => x.fields.SelectMany(y => y.fields.Select(z => f(x,y,z)))
    //  expression tree:
    // SelectMany - lambda - Selectmany - lambda - Select - lambda - f(x,y,z)
    //   |            |          |           |       |          |
    //  data          x          .- fields   y       .- fields  z
    //                           |                   |
    //                           x                   y
    // parameter bound_to
    //    x        data
    //    y        x.fields
    //    z        y.fields
    //
    // data.Where(x => f(x)).Select(y => g(y))
    //  expression tree:
    // Select - lambda - g(y)
    //    |        |
    //    |        y
    //  Where - lambda - f(x)
    //    |        |
    //  data       x
    //
    // parameter bound_to
    //    x       data
    //    y       Where

    /// <summary>
    /// Core Linq to DocDBSQL translator.
    /// </summary>
    internal static class ExpressionToSql
    {
        public static class LinqMethods
        {
            public const string Any = "Any";
            public const string Average = "Average";
            public const string Count = "Count";
            public const string Distinct = "Distinct";
            public const string First = "First";
            public const string FirstOrDefault = "FirstOrDefault";
            public const string Max = "Max";
            public const string Min = "Min";
            public const string GroupBy = "GroupBy";
            public const string OrderBy = "OrderBy";
            public const string OrderByDescending = "OrderByDescending";
            public const string Select = "Select";
            public const string SelectMany = "SelectMany";
            public const string Single = "Single";
            public const string SingleOrDefault = "SingleOrDefault";
            public const string Skip = "Skip";
            public const string Sum = "Sum";
            public const string ThenBy = "ThenBy";
            public const string ThenByDescending = "ThenByDescending";
            public const string Take = "Take";
            public const string Where = "Where";
        }

        private static readonly string SqlRoot = "root";
        private static readonly string DefaultParameterName = "v";
        private static readonly bool usePropertyRef = false;

        /// <summary>
        /// Toplevel entry point.
        /// </summary>
        /// <param name="inputExpression">An Expression representing a Query on a IDocumentQuery object.</param>
        /// <param name="parameters">Optional dictionary for parameter name and value</param>
        /// <param name="linqSerializerOptions">Optional serializer options.</param>
        /// <param name="clientOperation">Indicates the client operation that needs to be performed on the results of SqlQuery.</param>
        /// <returns>The corresponding SQL query.</returns>
        public static SqlQuery TranslateQuery(
            Expression inputExpression,
            IDictionary<object, string> parameters,
            CosmosLinqSerializerOptionsInternal linqSerializerOptions,
            out ScalarOperationKind clientOperation)
        {
            TranslationContext context = new TranslationContext(linqSerializerOptions, parameters);
            ExpressionToSql.Translate(inputExpression, context); // ignore result here

            QueryUnderConstruction query = context.CurrentQuery;
            query = query.FlattenAsPossible();
            SqlQuery result = query.GetSqlQuery();
            clientOperation = context.ClientOperation;

            return result;
        }

        /// <summary>
        /// Translate an expression into a query.
        /// Query is constructed as a side-effect in context.CurrentQuery.
        /// </summary>
        /// <param name="inputExpression">Expression to translate.</param>
        /// <param name="context">Context for translation.</param>
        private static Collection Translate(Expression inputExpression, TranslationContext context)
        {
            Debug.Assert(context != null, "Translation Context should not be null");

            if (inputExpression == null)
            {
                throw new ArgumentNullException("inputExpression");
            }

            Collection collection;
            switch (inputExpression.NodeType)
            {
                case ExpressionType.Call:
                    MethodCallExpression methodCallExpression = (MethodCallExpression)inputExpression;
                    bool shouldConvertToScalarAnyCollection = (context.PeekMethod() == null) && methodCallExpression.Method.Name.Equals(LinqMethods.Any);
                    collection = ExpressionToSql.VisitMethodCall(methodCallExpression, context);
                    if (shouldConvertToScalarAnyCollection) collection = ExpressionToSql.ConvertToScalarAnyCollection(context);

                    break;

                case ExpressionType.Constant:
                    collection = ExpressionToSql.TranslateInput((ConstantExpression)inputExpression, context);
                    break;

                case ExpressionType.MemberAccess:
                    collection = ExpressionToSql.VisitMemberAccessCollectionExpression(inputExpression, context, ExpressionToSql.GetBindingParameterName(context));
                    break;

                case ExpressionType.Parameter:
                    SqlScalarExpression scalar = ExpressionToSql.VisitNonSubqueryScalarExpression(inputExpression, context);
                    collection = ExpressionToSql.ConvertToCollection(scalar);
                    break;

                default:
                    throw new DocumentQueryException(string.Format(CultureInfo.CurrentCulture, ClientResources.ExpressionTypeIsNotSupported, inputExpression.NodeType));
            }
            return collection;
        }

        private static Collection TranslateInput(ConstantExpression inputExpression, TranslationContext context)
        {
            if (!typeof(IDocumentQuery).IsAssignableFrom(inputExpression.Type))
            {
                throw new DocumentQueryException(ClientResources.InputIsNotIDocumentQuery);
            }

            // ExpressionToSql is the query input value: a IDocumentQuery
            if (!(inputExpression.Value is IDocumentQuery input))
            {
                throw new DocumentQueryException(ClientResources.InputIsNotIDocumentQuery);
            }

            context.CurrentQuery = new QueryUnderConstruction(context.GetGenFreshParameterFunc());
            Type elemType = TypeSystem.GetElementType(inputExpression.Type);
            context.SetInputParameter(elemType, ParameterSubstitution.InputParameterName); // ignore result

            // First outer collection
            Collection result = new Collection(ExpressionToSql.SqlRoot);
            return result;
        }

        /// <summary>
        /// Get a parameter name to be binded to the collection from the next lambda.
        /// It's merely for readability purpose. If that is not possible, use a default 
        /// parameter name.
        /// </summary>
        /// <param name="context">The translation context</param>
        /// <returns>A parameter name</returns>
        private static string GetBindingParameterName(TranslationContext context)
        {
            MethodCallExpression peekMethod = context.PeekMethod();

            // The parameter name is the top method's parameter if applicable
            string parameterName = null;
            if (peekMethod.Arguments.Count > 1)
            {
                if (peekMethod.Arguments[1] is LambdaExpression lambda && lambda.Parameters.Count > 0)
                {
                    parameterName = lambda.Parameters[0].Name;
                }
            }

            parameterName ??= ExpressionToSql.DefaultParameterName;

            return parameterName;
        }

        #region VISITOR

        /// <summary>
        /// Visitor which produces a SqlScalarExpression.
        /// </summary>
        /// <param name="inputExpression">Expression to visit.</param>
        /// <param name="context">Context information.</param>
        /// <returns>The translation as a ScalarExpression.</returns>
        internal static SqlScalarExpression VisitNonSubqueryScalarExpression(Expression inputExpression, TranslationContext context)
        {
            if (inputExpression == null)
            {
                return null;
            }

            switch (inputExpression.NodeType)
            {
                case ExpressionType.Negate:
                case ExpressionType.NegateChecked:
                case ExpressionType.Not:
                case ExpressionType.Convert:
                case ExpressionType.ConvertChecked:
                case ExpressionType.ArrayLength:
                case ExpressionType.Quote:
                case ExpressionType.TypeAs:
                    return ExpressionToSql.VisitUnary((UnaryExpression)inputExpression, context);
                case ExpressionType.Add:
                case ExpressionType.AddChecked:
                case ExpressionType.Subtract:
                case ExpressionType.SubtractChecked:
                case ExpressionType.Multiply:
                case ExpressionType.MultiplyChecked:
                case ExpressionType.Divide:
                case ExpressionType.Modulo:
                case ExpressionType.And:
                case ExpressionType.AndAlso:
                case ExpressionType.Or:
                case ExpressionType.OrElse:
                case ExpressionType.LessThan:
                case ExpressionType.LessThanOrEqual:
                case ExpressionType.GreaterThan:
                case ExpressionType.GreaterThanOrEqual:
                case ExpressionType.Equal:
                case ExpressionType.NotEqual:
                case ExpressionType.Coalesce:
                case ExpressionType.ArrayIndex:
                case ExpressionType.RightShift:
                case ExpressionType.LeftShift:
                case ExpressionType.ExclusiveOr:
                    return ExpressionToSql.VisitBinary((BinaryExpression)inputExpression, context);
                case ExpressionType.TypeIs:
                    return ExpressionToSql.VisitTypeIs((TypeBinaryExpression)inputExpression, context);
                case ExpressionType.Conditional:
                    return ExpressionToSql.VisitConditional((ConditionalExpression)inputExpression, context);
                case ExpressionType.Constant:
                    return ExpressionToSql.VisitConstant((ConstantExpression)inputExpression, context);
                case ExpressionType.Parameter:
                    return ExpressionToSql.VisitParameter((ParameterExpression)inputExpression, context);
                case ExpressionType.MemberAccess:
                    return ExpressionToSql.VisitMemberAccess((MemberExpression)inputExpression, context);
                case ExpressionType.New:
                    return ExpressionToSql.VisitNew((NewExpression)inputExpression, context);
                case ExpressionType.NewArrayInit:
                case ExpressionType.NewArrayBounds:
                    return ExpressionToSql.VisitNewArray((NewArrayExpression)inputExpression, context);
                case ExpressionType.Invoke:
                    return ExpressionToSql.VisitInvocation((InvocationExpression)inputExpression, context);
                case ExpressionType.MemberInit:
                    return ExpressionToSql.VisitMemberInit((MemberInitExpression)inputExpression, context);
                case ExpressionType.ListInit:
                    return ExpressionToSql.VisitListInit((ListInitExpression)inputExpression, context);
                case ExpressionType.Call:
                    return ExpressionToSql.VisitMethodCallScalar((MethodCallExpression)inputExpression, context);
                default:
                    throw new DocumentQueryException(string.Format(CultureInfo.CurrentCulture, ClientResources.ExpressionTypeIsNotSupported, inputExpression.NodeType));
            }
        }

        private static SqlScalarExpression VisitMethodCallScalar(MethodCallExpression methodCallExpression, TranslationContext context)
        {
            // Check if it is a UDF method call
            if (methodCallExpression.Method.Equals(typeof(CosmosLinq).GetMethod("InvokeUserDefinedFunction")))
            {
                string udfName = ((ConstantExpression)methodCallExpression.Arguments[0]).Value as string;
                if (string.IsNullOrEmpty(udfName))
                {
                    throw new DocumentQueryException(string.Format(CultureInfo.CurrentCulture, ClientResources.UdfNameIsNullOrEmpty));
                }

                SqlIdentifier methodName = SqlIdentifier.Create(udfName);
                List<SqlScalarExpression> arguments = new List<SqlScalarExpression>();

                if (methodCallExpression.Arguments.Count == 2)
                {
                    // We have two cases here, if the udf was expecting only one parameter and this parameter is an array
                    // then the second argument will be an expression of this array.
                    // else we will have a NewArrayExpression of the udf arguments
                    if (methodCallExpression.Arguments[1] is NewArrayExpression newArrayExpression)
                    {
                        ReadOnlyCollection<Expression> argumentsExpressions = newArrayExpression.Expressions;
                        foreach (Expression argument in argumentsExpressions)
                        {
                            arguments.Add(ExpressionToSql.VisitScalarExpression(argument, context));
                        }
                    }
                    else if (methodCallExpression.Arguments[1].NodeType == ExpressionType.Constant &&
                        methodCallExpression.Arguments[1].Type == typeof(object[]))
                    {
                        object[] argumentsExpressions = (object[])((ConstantExpression)methodCallExpression.Arguments[1]).Value;
                        foreach (object argument in argumentsExpressions)
                        {
                            arguments.Add(ExpressionToSql.VisitConstant(Expression.Constant(argument), context));
                        }
                    }
                    else
                    {
                        arguments.Add(ExpressionToSql.VisitScalarExpression(methodCallExpression.Arguments[1], context));
                    }
                }

                return SqlFunctionCallScalarExpression.Create(methodName, true, arguments.ToImmutableArray());
            }
            else
            {
                return BuiltinFunctionVisitor.VisitBuiltinFunctionCall(methodCallExpression, context);
            }
        }

        private static SqlObjectProperty VisitBinding(MemberBinding binding, TranslationContext context)
        {
            switch (binding.BindingType)
            {
                case MemberBindingType.Assignment:
                    return ExpressionToSql.VisitMemberAssignment((MemberAssignment)binding, context);
                case MemberBindingType.MemberBinding:
                    return ExpressionToSql.VisitMemberMemberBinding((MemberMemberBinding)binding, context);
                case MemberBindingType.ListBinding:
                default:
                    return ExpressionToSql.VisitMemberListBinding((MemberListBinding)binding, context);
            }
        }

        private static SqlUnaryScalarOperatorKind GetUnaryOperatorKind(ExpressionType type)
        {
            switch (type)
            {
                case ExpressionType.UnaryPlus:
                    return SqlUnaryScalarOperatorKind.Plus;
                case ExpressionType.Negate:
                    return SqlUnaryScalarOperatorKind.Minus;
                case ExpressionType.OnesComplement:
                    return SqlUnaryScalarOperatorKind.BitwiseNot;
                case ExpressionType.Not:
                    return SqlUnaryScalarOperatorKind.Not;
                default:
                    throw new DocumentQueryException(string.Format(CultureInfo.CurrentCulture, ClientResources.UnaryOperatorNotSupported, type));
            }
        }

        private static SqlScalarExpression VisitUnary(UnaryExpression inputExpression, TranslationContext context)
        {
            SqlScalarExpression operand = ExpressionToSql.VisitScalarExpression(inputExpression.Operand, context);

            // handle NOT IN
            if (operand is SqlInScalarExpression sqlInScalarExpression && inputExpression.NodeType == ExpressionType.Not)
            {
                SqlInScalarExpression inExpression = sqlInScalarExpression;
                return SqlInScalarExpression.Create(inExpression.Needle, true, inExpression.Haystack);
            }

            if (inputExpression.NodeType == ExpressionType.Quote)
            {
                return operand;
            }

            if (inputExpression.NodeType == ExpressionType.Convert)
            {
                return operand;
            }

            SqlUnaryScalarOperatorKind op = GetUnaryOperatorKind(inputExpression.NodeType);
            return SqlUnaryScalarExpression.Create(op, operand);
        }

        private static SqlBinaryScalarOperatorKind GetBinaryOperatorKind(ExpressionType expressionType, Type resultType)
        {
            switch (expressionType)
            {
                case ExpressionType.Add:
                    {
                        if (resultType == typeof(string))
                        {
                            return SqlBinaryScalarOperatorKind.StringConcat;
                        }
                        return SqlBinaryScalarOperatorKind.Add;
                    }
                case ExpressionType.AndAlso:
                    return SqlBinaryScalarOperatorKind.And;
                case ExpressionType.And:
                    return SqlBinaryScalarOperatorKind.BitwiseAnd;
                case ExpressionType.Or:
                    return SqlBinaryScalarOperatorKind.BitwiseOr;
                case ExpressionType.ExclusiveOr:
                    return SqlBinaryScalarOperatorKind.BitwiseXor;
                case ExpressionType.Divide:
                    return SqlBinaryScalarOperatorKind.Divide;
                case ExpressionType.Equal:
                    return SqlBinaryScalarOperatorKind.Equal;
                case ExpressionType.GreaterThan:
                    return SqlBinaryScalarOperatorKind.GreaterThan;
                case ExpressionType.GreaterThanOrEqual:
                    return SqlBinaryScalarOperatorKind.GreaterThanOrEqual;
                case ExpressionType.LessThan:
                    return SqlBinaryScalarOperatorKind.LessThan;
                case ExpressionType.LessThanOrEqual:
                    return SqlBinaryScalarOperatorKind.LessThanOrEqual;
                case ExpressionType.Modulo:
                    return SqlBinaryScalarOperatorKind.Modulo;
                case ExpressionType.Multiply:
                    return SqlBinaryScalarOperatorKind.Multiply;
                case ExpressionType.NotEqual:
                    return SqlBinaryScalarOperatorKind.NotEqual;
                case ExpressionType.OrElse:
                    return SqlBinaryScalarOperatorKind.Or;
                case ExpressionType.Subtract:
                    return SqlBinaryScalarOperatorKind.Subtract;
                case ExpressionType.Coalesce:
                    return SqlBinaryScalarOperatorKind.Coalesce;
                default:
                    throw new DocumentQueryException(string.Format(CultureInfo.CurrentCulture, ClientResources.BinaryOperatorNotSupported, expressionType));
            }
        }

        private static SqlScalarExpression VisitBinary(BinaryExpression inputExpression, TranslationContext context)
        {
            // Speical case for string.CompareTo
            // if any of the left or right expression is MethodCallExpression
            // the other expression should only be constant (integer)
            MethodCallExpression methodCallExpression = null;
            ConstantExpression constantExpression = null;

            bool reverseNodeType = false;
            if (inputExpression.Left.NodeType == ExpressionType.Call && inputExpression.Right.NodeType == ExpressionType.Constant)
            {
                methodCallExpression = (MethodCallExpression)inputExpression.Left;
                constantExpression = (ConstantExpression)inputExpression.Right;
            }
            else if (inputExpression.Right.NodeType == ExpressionType.Call && inputExpression.Left.NodeType == ExpressionType.Constant)
            {
                methodCallExpression = (MethodCallExpression)inputExpression.Right;
                constantExpression = (ConstantExpression)inputExpression.Left;
                reverseNodeType = true;
            }

            if (methodCallExpression != null && constantExpression != null)
            {
                if (TryMatchStringCompareTo(methodCallExpression, constantExpression, inputExpression.NodeType))
                {
                    return ExpressionToSql.VisitStringCompareTo(methodCallExpression, inputExpression.NodeType, reverseNodeType, context);
                }

                if (TryMatchStringCompare(methodCallExpression, constantExpression, inputExpression.NodeType))
                {
                    return ExpressionToSql.VisitStringCompare(methodCallExpression, inputExpression.NodeType, reverseNodeType, context);
                }
            }

            SqlScalarExpression left = ExpressionToSql.VisitScalarExpression(inputExpression.Left, context);
            SqlScalarExpression right = ExpressionToSql.VisitScalarExpression(inputExpression.Right, context);

            if (inputExpression.NodeType == ExpressionType.ArrayIndex)
            {
                SqlMemberIndexerScalarExpression result = SqlMemberIndexerScalarExpression.Create(left, right);
                return result;
            }

            SqlBinaryScalarOperatorKind op = GetBinaryOperatorKind(inputExpression.NodeType, inputExpression.Type);

            if (left is SqlMemberIndexerScalarExpression && right is SqlLiteralScalarExpression literalScalarExpression)
            {
                right = ExpressionToSql.ApplyCustomConverters(inputExpression.Left, literalScalarExpression, context);
            }
            else if (right is SqlMemberIndexerScalarExpression && left is SqlLiteralScalarExpression sqlLiteralScalarExpression)
            {
                left = ExpressionToSql.ApplyCustomConverters(inputExpression.Right, sqlLiteralScalarExpression, context);
            }

            return SqlBinaryScalarExpression.Create(op, left, right);
        }

        private static SqlScalarExpression ApplyCustomConverters(Expression left, SqlLiteralScalarExpression right, TranslationContext context)
        {
            MemberExpression memberExpression;
            if (left is UnaryExpression unaryExpression)
            {
                memberExpression = unaryExpression.Operand as MemberExpression;
            }
            else
            {
                memberExpression = left as MemberExpression;
            }

            if (memberExpression != null && 
                right.Literal is not SqlNullLiteral)
            {
                Type memberType = memberExpression.Type;
                if (memberType.IsNullable())
                {
                    memberType = memberType.NullableUnderlyingType();
                }

                bool requiresCustomSerialization = context.CosmosLinqSerializer.RequiresCustomSerialization(memberExpression, memberType);
                if (requiresCustomSerialization)
                {
                    object value = default(object);
                    // Enum
                    if (memberType.IsEnum())
                    {
                        try
                        {
                            Number64 number64 = ((SqlNumberLiteral)right.Literal).Value;
                            if (number64.IsDouble)
                            {
                                value = Enum.ToObject(memberType, Number64.ToDouble(number64));
                            }
                            else
                            {
                                value = Enum.ToObject(memberType, Number64.ToLong(number64));
                            }
                        }
                        catch
                        {
                            value = ((SqlStringLiteral)right.Literal).Value;
                        }

                    }
                    // DateTime
                    else if (memberType == typeof(DateTime))
                    {
                        SqlStringLiteral serializedDateTime = (SqlStringLiteral)right.Literal;
                        value = DateTime.Parse(serializedDateTime.Value, provider: null, DateTimeStyles.RoundtripKind);
                    }

                    if (value != default(object))
                    {
                        string serializedValue = context.CosmosLinqSerializer.Serialize(value, memberExpression, memberType);
                        return CosmosElement.Parse(serializedValue).Accept(CosmosElementToSqlScalarExpressionVisitor.Singleton);
                    }
                }
            }

            return right;
        }

        private static bool TryMatchStringCompareTo(MethodCallExpression left, ConstantExpression right, ExpressionType compareOperator)
        {
            if (left.Method.Equals(typeof(string).GetMethod("CompareTo", new Type[] { typeof(string) })) && left.Arguments.Count == 1)
            {
                // operator can only be =, >, >=, <, <=
                switch (compareOperator)
                {
                    case ExpressionType.Equal:
                    case ExpressionType.GreaterThan:
                    case ExpressionType.GreaterThanOrEqual:
                    case ExpressionType.LessThan:
                    case ExpressionType.LessThanOrEqual:
                        break;
                    default:
                        throw new DocumentQueryException(string.Format(CultureInfo.CurrentCulture, ClientResources.StringCompareToInvalidOperator));
                }

                // the constant value should be zero, otherwise we can't determine how to translate the expression
                // it could be either integer or nullable integer
                if (!(right.Type == typeof(int) && (int)right.Value == 0) &&
                    !(right.Type == typeof(int?) && ((int?)right.Value).HasValue && ((int?)right.Value).Value == 0))
                {
                    throw new DocumentQueryException(string.Format(CultureInfo.CurrentCulture, ClientResources.StringCompareToInvalidConstant));
                }

                return true;
            }

            return false;
        }

        private static SqlScalarExpression VisitStringCompareTo(
            MethodCallExpression left,
            ExpressionType compareOperator,
            bool reverseNodeType,
            TranslationContext context)
        {
            if (reverseNodeType)
            {
                compareOperator = ReverseExpressionTypeForStrings(compareOperator, ClientResources.StringCompareToInvalidOperator);
            }

            SqlBinaryScalarOperatorKind op = GetBinaryOperatorKind(compareOperator, null);

            SqlScalarExpression leftExpression = ExpressionToSql.VisitNonSubqueryScalarExpression(left.Object, context);
            SqlScalarExpression rightExpression = ExpressionToSql.VisitNonSubqueryScalarExpression(left.Arguments[0], context);

            return SqlBinaryScalarExpression.Create(op, leftExpression, rightExpression);
        }

        private static ExpressionType ReverseExpressionTypeForStrings(ExpressionType compareOperator, string errorMessage)
        {
            switch (compareOperator)
            {
                case ExpressionType.Equal:
                    // do nothing
                    break;
                case ExpressionType.GreaterThan:
                    compareOperator = ExpressionType.LessThan;
                    break;
                case ExpressionType.GreaterThanOrEqual:
                    compareOperator = ExpressionType.LessThanOrEqual;
                    break;
                case ExpressionType.LessThan:
                    compareOperator = ExpressionType.GreaterThan;
                    break;
                case ExpressionType.LessThanOrEqual:
                    compareOperator = ExpressionType.GreaterThanOrEqual;
                    break;
                default:
                    throw new DocumentQueryException(string.Format(CultureInfo.CurrentCulture, errorMessage));
            }

            return compareOperator;
        }

        private static bool TryMatchStringCompare(MethodCallExpression left, ConstantExpression right, ExpressionType compareOperator)
        {
            if (left.Method.Equals(typeof(string).GetMethod("Compare", new Type[] { typeof(string), typeof(string) })) && left.Arguments.Count == 2)
            {
                // operator can only be =, >, >=, <, <=
                switch (compareOperator)
                {
                    case ExpressionType.Equal:
                    case ExpressionType.GreaterThan:
                    case ExpressionType.GreaterThanOrEqual:
                    case ExpressionType.LessThan:
                    case ExpressionType.LessThanOrEqual:
                        break;
                    default:
                        throw new DocumentQueryException(string.Format(CultureInfo.CurrentCulture, ClientResources.StringCompareInvalidOperator));
                }

                // the constant value should be zero, otherwise we can't determine how to translate the expression
                // it could be either integer or nullable integer
                if (!(right.Type == typeof(int) && (int)right.Value == 0) &&
                    !(right.Type == typeof(int?) && ((int?)right.Value).HasValue && ((int?)right.Value).Value == 0))
                {
                    throw new DocumentQueryException(string.Format(CultureInfo.CurrentCulture, ClientResources.StringCompareInvalidConstant));
                }

                return true;
            }

            return false;
        }

        private static SqlScalarExpression VisitStringCompare(
            MethodCallExpression left,
            ExpressionType compareOperator,
            bool reverseNodeType,
            TranslationContext context)
        {
            if (reverseNodeType)
            {
                compareOperator = ReverseExpressionTypeForStrings(compareOperator, ClientResources.StringCompareInvalidOperator);
            }

            SqlBinaryScalarOperatorKind op = GetBinaryOperatorKind(compareOperator, null);

            SqlScalarExpression leftExpression = ExpressionToSql.VisitNonSubqueryScalarExpression(left.Arguments[0], context);
            SqlScalarExpression rightExpression = ExpressionToSql.VisitNonSubqueryScalarExpression(left.Arguments[1], context);

            return SqlBinaryScalarExpression.Create(op, leftExpression, rightExpression);
        }

        private static SqlScalarExpression VisitTypeIs(TypeBinaryExpression inputExpression, TranslationContext context)
        {
            throw new DocumentQueryException(string.Format(CultureInfo.CurrentCulture, ClientResources.ExpressionTypeIsNotSupported, inputExpression.NodeType));
        }

        public static SqlScalarExpression VisitConstant(ConstantExpression inputExpression, TranslationContext context)
        {
            if (inputExpression.Value == null)
            {
                return SqlLiteralScalarExpression.SqlNullLiteralScalarExpression;
            }

            if (inputExpression.Type.IsNullable())
            {
                return VisitConstant(Expression.Constant(inputExpression.Value, Nullable.GetUnderlyingType(inputExpression.Type)), context);
            }

            if (context.Parameters != null && context.Parameters.TryGetValue(inputExpression.Value, out string paramName))
            {
                SqlParameter sqlParameter = SqlParameter.Create(paramName);
                return SqlParameterRefScalarExpression.Create(sqlParameter);
            }

            Type constantType = inputExpression.Value.GetType();
            if (constantType.IsValueType)
            {
                if (inputExpression.Value is bool boolValue)
                {
                    SqlBooleanLiteral literal = SqlBooleanLiteral.Create(boolValue);
                    return SqlLiteralScalarExpression.Create(literal);
                }

                if (ExpressionToSql.TryGetSqlNumberLiteral(inputExpression.Value, out SqlNumberLiteral numberLiteral))
                {
                    return SqlLiteralScalarExpression.Create(numberLiteral);
                }

                if (inputExpression.Value is Guid guidValue)
                {
                    SqlStringLiteral literal = SqlStringLiteral.Create(guidValue.ToString());
                    return SqlLiteralScalarExpression.Create(literal);
                }
            }

            if (inputExpression.Value is string stringValue)
            {
                SqlStringLiteral literal = SqlStringLiteral.Create(stringValue);
                return SqlLiteralScalarExpression.Create(literal);
            }

            if (typeof(Geometry).IsAssignableFrom(constantType))
            {
                return GeometrySqlExpressionFactory.Construct(inputExpression);
            }

            if (inputExpression.Value is IEnumerable enumerable)
            {
                List<SqlScalarExpression> arrayItems = new List<SqlScalarExpression>();

                foreach (object item in enumerable)
                {
                    arrayItems.Add(VisitConstant(Expression.Constant(item), context));
                }

                return SqlArrayCreateScalarExpression.Create(arrayItems.ToImmutableArray());
            }

            string serializedConstant = context.CosmosLinqSerializer.SerializeScalarExpression(inputExpression);
            
            return CosmosElement.Parse(serializedConstant).Accept(CosmosElementToSqlScalarExpressionVisitor.Singleton);
        }

        private static SqlScalarExpression VisitConditional(ConditionalExpression inputExpression, TranslationContext context)
        {
            SqlScalarExpression conditionExpression = ExpressionToSql.VisitScalarExpression(inputExpression.Test, context);
            SqlScalarExpression firstExpression = ExpressionToSql.VisitScalarExpression(inputExpression.IfTrue, context);
            SqlScalarExpression secondExpression = ExpressionToSql.VisitScalarExpression(inputExpression.IfFalse, context);

            return SqlConditionalScalarExpression.Create(conditionExpression, firstExpression, secondExpression);
        }

        private static SqlScalarExpression VisitParameter(ParameterExpression inputExpression, TranslationContext context)
        {
            Expression subst = context.LookupSubstitution(inputExpression);
            if (subst != null)
            {
                return ExpressionToSql.VisitNonSubqueryScalarExpression(subst, context);
            }

            string name = inputExpression.Name;
            SqlIdentifier id = SqlIdentifier.Create(name);
            return SqlPropertyRefScalarExpression.Create(null, id);
        }

        private static SqlScalarExpression VisitMemberAccess(MemberExpression inputExpression, TranslationContext context)
        {
            SqlScalarExpression memberExpression = ExpressionToSql.VisitScalarExpression(inputExpression.Expression, context);
            string memberName = inputExpression.Member.GetMemberName(context);

            // If the resulting memberName is null, then the indexer should be on the root of the object.
            if (memberName == null)
            {
                return memberExpression;
            }

            // if expression is nullable
            if (inputExpression.Expression.Type.IsNullable())
            {
                MemberNames memberNames = context.MemberNames;

                // ignore .Value 
                if (memberName == memberNames.Value)
                {
                    return memberExpression;
                }

                // convert .HasValue to IS_DEFINED expression
                if (memberName == memberNames.HasValue)
                {
                    return SqlFunctionCallScalarExpression.CreateBuiltin("IS_DEFINED", memberExpression);
                }
            }

            if (usePropertyRef)
            {
                SqlIdentifier propertyIdentifier = SqlIdentifier.Create(memberName);
                SqlPropertyRefScalarExpression propertyRefExpression = SqlPropertyRefScalarExpression.Create(memberExpression, propertyIdentifier);
                return propertyRefExpression;
            }
            else
            {
                SqlScalarExpression indexExpression = SqlLiteralScalarExpression.Create(SqlStringLiteral.Create(memberName));
                SqlMemberIndexerScalarExpression memberIndexerExpression = SqlMemberIndexerScalarExpression.Create(memberExpression, indexExpression);
                return memberIndexerExpression;
            }
        }

        private static SqlScalarExpression[] VisitExpressionList(ReadOnlyCollection<Expression> inputExpressionList, TranslationContext context)
        {
            SqlScalarExpression[] result = new SqlScalarExpression[inputExpressionList.Count];
            for (int i = 0; i < inputExpressionList.Count; i++)
            {
                SqlScalarExpression p = ExpressionToSql.VisitScalarExpression(inputExpressionList[i], context);
                result[i] = p;
            }

            return result;
        }

        private static SqlObjectProperty VisitMemberAssignment(MemberAssignment inputExpression, TranslationContext context)
        {
            SqlScalarExpression assign = ExpressionToSql.VisitScalarExpression(inputExpression.Expression, context);
            string memberName = inputExpression.Member.GetMemberName(context);
            SqlPropertyName propName = SqlPropertyName.Create(memberName);
            SqlObjectProperty prop = SqlObjectProperty.Create(propName, assign);
            return prop;
        }

        private static SqlObjectProperty VisitMemberMemberBinding(MemberMemberBinding inputExpression, TranslationContext context)
        {
            throw new DocumentQueryException(ClientResources.MemberBindingNotSupported);
        }

        private static SqlObjectProperty VisitMemberListBinding(MemberListBinding inputExpression, TranslationContext context)
        {
            throw new DocumentQueryException(ClientResources.MemberBindingNotSupported);
        }

        private static SqlObjectProperty[] VisitBindingList(ReadOnlyCollection<MemberBinding> inputExpressionList, TranslationContext context)
        {
            SqlObjectProperty[] list = new SqlObjectProperty[inputExpressionList.Count];
            for (int i = 0; i < inputExpressionList.Count; i++)
            {
                SqlObjectProperty b = ExpressionToSql.VisitBinding(inputExpressionList[i], context);
                list[i] = b;
            }

            return list;
        }

        private static SqlObjectProperty[] CreateInitializers(ReadOnlyCollection<Expression> arguments, ReadOnlyCollection<MemberInfo> members, TranslationContext context)
        {
            if (arguments.Count != members.Count)
            {
                throw new InvalidOperationException("Expected same number of arguments as members");
            }

            SqlObjectProperty[] result = new SqlObjectProperty[arguments.Count];
            for (int i = 0; i < arguments.Count; i++)
            {
                Expression arg = arguments[i];
                MemberInfo member = members[i];
                SqlScalarExpression value = ExpressionToSql.VisitScalarExpression(arg, context);

                string memberName = member.GetMemberName(context);
                SqlPropertyName propName = SqlPropertyName.Create(memberName);
                SqlObjectProperty prop = SqlObjectProperty.Create(propName, value);
                result[i] = prop;
            }

            return result;
        }

        private static SqlSelectItem[] CreateSelectItems(ReadOnlyCollection<Expression> arguments, ReadOnlyCollection<MemberInfo> members, TranslationContext context)
        {
            if (arguments.Count != members.Count)
            {
                throw new InvalidOperationException("Expected same number of arguments as members");
            }

            SqlSelectItem[] result = new SqlSelectItem[arguments.Count];
            for (int i = 0; i < arguments.Count; i++)
            {
                Expression arg = arguments[i];
                MemberInfo member = members[i];
                SqlScalarExpression selectExpression = ExpressionToSql.VisitScalarExpression(arg, context);

                string memberName = member.GetMemberName(context);
                SqlIdentifier alias = SqlIdentifier.Create(memberName);
                SqlSelectItem prop = SqlSelectItem.Create(selectExpression, alias);
                result[i] = prop;
            }

            return result;
        }

        private static SqlScalarExpression VisitNew(NewExpression inputExpression, TranslationContext context)
        {
            if (typeof(Geometry).IsAssignableFrom(inputExpression.Type))
            {
                return GeometrySqlExpressionFactory.Construct(inputExpression);
            }

            if (inputExpression.Arguments.Count > 0)
            {
                if (inputExpression.Members == null)
                {
                    throw new DocumentQueryException(ClientResources.ConstructorInvocationNotSupported);
                }

                SqlObjectProperty[] propertyBindings = ExpressionToSql.CreateInitializers(inputExpression.Arguments, inputExpression.Members, context);
                SqlObjectCreateScalarExpression create = SqlObjectCreateScalarExpression.Create(propertyBindings);
                return create;
            }
            else
            {
                // no need to return anything; the initializer will generate the complete code
                return null;
            }
        }

        private static SqlScalarExpression VisitMemberInit(MemberInitExpression inputExpression, TranslationContext context)
        {
            ExpressionToSql.VisitNew(inputExpression.NewExpression, context); // Return value is ignored
            SqlObjectProperty[] propertyBindings = ExpressionToSql.VisitBindingList(inputExpression.Bindings, context);
            SqlObjectCreateScalarExpression create = SqlObjectCreateScalarExpression.Create(propertyBindings);
            return create;
        }

        private static SqlScalarExpression VisitListInit(ListInitExpression inputExpression, TranslationContext context)
        {
            throw new DocumentQueryException(string.Format(CultureInfo.CurrentCulture, ClientResources.ExpressionTypeIsNotSupported, inputExpression.NodeType));
        }

        private static SqlScalarExpression VisitNewArray(NewArrayExpression inputExpression, TranslationContext context)
        {
            SqlScalarExpression[] exprs = ExpressionToSql.VisitExpressionList(inputExpression.Expressions, context);
            if (inputExpression.NodeType == ExpressionType.NewArrayInit)
            {
                SqlArrayCreateScalarExpression array = SqlArrayCreateScalarExpression.Create(exprs);
                return array;
            }
            else
            {
                throw new DocumentQueryException(string.Format(CultureInfo.CurrentCulture, ClientResources.ExpressionTypeIsNotSupported, inputExpression.NodeType));
            }
        }

        private static SqlScalarExpression VisitInvocation(InvocationExpression inputExpression, TranslationContext context)
        {
            throw new DocumentQueryException(string.Format(CultureInfo.CurrentCulture, ClientResources.ExpressionTypeIsNotSupported, inputExpression.NodeType));
        }

        #endregion VISITOR

        #region Scalar and CollectionScalar Visitors

        private static Collection ConvertToCollection(SqlScalarExpression scalar)
        {
            if (usePropertyRef)
            {
                SqlPropertyRefScalarExpression propertyRefExpression = scalar as SqlPropertyRefScalarExpression;
                if (propertyRefExpression == null)
                {
                    throw new DocumentQueryException(ClientResources.PathExpressionsOnly);
                }

                SqlInputPathCollection path = ConvertPropertyRefToPath(propertyRefExpression);
                Collection result = new Collection(path);
                return result;
            }
            else
            {
                SqlMemberIndexerScalarExpression memberIndexerExpression = scalar as SqlMemberIndexerScalarExpression;
                if (memberIndexerExpression == null)
                {
                    SqlPropertyRefScalarExpression propertyRefExpression = scalar as SqlPropertyRefScalarExpression;
                    if (propertyRefExpression == null)
                    {
                        throw new DocumentQueryException(ClientResources.PathExpressionsOnly);
                    }

                    SqlInputPathCollection path = ConvertPropertyRefToPath(propertyRefExpression);
                    Collection result = new Collection(path);
                    return result;
                }
                else
                {
                    SqlInputPathCollection path = ConvertMemberIndexerToPath(memberIndexerExpression);
                    Collection result = new Collection(path);
                    return result;
                }
            }
        }

        /// <summary>
        /// Convert the context's current query to a scalar Any collection
        /// by wrapping it as following: SELECT VALUE COUNT(v0) > 0 FROM (current query) AS v0.
        /// This is used in cases where LINQ expression ends with Any() which is a boolean scalar.
        /// Normally Any would translate to SELECT VALUE EXISTS() subquery. However that wouldn't work
        /// for these cases because it would result in a boolean value for each row instead of 
        /// one single "aggregated" boolean value.
        /// </summary>
        /// <param name="context">The translation context</param>
        /// <returns>The scalar Any collection</returns>
        private static Collection ConvertToScalarAnyCollection(TranslationContext context)
        {
            SqlQuery query = context.CurrentQuery.FlattenAsPossible().GetSqlQuery();
            SqlCollection subqueryCollection = SqlSubqueryCollection.Create(query);

            ParameterExpression parameterExpression = context.GenerateFreshParameter(typeof(object), ExpressionToSql.DefaultParameterName);
            Binding binding = new Binding(parameterExpression, subqueryCollection, isInCollection: false, isInputParameter: true);

            context.CurrentQuery = new QueryUnderConstruction(context.GetGenFreshParameterFunc());
            context.CurrentQuery.AddBinding(binding);

            SqlSelectSpec selectSpec = SqlSelectValueSpec.Create(
                SqlBinaryScalarExpression.Create(
                    SqlBinaryScalarOperatorKind.GreaterThan,
                    SqlFunctionCallScalarExpression.CreateBuiltin(
                        SqlFunctionCallScalarExpression.Names.Count,
                        SqlPropertyRefScalarExpression.Create(null, SqlIdentifier.Create(parameterExpression.Name))),
                    SqlLiteralScalarExpression.Create(SqlNumberLiteral.Create(0))));
            SqlSelectClause selectClause = SqlSelectClause.Create(selectSpec);
            context.CurrentQuery.AddSelectClause(selectClause);

            return new Collection(LinqMethods.Any);
        }

        private static SqlScalarExpression VisitNonSubqueryScalarExpression(Expression expression, ReadOnlyCollection<ParameterExpression> parameters, TranslationContext context)
        {
            foreach (ParameterExpression par in parameters)
            {
                context.PushParameter(par, context.CurrentSubqueryBinding.ShouldBeOnNewQuery);
            }

            SqlScalarExpression scalarExpression = ExpressionToSql.VisitNonSubqueryScalarExpression(expression, context);

            foreach (ParameterExpression par in parameters)
            {
                context.PopParameter();
            }

            return scalarExpression;
        }

        private static SqlScalarExpression VisitNonSubqueryScalarLambda(LambdaExpression lambdaExpression, TranslationContext context)
        {
            ReadOnlyCollection<ParameterExpression> parameters = lambdaExpression.Parameters;
            if (parameters.Count != 1)
            {
                throw new DocumentQueryException(string.Format(CultureInfo.CurrentCulture, ClientResources.InvalidArgumentsCount, lambdaExpression.Body, 1, parameters.Count));
            }

            return ExpressionToSql.VisitNonSubqueryScalarExpression(lambdaExpression.Body, parameters, context);
        }

        private static Collection VisitCollectionExpression(Expression expression, ReadOnlyCollection<ParameterExpression> parameters, TranslationContext context)
        {
            foreach (ParameterExpression par in parameters)
            {
                context.PushParameter(par, context.CurrentSubqueryBinding.ShouldBeOnNewQuery);
            }

            Collection collection = ExpressionToSql.VisitCollectionExpression(expression, context, parameters.Count > 0 ? parameters.First().Name : ExpressionToSql.DefaultParameterName);

            foreach (ParameterExpression par in parameters)
            {
                context.PopParameter();
            }

            return collection;
        }

        private static Collection VisitCollectionExpression(Expression expression, TranslationContext context, string parameterName)
        {
            Collection result;
            switch (expression.NodeType)
            {
                case ExpressionType.Call:
                    result = ExpressionToSql.Translate(expression, context);
                    break;

                case ExpressionType.MemberAccess:
                    result = ExpressionToSql.VisitMemberAccessCollectionExpression(expression, context, parameterName);
                    break;

                default:
                    throw new DocumentQueryException(string.Format(CultureInfo.CurrentCulture, ClientResources.ExpressionTypeIsNotSupported, expression.NodeType));
            }

            return result;
        }

        /// <summary>
        /// Visit a lambda which is supposed to return a collection.
        /// </summary>
        /// <param name="lambdaExpression">LambdaExpression with a result which is a collection.</param>
        /// <param name="context">The translation context.</param>
        /// <returns>The collection computed by the lambda.</returns>
        private static Collection VisitCollectionLambda(LambdaExpression lambdaExpression, TranslationContext context)
        {
            ReadOnlyCollection<ParameterExpression> parameters = lambdaExpression.Parameters;
            if (parameters.Count != 1)
            {
                throw new DocumentQueryException(string.Format(CultureInfo.CurrentCulture, ClientResources.InvalidArgumentsCount, lambdaExpression.Body, 1, parameters.Count));
            }

            return ExpressionToSql.VisitCollectionExpression(lambdaExpression.Body, lambdaExpression.Parameters, context);
        }

        /// <summary>
        /// Visit an expression, usually a MemberAccess, then trigger parameter binding for that expression.
        /// </summary>
        /// <param name="inputExpression">The input expression</param>
        /// <param name="context">The current translation context</param>
        /// <param name="parameterName">Parameter name is merely for readability</param>
        private static Collection VisitMemberAccessCollectionExpression(Expression inputExpression, TranslationContext context, string parameterName)
        {
            SqlScalarExpression body = ExpressionToSql.VisitNonSubqueryScalarExpression(inputExpression, context);
            Type type = inputExpression.Type;

            Collection collection = ExpressionToSql.ConvertToCollection(body);
            context.PushCollection(collection);
            ParameterExpression parameter = context.GenerateFreshParameter(type, parameterName);
            context.PushParameter(parameter, context.CurrentSubqueryBinding.ShouldBeOnNewQuery);
            context.PopParameter();
            context.PopCollection();

            return new Collection(parameter.Name);
        }

        /// <summary>
        /// Visit a method call, construct the corresponding query in context.CurrentQuery.
        /// At ExpressionToSql point only LINQ method calls are allowed.
        /// These methods are static extension methods of IQueryable or IEnumerable.
        /// </summary>
        /// <param name="inputExpression">Method to translate.</param>
        /// <param name="context">Query translation context.</param>
        private static Collection VisitMethodCall(MethodCallExpression inputExpression, TranslationContext context)
        {
            context.PushMethod(inputExpression);

            Type declaringType = inputExpression.Method.DeclaringType;
            if ((declaringType != typeof(Queryable) && declaringType != typeof(Enumerable))
                || !inputExpression.Method.IsStatic)
            {
                throw new DocumentQueryException(string.Format(CultureInfo.CurrentCulture, ClientResources.OnlyLINQMethodsAreSupported, inputExpression.Method.Name));
            }

            Type returnType = inputExpression.Method.ReturnType;
            Type returnElementType = TypeSystem.GetElementType(returnType);

            if (inputExpression.Object != null)
            {
                throw new DocumentQueryException(ClientResources.ExpectedMethodCallsMethods);
            }

            Expression inputCollection = inputExpression.Arguments[0]; // all these methods are static extension methods, so argument[0] is the collection

            Type inputElementType = TypeSystem.GetElementType(inputCollection.Type);
            Collection collection = ExpressionToSql.Translate(inputCollection, context);

            context.PushCollection(collection);

            Collection result = new Collection(inputExpression.Method.Name);
            bool shouldBeOnNewQuery = context.CurrentQuery.ShouldBeOnNewQuery(inputExpression.Method.Name, inputExpression.Arguments.Count);
            context.PushSubqueryBinding(shouldBeOnNewQuery);

            if (context.LastExpressionIsGroupBy)
            {
                throw new DocumentQueryException(string.Format(CultureInfo.CurrentCulture, "Group By cannot be followed by other methods"));
            }

            switch (inputExpression.Method.Name)
            {
                case LinqMethods.Any:
                    {
                        result = new Collection(string.Empty);

                        if (inputExpression.Arguments.Count == 2)
                        {
                            // Any is translated to an SELECT VALUE EXISTS() where Any operation itself is treated as a Where.
                            SqlWhereClause where = ExpressionToSql.VisitWhere(inputExpression.Arguments, context);
                            context.CurrentQuery = context.CurrentQuery.AddWhereClause(where, context);
                        }
                        break;
                    }
                case LinqMethods.Average:
                    {
                        SqlSelectClause select = ExpressionToSql.VisitAggregateFunction(inputExpression.Arguments, context, SqlFunctionCallScalarExpression.Names.Avg);
                        context.CurrentQuery = context.CurrentQuery.AddSelectClause(select, context);
                        break;
                    }
                case LinqMethods.Count:
                    {
                        SqlSelectClause select = ExpressionToSql.VisitCount(inputExpression.Arguments, context);
                        context.CurrentQuery = context.CurrentQuery.AddSelectClause(select, context);
                        break;
                    }
                case LinqMethods.Distinct:
                    {
                        SqlSelectClause select = ExpressionToSql.VisitDistinct(inputExpression.Arguments, context);
                        context.CurrentQuery = context.CurrentQuery.AddSelectClause(select, context);
                        break;
                    }
                case LinqMethods.FirstOrDefault:
                    {
                        if (inputExpression.Arguments.Count == 1)
                        {
                            // TOP is not allowed when OFFSET ... LIMIT is present.
                            if (!context.CurrentQuery.HasOffsetSpec())
                            {
                                SqlNumberLiteral sqlNumberLiteral = SqlNumberLiteral.Create(1);
                                SqlTopSpec topSpec = SqlTopSpec.Create(sqlNumberLiteral);
                                context.CurrentQuery = context.CurrentQuery.AddTopSpec(topSpec);
                            }

                            context.SetClientOperation(ScalarOperationKind.FirstOrDefault);
                        }
                        else
                        {
                            throw new DocumentQueryException(string.Format(CultureInfo.CurrentCulture, ClientResources.InvalidArgumentsCount, inputExpression.Method.Name, 0, inputExpression.Arguments.Count - 1));
                        }

                        break;
                    }
                case LinqMethods.Max:
                    {
                        SqlSelectClause select = ExpressionToSql.VisitAggregateFunction(inputExpression.Arguments, context, SqlFunctionCallScalarExpression.Names.Max);
                        context.CurrentQuery = context.CurrentQuery.AddSelectClause(select, context);
                        break;
                    }
                case LinqMethods.Min:
                    {
                        SqlSelectClause select = ExpressionToSql.VisitAggregateFunction(inputExpression.Arguments, context, SqlFunctionCallScalarExpression.Names.Min);
                        context.CurrentQuery = context.CurrentQuery.AddSelectClause(select, context);
                        break;
                    }
                case LinqMethods.GroupBy:
                    {
                        context.CurrentQuery = context.PackageCurrentQueryIfNeccessary();
                        result = ExpressionToSql.VisitGroupBy(returnElementType, inputExpression.Arguments, context);
                        context.LastExpressionIsGroupBy = true;
                        break;
                    }
                case LinqMethods.OrderBy:
                    {
                        SqlOrderByClause orderBy = ExpressionToSql.VisitOrderBy(inputExpression.Arguments, false, context);
                        context.CurrentQuery = context.CurrentQuery.AddOrderByClause(orderBy, context);
                        break;
                    }
                case LinqMethods.OrderByDescending:
                    {
                        SqlOrderByClause orderBy = ExpressionToSql.VisitOrderBy(inputExpression.Arguments, true, context);
                        context.CurrentQuery = context.CurrentQuery.AddOrderByClause(orderBy, context);
                        break;
                    }
                case LinqMethods.Select:
                    {
                        SqlSelectClause select = ExpressionToSql.VisitSelect(inputExpression.Arguments, context);
                        context.CurrentQuery = context.CurrentQuery.AddSelectClause(select, context);
                        break;
                    }
                case LinqMethods.SelectMany:
                    {
                        context.CurrentQuery = context.PackageCurrentQueryIfNeccessary();
                        result = ExpressionToSql.VisitSelectMany(inputExpression.Arguments, context);
                        break;
                    }
                case LinqMethods.Skip:
                    {
                        SqlOffsetSpec offsetSpec = ExpressionToSql.VisitSkip(inputExpression.Arguments, context);
                        context.CurrentQuery = context.CurrentQuery.AddOffsetSpec(offsetSpec, context);
                        break;
                    }
                case LinqMethods.Sum:
                    {
                        SqlSelectClause select = ExpressionToSql.VisitAggregateFunction(inputExpression.Arguments, context, SqlFunctionCallScalarExpression.Names.Sum);
                        context.CurrentQuery = context.CurrentQuery.AddSelectClause(select, context);
                        break;
                    }
                case LinqMethods.Take:
                    {
                        if (context.CurrentQuery.HasOffsetSpec())
                        {
                            SqlLimitSpec limitSpec = ExpressionToSql.VisitTakeLimit(inputExpression.Arguments, context);
                            context.CurrentQuery = context.CurrentQuery.AddLimitSpec(limitSpec, context);
                        }
                        else
                        {
                            SqlTopSpec topSpec = ExpressionToSql.VisitTakeTop(inputExpression.Arguments, context);
                            context.CurrentQuery = context.CurrentQuery.AddTopSpec(topSpec);
                        }
                        break;
                    }
                case LinqMethods.ThenBy:
                    {
                        SqlOrderByClause thenBy = ExpressionToSql.VisitOrderBy(inputExpression.Arguments, false, context);
                        context.CurrentQuery = context.CurrentQuery.UpdateOrderByClause(thenBy, context);
                        break;
                    }
                case LinqMethods.ThenByDescending:
                    {
                        SqlOrderByClause thenBy = ExpressionToSql.VisitOrderBy(inputExpression.Arguments, true, context);
                        context.CurrentQuery = context.CurrentQuery.UpdateOrderByClause(thenBy, context);
                        break;
                    }
                case LinqMethods.Where:
                    {
                        SqlWhereClause where = ExpressionToSql.VisitWhere(inputExpression.Arguments, context);
                        context.CurrentQuery = context.CurrentQuery.AddWhereClause(where, context);
                        break;
                    }
                default:
                    throw new DocumentQueryException(string.Format(CultureInfo.CurrentCulture, ClientResources.MethodNotSupported, inputExpression.Method.Name));
            }

            context.PopSubqueryBinding();
            context.PopCollection();
            context.PopMethod();
            return result;
        }

        /// <summary>
        /// Visit a method call, construct the corresponding query and return the select clause for the aggregate function.
        /// At ExpressionToSql point only LINQ method calls are allowed.
        /// These methods are static extension methods of IQueryable or IEnumerable.
        /// </summary>
        /// <param name="inputExpression">Method to translate.</param>
        /// <param name="context">Query translation context.</param>
        private static SqlSelectClause VisitGroupByAggregateMethodCall(MethodCallExpression inputExpression, TranslationContext context)
        {
            context.PushMethod(inputExpression);

            Type declaringType = inputExpression.Method.DeclaringType;
            if ((declaringType != typeof(Queryable) && declaringType != typeof(Enumerable))
                || !inputExpression.Method.IsStatic)
            {
                throw new DocumentQueryException(string.Format(CultureInfo.CurrentCulture, ClientResources.OnlyLINQMethodsAreSupported, inputExpression.Method.Name));
            }

            if (inputExpression.Object != null)
            {
                throw new DocumentQueryException(ClientResources.ExpectedMethodCallsMethods);
            }

            if (context.LastExpressionIsGroupBy)
            {
                throw new DocumentQueryException(string.Format(CultureInfo.CurrentCulture, "Group By cannot be followed by other methods"));
            }

            SqlSelectClause select;
            switch (inputExpression.Method.Name)
            {
                case LinqMethods.Average:
                    {
                        select = ExpressionToSql.VisitAggregateFunction(inputExpression.Arguments, context, SqlFunctionCallScalarExpression.Names.Avg);
                        break;
                    }
                case LinqMethods.Count:
                    {
                        select = ExpressionToSql.VisitCount(inputExpression.Arguments, context);
                        break;
                    }
                case LinqMethods.Max:
                    {
                        select = ExpressionToSql.VisitAggregateFunction(inputExpression.Arguments, context, SqlFunctionCallScalarExpression.Names.Max);
                        break;
                    }
                case LinqMethods.Min:
                    {
                        select = ExpressionToSql.VisitAggregateFunction(inputExpression.Arguments, context, SqlFunctionCallScalarExpression.Names.Min);
                        break;
                    }
                case LinqMethods.Sum:
                    {
                        select = ExpressionToSql.VisitAggregateFunction(inputExpression.Arguments, context, SqlFunctionCallScalarExpression.Names.Sum);
                        break;
                    }
                default:
                    throw new DocumentQueryException(string.Format(CultureInfo.CurrentCulture, ClientResources.MethodNotSupported, inputExpression.Method.Name));
            }

            context.PopMethod();
            return select;
        }

        /// <summary>
        /// Determine if an expression should be translated to a subquery.
        /// This only applies to expression that is inside a lamda.
        /// </summary>
        /// <param name="expression">The input expression</param>
        /// <param name="expressionObjKind">The expression object kind of the expression</param>
        /// <param name="isMinMaxAvgMethod">True if the method is either Min, Max, or Avg</param>
        /// <returns>True if subquery is needed, otherwise false</returns>
        private static bool IsSubqueryScalarExpression(Expression expression, out SubqueryKind? expressionObjKind, out bool isMinMaxAvgMethod)
        {
            if (!(expression is MethodCallExpression methodCallExpression))
            {
                expressionObjKind = null;
                isMinMaxAvgMethod = false;
                return false;
            }

            string methodName = methodCallExpression.Method.Name;
            bool isSubqueryExpression;

            isMinMaxAvgMethod = false;

            switch (methodName)
            {
                case LinqMethods.Min:
                case LinqMethods.Max:
                case LinqMethods.Average:
                    isMinMaxAvgMethod = true;
                    isSubqueryExpression = true;
                    expressionObjKind = SubqueryKind.SubqueryScalarExpression;
                    break;

                case LinqMethods.Sum:
                    isSubqueryExpression = true;
                    expressionObjKind = SubqueryKind.SubqueryScalarExpression;
                    break;

                case LinqMethods.Count:
                    if (methodCallExpression.Arguments.Count > 1)
                    {
                        isSubqueryExpression = true;
                        expressionObjKind = SubqueryKind.SubqueryScalarExpression;
                    }
                    else
                    {
                        SubqueryKind? objKind;
                        bool isMinMaxAvg;
                        isSubqueryExpression = ExpressionToSql.IsSubqueryScalarExpression(
                            methodCallExpression.Arguments[0] as MethodCallExpression,
                            out objKind, out isMinMaxAvg);

                        if (isSubqueryExpression)
                        {
                            isSubqueryExpression = true;
                            expressionObjKind = SubqueryKind.SubqueryScalarExpression;
                        }
                        else
                        {
                            isSubqueryExpression = false;
                            expressionObjKind = null;
                        }
                    }
                    break;

                case LinqMethods.Any:
                    isSubqueryExpression = true;
                    expressionObjKind = SubqueryKind.ExistsScalarExpression;
                    break;

                case LinqMethods.Select:
                case LinqMethods.SelectMany:
                case LinqMethods.Where:
                case LinqMethods.OrderBy:
                case LinqMethods.OrderByDescending:
                case LinqMethods.ThenBy:
                case LinqMethods.ThenByDescending:
                case LinqMethods.Skip:
                case LinqMethods.Take:
                case LinqMethods.Distinct:
                case LinqMethods.GroupBy:
                    isSubqueryExpression = true;
                    expressionObjKind = SubqueryKind.ArrayScalarExpression;
                    break;

                default:
                    isSubqueryExpression = false;
                    expressionObjKind = null;
                    break;
            }

            return isSubqueryExpression;
        }

        /// <summary>
        /// Visit an lambda expression which is in side a lambda and translate it to a scalar expression or a subquery scalar expression.
        /// See the other overload of this method for more details.
        /// </summary>
        /// <param name="lambda">The input lambda expression</param>
        /// <param name="context">The translation context</param>
        /// <returns>A scalar expression representing the input expression</returns>
        private static SqlScalarExpression VisitScalarExpression(LambdaExpression lambda, TranslationContext context)
        {
            return ExpressionToSql.VisitScalarExpression(
                lambda.Body,
                lambda.Parameters,
                context);
        }

        /// <summary>
        /// Visit an lambda expression which is inside a lambda and translate it to a scalar expression or a collection scalar expression.
        /// If it is a collection scalar expression, e.g. should be translated to subquery such as SELECT VALUE ARRAY, SELECT VALUE EXISTS, 
        /// SELECT VALUE [aggregate], the subquery will be aliased to a new binding for the FROM clause. E.g. consider 
        /// Select(family => family.Children.Select(child => child.Grade)). Since the inner Select corresponds to a subquery, this method would 
        /// create a new binding of v0 to the subquery SELECT VALUE ARRAY(), and the inner expression will be just SELECT v0.
        /// </summary>
        /// <param name="expression">The input expression</param>
        /// <param name="context">The translation context</param>
        /// <returns>A scalar expression representing the input expression</returns>
        internal static SqlScalarExpression VisitScalarExpression(Expression expression, TranslationContext context)
        {
            return ExpressionToSql.VisitScalarExpression(
                expression,
                new ReadOnlyCollection<ParameterExpression>(Array.Empty<ParameterExpression>()),
                context);
        }

        internal static bool TryGetSqlNumberLiteral(object value, out SqlNumberLiteral sqlNumberLiteral)
        {
            sqlNumberLiteral = default(SqlNumberLiteral);
            if (value is byte byteValue)
            {
                sqlNumberLiteral = SqlNumberLiteral.Create(byteValue);
            }
            else if (value is sbyte sbyteValue)
            {
                sqlNumberLiteral = SqlNumberLiteral.Create(sbyteValue);
            }
            else if (value is decimal decimalValue)
            {
                if ((decimalValue >= long.MinValue) && (decimalValue <= long.MaxValue) && (decimalValue % 1 == 0))
                {
                    sqlNumberLiteral = SqlNumberLiteral.Create(Convert.ToInt64(decimalValue));
                }
                else
                {
                    sqlNumberLiteral = SqlNumberLiteral.Create(Convert.ToDouble(decimalValue));
                }
            }
            else if (value is double doubleValue)
            {
                sqlNumberLiteral = SqlNumberLiteral.Create(doubleValue);
            }
            else if (value is float floatVlaue)
            {
                sqlNumberLiteral = SqlNumberLiteral.Create(floatVlaue);
            }
            else if (value is int intValue)
            {
                sqlNumberLiteral = SqlNumberLiteral.Create(intValue);
            }
            else if (value is uint uintValue)
            {
                sqlNumberLiteral = SqlNumberLiteral.Create(uintValue);
            }
            else if (value is long longValue)
            {
                sqlNumberLiteral = SqlNumberLiteral.Create(longValue);
            }
            else if (value is ulong ulongValue)
            {
                if (ulongValue <= long.MaxValue)
                {
                    sqlNumberLiteral = SqlNumberLiteral.Create(Convert.ToInt64(ulongValue));
                }
                else
                {
                    sqlNumberLiteral = SqlNumberLiteral.Create(Convert.ToDouble(ulongValue));
                }
            }
            else if (value is short shortValue)
            {
                sqlNumberLiteral = SqlNumberLiteral.Create(shortValue);
            }
            else if (value is ushort ushortValue)
            {
                sqlNumberLiteral = SqlNumberLiteral.Create(ushortValue);
            }

            return sqlNumberLiteral != default(SqlNumberLiteral);
        }

        /// <summary>
        /// Visit an lambda expression which is in side a lambda and translate it to a scalar expression or a collection scalar expression.
        /// See the other overload of this method for more details.
        /// </summary>
        private static SqlScalarExpression VisitScalarExpression(Expression expression,
            ReadOnlyCollection<ParameterExpression> parameters,
            TranslationContext context)
        {
            SubqueryKind? expressionObjKind;
            bool isMinMaxAvgMethod;
            bool shouldUseSubquery = ExpressionToSql.IsSubqueryScalarExpression(expression, out expressionObjKind, out isMinMaxAvgMethod);

            SqlScalarExpression sqlScalarExpression;
            if (!shouldUseSubquery)
            {
                sqlScalarExpression = ExpressionToSql.VisitNonSubqueryScalarExpression(expression, parameters, context);
            }
            else
            {
                SqlQuery query = ExpressionToSql.CreateSubquery(expression, parameters, context);

                ParameterExpression parameterExpression = context.GenerateFreshParameter(typeof(object), ExpressionToSql.DefaultParameterName);
                SqlCollection subqueryCollection = ExpressionToSql.CreateSubquerySqlCollection(
                    query,
                    isMinMaxAvgMethod ? SubqueryKind.ArrayScalarExpression : expressionObjKind.Value);

                Binding newBinding = new Binding(parameterExpression, subqueryCollection,
                    isInCollection: false, isInputParameter: context.IsInMainBranchSelect());

                context.CurrentSubqueryBinding.NewBindings.Add(newBinding);

                if (isMinMaxAvgMethod)
                {
                    sqlScalarExpression = SqlMemberIndexerScalarExpression.Create(
                        SqlPropertyRefScalarExpression.Create(null, SqlIdentifier.Create(parameterExpression.Name)),
                        SqlLiteralScalarExpression.Create(SqlNumberLiteral.Create(0)));
                }
                else
                {
                    sqlScalarExpression = SqlPropertyRefScalarExpression.Create(null, SqlIdentifier.Create(parameterExpression.Name));
                }
            }

            return sqlScalarExpression;
        }

        /// <summary>
        /// Create a subquery SQL collection object for a SQL query
        /// </summary>
        /// <param name="query">The SQL query object</param>
        /// <param name="subqueryType">The subquery type</param>
        private static SqlCollection CreateSubquerySqlCollection(SqlQuery query, SubqueryKind subqueryType)
        {
            SqlCollection subqueryCollection;
            switch (subqueryType)
            {
                case SubqueryKind.ArrayScalarExpression:
                    SqlArrayScalarExpression arrayScalarExpression = SqlArrayScalarExpression.Create(query);
                    query = SqlQuery.Create(
                        SqlSelectClause.Create(SqlSelectValueSpec.Create(arrayScalarExpression)),
                        fromClause: null, whereClause: null, groupByClause: null, orderByClause: null, offsetLimitClause: null);
                    break;

                case SubqueryKind.ExistsScalarExpression:
                    SqlExistsScalarExpression existsScalarExpression = SqlExistsScalarExpression.Create(query);
                    query = SqlQuery.Create(
                        SqlSelectClause.Create(SqlSelectValueSpec.Create(existsScalarExpression)),
                        fromClause: null, whereClause: null, groupByClause: null, orderByClause: null, offsetLimitClause: null);
                    break;

                case SubqueryKind.SubqueryScalarExpression:
                    // No need to wrap query as in ArrayScalarExpression, or ExistsScalarExpression
                    break;

                default:
                    throw new DocumentQueryException($"Unsupported subquery type {subqueryType}");
            }

            subqueryCollection = SqlSubqueryCollection.Create(query);
            return subqueryCollection;
        }

        /// <summary>
        /// Create a subquery from a subquery scalar expression.
        /// By visiting the collection expression, this builds a new QueryUnderConstruction on top of the current one
        /// and then translate it to a SQL query while keeping the current QueryUnderConstruction in tact.
        /// </summary>
        /// <param name="expression">The subquery scalar expression</param>
        /// <param name="parameters">The list of parameters of the expression</param>
        /// <param name="context">The translation context</param>
        /// <returns>A query corresponding to the collection expression</returns>
        /// <remarks>The QueryUnderConstruction remains unchanged after this.</remarks>
        private static SqlQuery CreateSubquery(Expression expression, ReadOnlyCollection<ParameterExpression> parameters, TranslationContext context)
        {
            bool shouldBeOnNewQuery = context.CurrentSubqueryBinding.ShouldBeOnNewQuery;

            QueryUnderConstruction queryBeforeVisit = context.CurrentQuery;
            QueryUnderConstruction packagedQuery = new QueryUnderConstruction(context.GetGenFreshParameterFunc(), context.CurrentQuery);
            packagedQuery.FromParameters.SetInputParameter(typeof(object), context.CurrentQuery.GetInputParameterInContext(shouldBeOnNewQuery).Name, context.InScope);
            context.CurrentQuery = packagedQuery;

            if (shouldBeOnNewQuery) context.CurrentSubqueryBinding.ShouldBeOnNewQuery = false;

            Collection collection = ExpressionToSql.VisitCollectionExpression(expression, parameters, context);

            QueryUnderConstruction subquery = context.CurrentQuery.GetSubquery(queryBeforeVisit);
            context.CurrentSubqueryBinding.ShouldBeOnNewQuery = shouldBeOnNewQuery;
            context.CurrentQuery = queryBeforeVisit;

            SqlQuery sqlSubquery = subquery.FlattenAsPossible().GetSqlQuery();
            return sqlSubquery;
        }

        #endregion Scalar and CollectionScalar Visitors

        #region LINQ Specific Visitors

        private static SqlWhereClause VisitWhere(ReadOnlyCollection<Expression> arguments, TranslationContext context)
        {
            if (arguments.Count != 2)
            {
                throw new DocumentQueryException(string.Format(CultureInfo.CurrentCulture, ClientResources.InvalidArgumentsCount, LinqMethods.Where, 2, arguments.Count));
            }

            LambdaExpression function = Utilities.GetLambda(arguments[1]);
            SqlScalarExpression sqlfunc = ExpressionToSql.VisitScalarExpression(function, context);
            SqlWhereClause where = SqlWhereClause.Create(sqlfunc);
            return where;
        }

        private static SqlSelectClause VisitSelect(ReadOnlyCollection<Expression> arguments, TranslationContext context)
        {
            if (arguments.Count != 2)
            {
                throw new DocumentQueryException(string.Format(CultureInfo.CurrentCulture, ClientResources.InvalidArgumentsCount, LinqMethods.Select, 2, arguments.Count));
            }

            LambdaExpression lambda = Utilities.GetLambda(arguments[1]);

            SqlScalarExpression sqlfunc = ExpressionToSql.VisitScalarExpression(lambda, context);
            SqlSelectSpec sqlSpec = SqlSelectValueSpec.Create(sqlfunc);
            SqlSelectClause select = SqlSelectClause.Create(sqlSpec, null);
            return select;
        }

        private static Collection VisitSelectMany(ReadOnlyCollection<Expression> arguments, TranslationContext context)
        {
            if (arguments.Count != 2)
            {
                throw new DocumentQueryException(string.Format(CultureInfo.CurrentCulture, ClientResources.InvalidArgumentsCount, LinqMethods.SelectMany, 2, arguments.Count));
            }

            LambdaExpression lambda = Utilities.GetLambda(arguments[1]);

            // If there is Distinct, Take or OrderBy the lambda then it needs to be in a subquery.
            bool requireLocalExecution = false;

            for (MethodCallExpression methodCall = lambda.Body as MethodCallExpression;
                methodCall != null;
                methodCall = methodCall.Arguments[0] as MethodCallExpression)
            {
                string methodName = methodCall.Method.Name;
                requireLocalExecution |= methodName.Equals(LinqMethods.Distinct) || methodName.Equals(LinqMethods.Take) || methodName.Equals(LinqMethods.OrderBy) || methodName.Equals(LinqMethods.OrderByDescending);
            }

            Collection collection;
            if (!requireLocalExecution)
            {
                collection = ExpressionToSql.VisitCollectionLambda(lambda, context);
            }
            else
            {
                collection = new Collection(string.Empty);
                Binding binding;
                SqlQuery query = ExpressionToSql.CreateSubquery(lambda.Body, lambda.Parameters, context);
                SqlCollection subqueryCollection = SqlSubqueryCollection.Create(query);
                ParameterExpression parameterExpression = context.GenerateFreshParameter(typeof(object), ExpressionToSql.DefaultParameterName);
                binding = new Binding(parameterExpression, subqueryCollection, isInCollection: false, isInputParameter: true);
                context.CurrentQuery.FromParameters.Add(binding);
            }

            return collection;
        }

        private static Collection VisitGroupBy(Type returnElementType, ReadOnlyCollection<Expression> arguments, TranslationContext context)
        {
            if (arguments.Count != 3)
            {
                throw new DocumentQueryException(string.Format(CultureInfo.CurrentCulture, ClientResources.InvalidArgumentsCount, LinqMethods.GroupBy, 3, arguments.Count));
            }

            // Key Selector handling
            // First argument is input, second is key selector and third is value selector
            LambdaExpression keySelectorLambda = Utilities.GetLambda(arguments[1]);

            Collection collection = new Collection("Group By");
            context.CurrentQuery.GroupByParameter = new FromParameterBindings();

            SqlGroupByClause groupby;
            ParameterExpression parameterExpression;
            switch (keySelectorLambda.Body.NodeType)
            {
                case ExpressionType.Parameter:
                case ExpressionType.Call:
                case ExpressionType.MemberAccess:
                    {
                        // bind the parameters in the value selector to the current input
                        foreach (ParameterExpression par in Utilities.GetLambda(arguments[2]).Parameters)
                        {
                            context.PushParameter(par, context.CurrentSubqueryBinding.ShouldBeOnNewQuery);
                        }

                        //Current GroupBy doesn't allow subquery, so we need to visit non subquery scalar lambda
                        SqlScalarExpression keySelectorFunc = ExpressionToSql.VisitNonSubqueryScalarLambda(keySelectorLambda, context);

                        // The group by clause don't need to handle the value selector, so adding the clause to the uery now.
                        groupby = SqlGroupByClause.Create(keySelectorFunc);
                        parameterExpression = context.GenerateFreshParameter(returnElementType, keySelectorFunc.ToString(), includeSuffix: false);

                        break;
                    }
                case ExpressionType.New:
                    {
                        // bind the parameters in the key selector to the current input - in this case, the value selector key is being substituted by the key selector
                        foreach (ParameterExpression par in Utilities.GetLambda(arguments[1]).Parameters)
                        {
                            context.PushParameter(par, context.CurrentSubqueryBinding.ShouldBeOnNewQuery);
                        }

                        NewExpression newExpression = (NewExpression)keySelectorLambda.Body;

                        if (newExpression.Members == null)
                        {
                            throw new DocumentQueryException(ClientResources.ConstructorInvocationNotSupported);
                        }

                        ReadOnlyCollection<Expression> newExpressionArguments = newExpression.Arguments;

                        List<SqlScalarExpression> keySelectorFunctions = new List<SqlScalarExpression>();
                        for (int i = 0; i < newExpressionArguments.Count; i++)
                        {
                            //Current GroupBy doesn't allow subquery, so we need to visit non subquery scalara
                            SqlScalarExpression keySelectorFunc = ExpressionToSql.VisitNonSubqueryScalarExpression(newExpressionArguments[i], context);
                            keySelectorFunctions.Add(keySelectorFunc);
                        }

                        groupby = SqlGroupByClause.Create(keySelectorFunctions.ToImmutableArray());
                        parameterExpression = context.GenerateFreshParameter(returnElementType, keySelectorFunctions.ToString(), includeSuffix: false);

                        break;
                    }
                default:
                    throw new DocumentQueryException(string.Format(CultureInfo.CurrentCulture, ClientResources.ExpressionTypeIsNotSupported, keySelectorLambda.Body.NodeType));
            }

            // The group by clause don't need to handle the value selector, so adding the clause to the qery now.
            context.CurrentQuery = context.CurrentQuery.AddGroupByClause(groupby, context);

            // Bind the alias
            Binding binding = new Binding(parameterExpression, collection.inner, isInCollection: false, isInputParameter: true);
>>>>>>> fa6f43a9
            context.CurrentQuery.GroupByParameter.Add(binding);

            // The alias for the key in the value selector lambda is the first arguemt lambda - we bound it to the parameter expression, which already has substitution
            ParameterExpression valueSelectorKeyExpressionAlias = Utilities.GetLambda(arguments[2]).Parameters[0];
<<<<<<< HEAD
            context.GroupByKeySubstitution.AddSubstitution(valueSelectorKeyExpressionAlias, parameterExpression/*Utilities.GetLambda(arguments[1]).Body*/);

            // Translate the body of the value selector lambda
            Expression valueSelectorExpression = Utilities.GetLambda(arguments[2]).Body;

            // The value selector function needs to be either a MethodCall or an AnonymousType
            switch (valueSelectorExpression.NodeType)
            {
                case ExpressionType.Constant:
                {
                    ConstantExpression constantExpression = (ConstantExpression)valueSelectorExpression;
                    SqlScalarExpression selectExpression = ExpressionToSql.VisitConstant(constantExpression, context);

                    SqlSelectSpec sqlSpec = SqlSelectValueSpec.Create(selectExpression);
                    SqlSelectClause select = SqlSelectClause.Create(sqlSpec, null);
                    context.CurrentQuery = context.CurrentQuery.AddSelectClause(select, context);
                    break;
                }
=======
            context.GroupByKeySubstitution.AddSubstitution(valueSelectorKeyExpressionAlias, parameterExpression);

            // Value Selector Handingling
            // Translate the body of the value selector lambda
            Expression valueSelectorExpression = Utilities.GetLambda(arguments[2]).Body;

            // The value selector function needs to be either a MethodCall or an AnonymousType
            switch (valueSelectorExpression.NodeType)
            {
                case ExpressionType.MemberAccess:
                    {
                        MemberExpression memberAccessExpression = (MemberExpression)valueSelectorExpression;

                        if (memberAccessExpression.Expression.NodeType == ExpressionType.Parameter)
                        {
                            // Look up the object of the expression to see if it is the key
                            ParameterExpression memberAccessObject = (ParameterExpression)memberAccessExpression.Expression;
                            Expression subst = context.GroupByKeySubstitution.Lookup(memberAccessObject);
                            if (subst != null)
                            {
                                // If  there is a match, we construct a new Member Access expression with the substituted expression and visit it to create a select clause
                                MemberExpression newMemberAccessExpression = memberAccessExpression.Update(keySelectorLambda.Body); 
                                SqlScalarExpression selectExpression = ExpressionToSql.VisitMemberAccess(newMemberAccessExpression, context);

                                SqlSelectSpec sqlSpec = SqlSelectValueSpec.Create(selectExpression);
                                SqlSelectClause select = SqlSelectClause.Create(sqlSpec, null);
                                context.CurrentQuery = context.CurrentQuery.AddSelectClause(select, context);
                            }
                        }
                        break;
                    }
                case ExpressionType.Constant:
                    {
                        ConstantExpression constantExpression = (ConstantExpression)valueSelectorExpression;
                        SqlScalarExpression selectExpression = ExpressionToSql.VisitConstant(constantExpression, context);

                        SqlSelectSpec sqlSpec = SqlSelectValueSpec.Create(selectExpression);
                        SqlSelectClause select = SqlSelectClause.Create(sqlSpec, null);
                        context.CurrentQuery = context.CurrentQuery.AddSelectClause(select, context);
                        break;
                    }
>>>>>>> fa6f43a9
                case ExpressionType.Parameter:
                    {
                        ParameterExpression parameterValueExpression = (ParameterExpression)valueSelectorExpression;
                        SqlScalarExpression selectExpression = ExpressionToSql.VisitParameter(parameterValueExpression, context);

<<<<<<< HEAD
                    SqlSelectSpec sqlSpec = SqlSelectValueSpec.Create(selectExpression);
                    SqlSelectClause select = SqlSelectClause.Create(sqlSpec, null);
                    context.CurrentQuery = context.CurrentQuery.AddSelectClause(select, context);
                    break;
                }    
=======
                        SqlSelectSpec sqlSpec = SqlSelectValueSpec.Create(selectExpression);
                        SqlSelectClause select = SqlSelectClause.Create(sqlSpec, null);
                        context.CurrentQuery = context.CurrentQuery.AddSelectClause(select, context);
                        break;
                    }
>>>>>>> fa6f43a9
                case ExpressionType.Call:
                    {
                        // Single Value Selector
                        MethodCallExpression methodCallExpression = (MethodCallExpression)valueSelectorExpression;
                        SqlSelectClause select = ExpressionToSql.VisitGroupByAggregateMethodCall(methodCallExpression, context);
                        context.CurrentQuery = context.CurrentQuery.AddSelectClause(select, context);
                        break;
                    }
                case ExpressionType.New:
                    {
                        // Add select item clause at the end of this method
                        NewExpression newExpression = (NewExpression)valueSelectorExpression;

<<<<<<< HEAD
                    break;
                }
                case ExpressionType.New:
                    // TODO: Multi Value Selector
                    throw new DocumentQueryException(string.Format(CultureInfo.CurrentCulture, ClientResources.ExpressionTypeIsNotSupported, ExpressionType.New));

                default:
                    throw new DocumentQueryException(string.Format(CultureInfo.CurrentCulture, ClientResources.ExpressionTypeIsNotSupported, valueSelectorExpression.NodeType));
            }

            foreach (ParameterExpression par in Utilities.GetLambda(arguments[2]).Parameters)
            {
                context.PopParameter();
            }

            return collection;
        }

        private static SqlOrderByClause VisitOrderBy(ReadOnlyCollection<Expression> arguments, bool isDescending, TranslationContext context)
        {
            if (arguments.Count != 2)
            {
                throw new DocumentQueryException(string.Format(CultureInfo.CurrentCulture, ClientResources.InvalidArgumentsCount, LinqMethods.OrderBy, 2, arguments.Count));
            }

            LambdaExpression lambda = Utilities.GetLambda(arguments[1]);
            SqlScalarExpression sqlfunc = ExpressionToSql.VisitScalarExpression(lambda, context);
            SqlOrderByItem orderByItem = SqlOrderByItem.Create(sqlfunc, isDescending);
            SqlOrderByClause orderby = SqlOrderByClause.Create(new SqlOrderByItem[] { orderByItem });
            return orderby;
        }

        private static bool TryGetTopSkipTakeLiteral(
            SqlScalarExpression scalarExpression,
            TranslationContext context,
            out SqlNumberLiteral literal)
        {
            literal = default(SqlNumberLiteral);

            if (scalarExpression is SqlLiteralScalarExpression literalScalarExpression)
            {
                if (literalScalarExpression.Literal is SqlNumberLiteral numberLiteral)
                {
                    // After a member access in SelectMany's lambda, if there is only Top/Skip/Take then
                    // it is necessary to trigger the binding because Skip is just a spec with no binding on its own. 
                    // This can be done by pushing and popping a temporary parameter. E.g. In SelectMany(f => f.Children.Skip(1)), 
                    // it's necessary to consider Skip as Skip(x => x, 1) to bind x to f.Children. Similarly for Top and Limit.
                    ParameterExpression parameter = context.GenerateFreshParameter(typeof(object), ExpressionToSql.DefaultParameterName);
                    context.PushParameter(parameter, context.CurrentSubqueryBinding.ShouldBeOnNewQuery);
                    context.PopParameter();

                    literal = numberLiteral;
                }
            }

            return (literal != default(SqlNumberLiteral)) && (literal.Value >= 0);
        }

        private static bool TryGetTopSkipTakeParameter(
            SqlScalarExpression scalarExpression,
            TranslationContext context,
            out SqlParameter sqlParameter)
        {
            sqlParameter = default(SqlParameter);
            SqlParameterRefScalarExpression parameterRefScalarExpression = scalarExpression as SqlParameterRefScalarExpression;
            if (parameterRefScalarExpression != null)
            {
                sqlParameter = parameterRefScalarExpression.Parameter;
            }

            return (sqlParameter != default(SqlParameter)) && !string.IsNullOrEmpty(sqlParameter.Name);
        }

        private static SqlOffsetSpec VisitSkip(ReadOnlyCollection<Expression> arguments, TranslationContext context)
        {
            if (arguments.Count != 2)
            {
                throw new DocumentQueryException(string.Format(CultureInfo.CurrentCulture, ClientResources.InvalidArgumentsCount, LinqMethods.Skip, 2, arguments.Count));
            }

            Expression expression = arguments[1];
            if (expression == null)
            {
                throw new ArgumentNullException(nameof(expression));
            }

            SqlScalarExpression scalarExpression = ExpressionToSql.VisitScalarExpression(expression, context);
            SqlNumberLiteral offsetNumberLiteral;
            SqlParameter sqlParameter;
            SqlOffsetSpec offsetSpec;

            // skipExpression must be number literal
            if (TryGetTopSkipTakeLiteral(scalarExpression, context, out offsetNumberLiteral))
            {
                offsetSpec = SqlOffsetSpec.Create(offsetNumberLiteral);
            }
            else if (TryGetTopSkipTakeParameter(scalarExpression, context, out sqlParameter))
            {
                offsetSpec = SqlOffsetSpec.Create(sqlParameter);
            }
            else
            {
                // .Skip() has only one overload that takes int
                // so we really should always get a number (integer) literal here
                // the below throw serves as assert
                throw new ArgumentException(ClientResources.InvalidSkipValue);
            }

            return offsetSpec;
        }

        private static SqlLimitSpec VisitTakeLimit(ReadOnlyCollection<Expression> arguments, TranslationContext context)
        {
            if (arguments.Count != 2)
            {
                throw new DocumentQueryException(string.Format(CultureInfo.CurrentCulture, ClientResources.InvalidArgumentsCount, LinqMethods.Take, 2, arguments.Count));
            }

            Expression expression = arguments[1];
            if (expression == null)
            {
                throw new ArgumentNullException(nameof(expression));
            }

            SqlScalarExpression scalarExpression = ExpressionToSql.VisitScalarExpression(expression, context);
            SqlNumberLiteral takeNumberLiteral;
            SqlParameter sqlParameter;
            SqlLimitSpec limitSpec;

            // takeExpression must be number literal
            if (TryGetTopSkipTakeLiteral(scalarExpression, context, out takeNumberLiteral))
            {
                limitSpec = SqlLimitSpec.Create(takeNumberLiteral);
            }
            else if (TryGetTopSkipTakeParameter(scalarExpression, context, out sqlParameter))
            {
                limitSpec = SqlLimitSpec.Create(sqlParameter);
            }
            else
            {
                // .Take() has only one overload that takes int
                // so we really should always get a number (integer) literal here
                // the below throw serves as assert
                throw new ArgumentException(ClientResources.InvalidTakeValue);
            }

            return limitSpec;
        }

        private static SqlTopSpec VisitTakeTop(ReadOnlyCollection<Expression> arguments, TranslationContext context)
        {
            if (arguments.Count != 2)
            {
                throw new DocumentQueryException(string.Format(CultureInfo.CurrentCulture, ClientResources.InvalidArgumentsCount, LinqMethods.Take, 2, arguments.Count));
            }

            Expression expression = arguments[1];
            if (expression == null)
            {
                throw new ArgumentNullException(nameof(expression));
            }

            SqlScalarExpression scalarExpression = ExpressionToSql.VisitScalarExpression(expression, context);
            SqlNumberLiteral takeNumberLiteral;
            SqlParameter sqlParameter;
            SqlTopSpec topSpec;

            // takeExpression must be number literal
            if (TryGetTopSkipTakeLiteral(scalarExpression, context, out takeNumberLiteral))
            {
                topSpec = SqlTopSpec.Create(takeNumberLiteral);
            }
            else if (TryGetTopSkipTakeParameter(scalarExpression, context, out sqlParameter))
            {
                topSpec = SqlTopSpec.Create(sqlParameter);
            }
            else
            {
                // .Take() has only one overload that takes int
                // so we really should always get a number (integer) literal here
                // the below throw serves as assert
                throw new ArgumentException(ClientResources.InvalidTakeValue);
            }

            return topSpec;
        }

        private static SqlSelectClause VisitAggregateFunction(
            ReadOnlyCollection<Expression> arguments,
            TranslationContext context,
            string aggregateFunctionName)
        {
            SqlScalarExpression aggregateExpression;
            if (arguments.Count == 1)
            {
                // Need to trigger parameter binding for cases where an aggregate function immediately follows a member access.
                ParameterExpression parameter = context.GenerateFreshParameter(typeof(object), ExpressionToSql.DefaultParameterName);
                context.PushParameter(parameter, context.CurrentSubqueryBinding.ShouldBeOnNewQuery);

                // If there is a groupby, since there is no argument to the aggregate, we consider it to be invoked on the source collection, and not the group by keys 
                aggregateExpression = ExpressionToSql.VisitParameter(parameter, context);
                context.PopParameter();
            }
            else if (arguments.Count == 2)
            {
                LambdaExpression lambda = Utilities.GetLambda(arguments[1]);
                    
                aggregateExpression = context.CurrentQuery.GroupByParameter != null
                    ? ExpressionToSql.VisitNonSubqueryScalarLambda(lambda, context)
                    : ExpressionToSql.VisitScalarExpression(lambda, context);
            }
            else
            {
                throw new DocumentQueryException(string.Format(CultureInfo.CurrentCulture, ClientResources.InvalidArgumentsCount, aggregateFunctionName, 2, arguments.Count));
            }

            SqlFunctionCallScalarExpression aggregateFunctionCall;
            aggregateFunctionCall = SqlFunctionCallScalarExpression.CreateBuiltin(aggregateFunctionName, aggregateExpression);

            SqlSelectSpec selectSpec = SqlSelectValueSpec.Create(aggregateFunctionCall);
            SqlSelectClause selectClause = SqlSelectClause.Create(selectSpec, null);
            return selectClause;
        }

        private static SqlSelectClause VisitDistinct(
            ReadOnlyCollection<Expression> arguments,
            TranslationContext context)
        {
            string functionName = LinqMethods.Distinct;
            if (arguments.Count != 1)
            {
                throw new DocumentQueryException(string.Format(CultureInfo.CurrentCulture, ClientResources.InvalidArgumentsCount, functionName, 1, arguments.Count));
            }

            // We consider Distinct as Distinct(v0 => v0)
            // It's necessary to visit this identity method to replace the parameters names
            ParameterExpression parameter = context.GenerateFreshParameter(typeof(object), ExpressionToSql.DefaultParameterName);
            LambdaExpression identityLambda = Expression.Lambda(parameter, parameter);
            SqlScalarExpression sqlfunc = ExpressionToSql.VisitNonSubqueryScalarLambda(identityLambda, context);
            SqlSelectSpec sqlSpec = SqlSelectValueSpec.Create(sqlfunc);
            SqlSelectClause select = SqlSelectClause.Create(sqlSpec, topSpec: null, hasDistinct: true);
            return select;
        }

        private static SqlSelectClause VisitCount(
            ReadOnlyCollection<Expression> arguments,
            TranslationContext context)
        {
            SqlScalarExpression countExpression;
            countExpression = SqlLiteralScalarExpression.Create(SqlNumberLiteral.Create((Number64)1));

            if (arguments.Count == 2)
            {
                SqlWhereClause whereClause = ExpressionToSql.VisitWhere(arguments, context);
                context.CurrentQuery = context.CurrentQuery.AddWhereClause(whereClause, context);
            }
            else if (arguments.Count != 1)
            {
                throw new DocumentQueryException(string.Format(CultureInfo.CurrentCulture, ClientResources.InvalidArgumentsCount, LinqMethods.Count, 2, arguments.Count));
            }

            SqlSelectSpec selectSpec = SqlSelectValueSpec.Create(SqlFunctionCallScalarExpression.CreateBuiltin(SqlFunctionCallScalarExpression.Names.Count, countExpression));
            SqlSelectClause selectClause = SqlSelectClause.Create(selectSpec, null);
            return selectClause;
        }

        /// <summary>
        /// Property references that refer to array-valued properties are converted to collection references.
        /// </summary>
        /// <param name="propRef">Property reference object.</param>
        /// <returns>An inputPathCollection which contains the same property path as the propRef.</returns>
        private static SqlInputPathCollection ConvertPropertyRefToPath(SqlPropertyRefScalarExpression propRef)
        {
            List<SqlIdentifier> identifiers = new List<SqlIdentifier>();
            while (true)
            {
                identifiers.Add(propRef.Identifier);
                SqlScalarExpression parent = propRef.Member;
                if (parent == null)
                {
                    break;
                }

                if (parent is SqlPropertyRefScalarExpression)
                {
                    propRef = parent as SqlPropertyRefScalarExpression;
                }
                else
                {
                    throw new DocumentQueryException(ClientResources.NotSupported);
                }
            }

            if (identifiers.Count == 0)
            {
                throw new DocumentQueryException(ClientResources.NotSupported);
            }

            SqlPathExpression path = null;
            for (int i = identifiers.Count - 2; i >= 0; i--)
            {
                SqlIdentifier identifer = identifiers[i];
                path = SqlIdentifierPathExpression.Create(path, identifer);
            }

            SqlIdentifier last = identifiers[identifiers.Count - 1];
            SqlInputPathCollection result = SqlInputPathCollection.Create(last, path);
            return result;
        }

        private static SqlInputPathCollection ConvertMemberIndexerToPath(SqlMemberIndexerScalarExpression memberIndexerExpression)
        {
            // root.Children.Age ==> root["Children"]["Age"]
            List<SqlStringLiteral> literals = new List<SqlStringLiteral>();
            while (true)
            {
                literals.Add((SqlStringLiteral)((SqlLiteralScalarExpression)memberIndexerExpression.Indexer).Literal);
                SqlScalarExpression parent = memberIndexerExpression.Member;
                if (parent == null)
                {
                    break;
                }

                if (parent is SqlPropertyRefScalarExpression sqlPropertyRefScalarExpression)
                {
                    literals.Add(SqlStringLiteral.Create(sqlPropertyRefScalarExpression.Identifier.Value));
                    break;
                }

                if (parent is SqlMemberIndexerScalarExpression)
                {
                    memberIndexerExpression = parent as SqlMemberIndexerScalarExpression;
                }
                else
                {
                    throw new DocumentQueryException(ClientResources.NotSupported);
                }
            }

            if (literals.Count == 0)
            {
                throw new ArgumentException("memberIndexerExpression");
            }

            SqlPathExpression path = null;
            for (int i = literals.Count - 2; i >= 0; i--)
            {
                path = SqlStringPathExpression.Create(path, literals[i]);
            }

            SqlInputPathCollection result = SqlInputPathCollection.Create(SqlIdentifier.Create(literals[literals.Count - 1].Value), path);
            return result;
        }

        #endregion LINQ Specific Visitors

        private enum SubqueryKind
        {
            ArrayScalarExpression,
            ExistsScalarExpression,
            SubqueryScalarExpression,
        }
    }
}
=======
                        if (newExpression.Members == null)
                        {
                            throw new DocumentQueryException(ClientResources.ConstructorInvocationNotSupported);
                        }

                        // Get the list of items and the bindings
                        ReadOnlyCollection<Expression> newExpressionArguments = newExpression.Arguments;
                        ReadOnlyCollection<MemberInfo> newExpressionMembers = newExpression.Members;

                        SqlSelectItem[] selectItems = new SqlSelectItem[newExpressionArguments.Count];
                        for (int i = 0; i < newExpressionArguments.Count; i++)
                        {
                            MemberInfo member = newExpressionMembers[i];
                            string memberName = member.GetMemberName(context);
                            SqlIdentifier alias = SqlIdentifier.Create(memberName);

                            Expression arg = newExpressionArguments[i];
                            switch (arg.NodeType)
                            {
                                case ExpressionType.Constant:
                                    {
                                        SqlScalarExpression selectExpression = ExpressionToSql.VisitConstant((ConstantExpression)arg, context);

                                        SqlSelectItem prop = SqlSelectItem.Create(selectExpression, alias);
                                        selectItems[i] = prop;
                                        break;
                                    }
                                case ExpressionType.Parameter:
                                    {
                                        SqlScalarExpression selectExpression = ExpressionToSql.VisitParameter((ParameterExpression)arg, context);

                                        SqlSelectItem prop = SqlSelectItem.Create(selectExpression, alias);
                                        selectItems[i] = prop;
                                        break;
                                    }
                                case ExpressionType.Call:
                                    {
                                        SqlSelectClause selectClause = ExpressionToSql.VisitGroupByAggregateMethodCall((MethodCallExpression)arg, context);
                                        SqlScalarExpression selectExpression = ((SqlSelectValueSpec)selectClause.SelectSpec).Expression;

                                        SqlSelectItem prop = SqlSelectItem.Create(selectExpression, alias);
                                        selectItems[i] = prop;
                                        break;
                                    }
                                case ExpressionType.MemberAccess:
                                    {
                                        MemberExpression memberAccessExpression = (MemberExpression)arg;

                                        if (memberAccessExpression.Expression.NodeType == ExpressionType.Parameter)
                                        {
                                            // Look up the object of the expression to see if it is the key
                                            ParameterExpression memberAccessObject = (ParameterExpression)memberAccessExpression.Expression;
                                            Expression subst = context.GroupByKeySubstitution.Lookup(memberAccessObject);
                                            if (subst != null)
                                            {
                                                // If  there is a match, we construct a new Member Access expression with the substituted expression and visit it to create a select clause
                                                MemberExpression newMemberAccessExpression = memberAccessExpression.Update(keySelectorLambda.Body); /*System.Linq.Expressions.Expression.Field(subst, memberAccessExpression.Member.Name);*/
                                                SqlScalarExpression selectExpression = ExpressionToSql.VisitMemberAccess(newMemberAccessExpression, context);

                                                SqlSelectItem prop = SqlSelectItem.Create(selectExpression, alias);
                                                selectItems[i] = prop;
                                            }
                                        }
                                        break;
                                    }
                                default:
                                    throw new DocumentQueryException(string.Format(CultureInfo.CurrentCulture, ClientResources.ExpressionTypeIsNotSupported, arg.NodeType));
                            }
                        }

                        SqlSelectListSpec sqlSpec = SqlSelectListSpec.Create(selectItems);
                        SqlSelectClause select = SqlSelectClause.Create(sqlSpec, null);
                        context.CurrentQuery = context.CurrentQuery.AddSelectClause(select, context);

                        break;
                    }
                default:
                    throw new DocumentQueryException(string.Format(CultureInfo.CurrentCulture, ClientResources.ExpressionTypeIsNotSupported, valueSelectorExpression.NodeType));
            }

            // Pop the correct number of items off the parameter stack
            switch (keySelectorLambda.Body.NodeType)
            {
                case ExpressionType.Parameter:
                case ExpressionType.Call:
                case ExpressionType.MemberAccess:
                    {
                        foreach (ParameterExpression param in Utilities.GetLambda(arguments[2]).Parameters)
                        {
                            context.PopParameter();
                        }
                        break;
                    }
                case ExpressionType.New:
                    {
                        //bind the parameters in the value selector to the current input
                        foreach (ParameterExpression param in Utilities.GetLambda(arguments[1]).Parameters)
                        {
                            context.PopParameter();
                        }
                        break;
                    }
                default:
                    break;
            }

            return collection;
        }

        private static SqlOrderByClause VisitOrderBy(ReadOnlyCollection<Expression> arguments, bool isDescending, TranslationContext context)
        {
            if (arguments.Count != 2)
            {
                throw new DocumentQueryException(string.Format(CultureInfo.CurrentCulture, ClientResources.InvalidArgumentsCount, LinqMethods.OrderBy, 2, arguments.Count));
            }

            LambdaExpression lambda = Utilities.GetLambda(arguments[1]);
            SqlScalarExpression sqlfunc = ExpressionToSql.VisitScalarExpression(lambda, context);
            SqlOrderByItem orderByItem = SqlOrderByItem.Create(sqlfunc, isDescending);
            SqlOrderByClause orderby = SqlOrderByClause.Create(new SqlOrderByItem[] { orderByItem });
            return orderby;
        }

        private static bool TryGetTopSkipTakeLiteral(
            SqlScalarExpression scalarExpression,
            TranslationContext context,
            out SqlNumberLiteral literal)
        {
            literal = default(SqlNumberLiteral);

            if (scalarExpression is SqlLiteralScalarExpression literalScalarExpression)
            {
                if (literalScalarExpression.Literal is SqlNumberLiteral numberLiteral)
                {
                    // After a member access in SelectMany's lambda, if there is only Top/Skip/Take then
                    // it is necessary to trigger the binding because Skip is just a spec with no binding on its own. 
                    // This can be done by pushing and popping a temporary parameter. E.g. In SelectMany(f => f.Children.Skip(1)), 
                    // it's necessary to consider Skip as Skip(x => x, 1) to bind x to f.Children. Similarly for Top and Limit.
                    ParameterExpression parameter = context.GenerateFreshParameter(typeof(object), ExpressionToSql.DefaultParameterName);
                    context.PushParameter(parameter, context.CurrentSubqueryBinding.ShouldBeOnNewQuery);
                    context.PopParameter();

                    literal = numberLiteral;
                }
            }

            return (literal != default(SqlNumberLiteral)) && (literal.Value >= 0);
        }

        private static bool TryGetTopSkipTakeParameter(
            SqlScalarExpression scalarExpression,
            TranslationContext context,
            out SqlParameter sqlParameter)
        {
            sqlParameter = default(SqlParameter);
            SqlParameterRefScalarExpression parameterRefScalarExpression = scalarExpression as SqlParameterRefScalarExpression;
            if (parameterRefScalarExpression != null)
            {
                sqlParameter = parameterRefScalarExpression.Parameter;
            }

            return (sqlParameter != default(SqlParameter)) && !string.IsNullOrEmpty(sqlParameter.Name);
        }

        private static SqlOffsetSpec VisitSkip(ReadOnlyCollection<Expression> arguments, TranslationContext context)
        {
            if (arguments.Count != 2)
            {
                throw new DocumentQueryException(string.Format(CultureInfo.CurrentCulture, ClientResources.InvalidArgumentsCount, LinqMethods.Skip, 2, arguments.Count));
            }

            Expression expression = arguments[1];
            if (expression == null)
            {
                throw new ArgumentNullException(nameof(expression));
            }

            SqlScalarExpression scalarExpression = ExpressionToSql.VisitScalarExpression(expression, context);
            SqlNumberLiteral offsetNumberLiteral;
            SqlParameter sqlParameter;
            SqlOffsetSpec offsetSpec;

            // skipExpression must be number literal
            if (TryGetTopSkipTakeLiteral(scalarExpression, context, out offsetNumberLiteral))
            {
                offsetSpec = SqlOffsetSpec.Create(offsetNumberLiteral);
            }
            else if (TryGetTopSkipTakeParameter(scalarExpression, context, out sqlParameter))
            {
                offsetSpec = SqlOffsetSpec.Create(sqlParameter);
            }
            else
            {
                // .Skip() has only one overload that takes int
                // so we really should always get a number (integer) literal here
                // the below throw serves as assert
                throw new ArgumentException(ClientResources.InvalidSkipValue);
            }

            return offsetSpec;
        }

        private static SqlLimitSpec VisitTakeLimit(ReadOnlyCollection<Expression> arguments, TranslationContext context)
        {
            if (arguments.Count != 2)
            {
                throw new DocumentQueryException(string.Format(CultureInfo.CurrentCulture, ClientResources.InvalidArgumentsCount, LinqMethods.Take, 2, arguments.Count));
            }

            Expression expression = arguments[1];
            if (expression == null)
            {
                throw new ArgumentNullException(nameof(expression));
            }

            SqlScalarExpression scalarExpression = ExpressionToSql.VisitScalarExpression(expression, context);
            SqlNumberLiteral takeNumberLiteral;
            SqlParameter sqlParameter;
            SqlLimitSpec limitSpec;

            // takeExpression must be number literal
            if (TryGetTopSkipTakeLiteral(scalarExpression, context, out takeNumberLiteral))
            {
                limitSpec = SqlLimitSpec.Create(takeNumberLiteral);
            }
            else if (TryGetTopSkipTakeParameter(scalarExpression, context, out sqlParameter))
            {
                limitSpec = SqlLimitSpec.Create(sqlParameter);
            }
            else
            {
                // .Take() has only one overload that takes int
                // so we really should always get a number (integer) literal here
                // the below throw serves as assert
                throw new ArgumentException(ClientResources.InvalidTakeValue);
            }

            return limitSpec;
        }

        private static SqlTopSpec VisitTakeTop(ReadOnlyCollection<Expression> arguments, TranslationContext context)
        {
            if (arguments.Count != 2)
            {
                throw new DocumentQueryException(string.Format(CultureInfo.CurrentCulture, ClientResources.InvalidArgumentsCount, LinqMethods.Take, 2, arguments.Count));
            }

            Expression expression = arguments[1];
            if (expression == null)
            {
                throw new ArgumentNullException(nameof(expression));
            }

            SqlScalarExpression scalarExpression = ExpressionToSql.VisitScalarExpression(expression, context);
            SqlNumberLiteral takeNumberLiteral;
            SqlParameter sqlParameter;
            SqlTopSpec topSpec;

            // takeExpression must be number literal
            if (TryGetTopSkipTakeLiteral(scalarExpression, context, out takeNumberLiteral))
            {
                topSpec = SqlTopSpec.Create(takeNumberLiteral);
            }
            else if (TryGetTopSkipTakeParameter(scalarExpression, context, out sqlParameter))
            {
                topSpec = SqlTopSpec.Create(sqlParameter);
            }
            else
            {
                // .Take() has only one overload that takes int
                // so we really should always get a number (integer) literal here
                // the below throw serves as assert
                throw new ArgumentException(ClientResources.InvalidTakeValue);
            }

            return topSpec;
        }

        private static SqlSelectClause VisitAggregateFunction(
            ReadOnlyCollection<Expression> arguments,
            TranslationContext context,
            string aggregateFunctionName)
        {
            SqlScalarExpression aggregateExpression;
            if (arguments.Count == 1)
            {
                // Need to trigger parameter binding for cases where an aggregate function immediately follows a member access.
                ParameterExpression parameter = context.GenerateFreshParameter(typeof(object), ExpressionToSql.DefaultParameterName);
                context.PushParameter(parameter, context.CurrentSubqueryBinding.ShouldBeOnNewQuery);

                // If there is a groupby, since there is no argument to the aggregate, we consider it to be invoked on the source collection, and not the group by keys 
                aggregateExpression = ExpressionToSql.VisitParameter(parameter, context);
                context.PopParameter();
            }
            else if (arguments.Count == 2)
            {
                LambdaExpression lambda = Utilities.GetLambda(arguments[1]);
                    
                aggregateExpression = context.CurrentQuery.GroupByParameter != null
                    ? ExpressionToSql.VisitNonSubqueryScalarLambda(lambda, context)
                    : ExpressionToSql.VisitScalarExpression(lambda, context);
            }
            else
            {
                throw new DocumentQueryException(string.Format(CultureInfo.CurrentCulture, ClientResources.InvalidArgumentsCount, aggregateFunctionName, 2, arguments.Count));
            }

            SqlFunctionCallScalarExpression aggregateFunctionCall;
            aggregateFunctionCall = SqlFunctionCallScalarExpression.CreateBuiltin(aggregateFunctionName, aggregateExpression);

            SqlSelectSpec selectSpec = SqlSelectValueSpec.Create(aggregateFunctionCall);
            SqlSelectClause selectClause = SqlSelectClause.Create(selectSpec, null);
            return selectClause;
        }

        private static SqlSelectClause VisitDistinct(
            ReadOnlyCollection<Expression> arguments,
            TranslationContext context)
        {
            string functionName = LinqMethods.Distinct;
            if (arguments.Count != 1)
            {
                throw new DocumentQueryException(string.Format(CultureInfo.CurrentCulture, ClientResources.InvalidArgumentsCount, functionName, 1, arguments.Count));
            }

            // We consider Distinct as Distinct(v0 => v0)
            // It's necessary to visit this identity method to replace the parameters names
            ParameterExpression parameter = context.GenerateFreshParameter(typeof(object), ExpressionToSql.DefaultParameterName);
            LambdaExpression identityLambda = Expression.Lambda(parameter, parameter);
            SqlScalarExpression sqlfunc = ExpressionToSql.VisitNonSubqueryScalarLambda(identityLambda, context);
            SqlSelectSpec sqlSpec = SqlSelectValueSpec.Create(sqlfunc);
            SqlSelectClause select = SqlSelectClause.Create(sqlSpec, topSpec: null, hasDistinct: true);
            return select;
        }

        private static SqlSelectClause VisitCount(
            ReadOnlyCollection<Expression> arguments,
            TranslationContext context)
        {
            SqlScalarExpression countExpression;
            countExpression = SqlLiteralScalarExpression.Create(SqlNumberLiteral.Create((Number64)1));

            if (arguments.Count == 2)
            {
                SqlWhereClause whereClause = ExpressionToSql.VisitWhere(arguments, context);
                context.CurrentQuery = context.CurrentQuery.AddWhereClause(whereClause, context);
            }
            else if (arguments.Count != 1)
            {
                throw new DocumentQueryException(string.Format(CultureInfo.CurrentCulture, ClientResources.InvalidArgumentsCount, LinqMethods.Count, 2, arguments.Count));
            }

            SqlSelectSpec selectSpec = SqlSelectValueSpec.Create(SqlFunctionCallScalarExpression.CreateBuiltin(SqlFunctionCallScalarExpression.Names.Count, countExpression));
            SqlSelectClause selectClause = SqlSelectClause.Create(selectSpec, null);
            return selectClause;
        }

        /// <summary>
        /// Property references that refer to array-valued properties are converted to collection references.
        /// </summary>
        /// <param name="propRef">Property reference object.</param>
        /// <returns>An inputPathCollection which contains the same property path as the propRef.</returns>
        private static SqlInputPathCollection ConvertPropertyRefToPath(SqlPropertyRefScalarExpression propRef)
        {
            List<SqlIdentifier> identifiers = new List<SqlIdentifier>();
            while (true)
            {
                identifiers.Add(propRef.Identifier);
                SqlScalarExpression parent = propRef.Member;
                if (parent == null)
                {
                    break;
                }

                if (parent is SqlPropertyRefScalarExpression)
                {
                    propRef = parent as SqlPropertyRefScalarExpression;
                }
                else
                {
                    throw new DocumentQueryException(ClientResources.NotSupported);
                }
            }

            if (identifiers.Count == 0)
            {
                throw new DocumentQueryException(ClientResources.NotSupported);
            }

            SqlPathExpression path = null;
            for (int i = identifiers.Count - 2; i >= 0; i--)
            {
                SqlIdentifier identifer = identifiers[i];
                path = SqlIdentifierPathExpression.Create(path, identifer);
            }

            SqlIdentifier last = identifiers[identifiers.Count - 1];
            SqlInputPathCollection result = SqlInputPathCollection.Create(last, path);
            return result;
        }

        private static SqlInputPathCollection ConvertMemberIndexerToPath(SqlMemberIndexerScalarExpression memberIndexerExpression)
        {
            // root.Children.Age ==> root["Children"]["Age"]
            List<SqlStringLiteral> literals = new List<SqlStringLiteral>();
            while (true)
            {
                literals.Add((SqlStringLiteral)((SqlLiteralScalarExpression)memberIndexerExpression.Indexer).Literal);
                SqlScalarExpression parent = memberIndexerExpression.Member;
                if (parent == null)
                {
                    break;
                }

                if (parent is SqlPropertyRefScalarExpression sqlPropertyRefScalarExpression)
                {
                    literals.Add(SqlStringLiteral.Create(sqlPropertyRefScalarExpression.Identifier.Value));
                    break;
                }

                if (parent is SqlMemberIndexerScalarExpression)
                {
                    memberIndexerExpression = parent as SqlMemberIndexerScalarExpression;
                }
                else
                {
                    throw new DocumentQueryException(ClientResources.NotSupported);
                }
            }

            if (literals.Count == 0)
            {
                throw new ArgumentException("memberIndexerExpression");
            }

            SqlPathExpression path = null;
            for (int i = literals.Count - 2; i >= 0; i--)
            {
                path = SqlStringPathExpression.Create(path, literals[i]);
            }

            SqlInputPathCollection result = SqlInputPathCollection.Create(SqlIdentifier.Create(literals[literals.Count - 1].Value), path);
            return result;
        }

        #endregion LINQ Specific Visitors

        private enum SubqueryKind
        {
            ArrayScalarExpression,
            ExistsScalarExpression,
            SubqueryScalarExpression,
        }
    }
}
>>>>>>> fa6f43a9
<|MERGE_RESOLUTION|>--- conflicted
+++ resolved
@@ -1,4722 +1,2599 @@
-<<<<<<< HEAD
-//------------------------------------------------------------
-// Copyright (c) Microsoft Corporation.  All rights reserved.
-//------------------------------------------------------------
-namespace Microsoft.Azure.Cosmos.Linq
-{
-    using System;
-    using System.Collections;
-    using System.Collections.Generic;
-    using System.Collections.Immutable;
-    using System.Collections.ObjectModel;
-    using System.Data.Common;
-    using System.Diagnostics;
-    using System.Globalization;
-    using System.Linq;
-    using System.Linq.Expressions;
-    using System.Reflection;
-    using System.Text.RegularExpressions;
-    using Microsoft.Azure.Cosmos.CosmosElements;
-    using Microsoft.Azure.Cosmos.Serialization.HybridRow;
-    using Microsoft.Azure.Cosmos.Serializer;
-    using Microsoft.Azure.Cosmos.Spatial;
-    using Microsoft.Azure.Cosmos.SqlObjects;
-    using Microsoft.Azure.Documents;
-    using static Microsoft.Azure.Cosmos.Linq.FromParameterBindings;
-
-    // ReSharper disable UnusedParameter.Local
-
-    //////////////////////////////////////////////////////////////////////
-    //
-    // data.SelectMany(x => x.fields.SelectMany(y => y.fields.Select(z => f(x,y,z)))
-    //  expression tree:
-    // SelectMany - lambda - Selectmany - lambda - Select - lambda - f(x,y,z)
-    //   |            |          |           |       |          |
-    //  data          x          .- fields   y       .- fields  z
-    //                           |                   |
-    //                           x                   y
-    // parameter bound_to
-    //    x        data
-    //    y        x.fields
-    //    z        y.fields
-    //
-    // data.Where(x => f(x)).Select(y => g(y))
-    //  expression tree:
-    // Select - lambda - g(y)
-    //    |        |
-    //    |        y
-    //  Where - lambda - f(x)
-    //    |        |
-    //  data       x
-    //
-    // parameter bound_to
-    //    x       data
-    //    y       Where
-
-    /// <summary>
-    /// Core Linq to DocDBSQL translator.
-    /// </summary>
-    internal static class ExpressionToSql
-    {
-        public static class LinqMethods
-        {
-            public const string Any = "Any";
-            public const string Average = "Average";
-            public const string Count = "Count";
-            public const string Distinct = "Distinct";
-            public const string First = "First";
-            public const string FirstOrDefault = "FirstOrDefault";
-            public const string Max = "Max";
-            public const string Min = "Min";
-            public const string GroupBy = "GroupBy";
-            public const string OrderBy = "OrderBy";
-            public const string OrderByDescending = "OrderByDescending";
-            public const string Select = "Select";
-            public const string SelectMany = "SelectMany";
-            public const string Single = "Single";
-            public const string SingleOrDefault = "SingleOrDefault";
-            public const string Skip = "Skip";
-            public const string Sum = "Sum";
-            public const string ThenBy = "ThenBy";
-            public const string ThenByDescending = "ThenByDescending";
-            public const string Take = "Take";
-            public const string Where = "Where";
-        }
-
-        private static readonly string SqlRoot = "root";
-        private static readonly string DefaultParameterName = "v";
-        private static readonly bool usePropertyRef = false;
-
-        /// <summary>
-        /// Toplevel entry point.
-        /// </summary>
-        /// <param name="inputExpression">An Expression representing a Query on a IDocumentQuery object.</param>
-        /// <param name="parameters">Optional dictionary for parameter name and value</param>
-        /// <param name="linqSerializerOptions">Optional serializer options.</param>
-        /// <param name="clientOperation">Indicates the client operation that needs to be performed on the results of SqlQuery.</param>
-        /// <returns>The corresponding SQL query.</returns>
-        public static SqlQuery TranslateQuery(
-            Expression inputExpression,
-            IDictionary<object, string> parameters,
-            CosmosLinqSerializerOptionsInternal linqSerializerOptions,
-            out ScalarOperationKind clientOperation)
-        {
-            TranslationContext context = new TranslationContext(linqSerializerOptions, parameters);
-            ExpressionToSql.Translate(inputExpression, context); // ignore result here
-
-            QueryUnderConstruction query = context.CurrentQuery;
-            query = query.FlattenAsPossible();
-            SqlQuery result = query.GetSqlQuery();
-            clientOperation = context.ClientOperation;
-
-            return result;
-        }
-
-        /// <summary>
-        /// Translate an expression into a query.
-        /// Query is constructed as a side-effect in context.CurrentQuery.
-        /// </summary>
-        /// <param name="inputExpression">Expression to translate.</param>
-        /// <param name="context">Context for translation.</param>
-        private static Collection Translate(Expression inputExpression, TranslationContext context)
-        {
-            Debug.Assert(context != null, "Translation Context should not be null");
-
-            if (inputExpression == null)
-            {
-                throw new ArgumentNullException("inputExpression");
-            }
-
-            Collection collection;
-            switch (inputExpression.NodeType)
-            {
-                case ExpressionType.Call:
-                    MethodCallExpression methodCallExpression = (MethodCallExpression)inputExpression;
-                    bool shouldConvertToScalarAnyCollection = (context.PeekMethod() == null) && methodCallExpression.Method.Name.Equals(LinqMethods.Any);
-                    collection = ExpressionToSql.VisitMethodCall(methodCallExpression, context);
-                    if (shouldConvertToScalarAnyCollection) collection = ExpressionToSql.ConvertToScalarAnyCollection(context);
-
-                    break;
-
-                case ExpressionType.Constant:
-                    collection = ExpressionToSql.TranslateInput((ConstantExpression)inputExpression, context);
-                    break;
-
-                case ExpressionType.MemberAccess:
-                    collection = ExpressionToSql.VisitMemberAccessCollectionExpression(inputExpression, context, ExpressionToSql.GetBindingParameterName(context));
-                    break;
-
-                case ExpressionType.Parameter:
-                    SqlScalarExpression scalar = ExpressionToSql.VisitNonSubqueryScalarExpression(inputExpression, context);
-                    collection = ExpressionToSql.ConvertToCollection(scalar);
-                    break;
-
-                default:
-                    throw new DocumentQueryException(string.Format(CultureInfo.CurrentCulture, ClientResources.ExpressionTypeIsNotSupported, inputExpression.NodeType));
-            }
-            return collection;
-        }
-
-        private static Collection TranslateInput(ConstantExpression inputExpression, TranslationContext context)
-        {
-            if (!typeof(IDocumentQuery).IsAssignableFrom(inputExpression.Type))
-            {
-                throw new DocumentQueryException(ClientResources.InputIsNotIDocumentQuery);
-            }
-
-            // ExpressionToSql is the query input value: a IDocumentQuery
-            if (!(inputExpression.Value is IDocumentQuery input))
-            {
-                throw new DocumentQueryException(ClientResources.InputIsNotIDocumentQuery);
-            }
-
-            context.CurrentQuery = new QueryUnderConstruction(context.GetGenFreshParameterFunc());
-            Type elemType = TypeSystem.GetElementType(inputExpression.Type);
-            context.SetInputParameter(elemType, ParameterSubstitution.InputParameterName); // ignore result
-
-            // First outer collection
-            Collection result = new Collection(ExpressionToSql.SqlRoot);
-            return result;
-        }
-
-        /// <summary>
-        /// Get a parameter name to be binded to the collection from the next lambda.
-        /// It's merely for readability purpose. If that is not possible, use a default 
-        /// parameter name.
-        /// </summary>
-        /// <param name="context">The translation context</param>
-        /// <returns>A parameter name</returns>
-        private static string GetBindingParameterName(TranslationContext context)
-        {
-            MethodCallExpression peekMethod = context.PeekMethod();
-
-            // The parameter name is the top method's parameter if applicable
-            string parameterName = null;
-            if (peekMethod.Arguments.Count > 1)
-            {
-                if (peekMethod.Arguments[1] is LambdaExpression lambda && lambda.Parameters.Count > 0)
-                {
-                    parameterName = lambda.Parameters[0].Name;
-                }
-            }
-
-            parameterName ??= ExpressionToSql.DefaultParameterName;
-
-            return parameterName;
-        }
-
-        #region VISITOR
-
-        /// <summary>
-        /// Visitor which produces a SqlScalarExpression.
-        /// </summary>
-        /// <param name="inputExpression">Expression to visit.</param>
-        /// <param name="context">Context information.</param>
-        /// <returns>The translation as a ScalarExpression.</returns>
-        internal static SqlScalarExpression VisitNonSubqueryScalarExpression(Expression inputExpression, TranslationContext context)
-        {
-            if (inputExpression == null)
-            {
-                return null;
-            }
-
-            switch (inputExpression.NodeType)
-            {
-                case ExpressionType.Negate:
-                case ExpressionType.NegateChecked:
-                case ExpressionType.Not:
-                case ExpressionType.Convert:
-                case ExpressionType.ConvertChecked:
-                case ExpressionType.ArrayLength:
-                case ExpressionType.Quote:
-                case ExpressionType.TypeAs:
-                    return ExpressionToSql.VisitUnary((UnaryExpression)inputExpression, context);
-                case ExpressionType.Add:
-                case ExpressionType.AddChecked:
-                case ExpressionType.Subtract:
-                case ExpressionType.SubtractChecked:
-                case ExpressionType.Multiply:
-                case ExpressionType.MultiplyChecked:
-                case ExpressionType.Divide:
-                case ExpressionType.Modulo:
-                case ExpressionType.And:
-                case ExpressionType.AndAlso:
-                case ExpressionType.Or:
-                case ExpressionType.OrElse:
-                case ExpressionType.LessThan:
-                case ExpressionType.LessThanOrEqual:
-                case ExpressionType.GreaterThan:
-                case ExpressionType.GreaterThanOrEqual:
-                case ExpressionType.Equal:
-                case ExpressionType.NotEqual:
-                case ExpressionType.Coalesce:
-                case ExpressionType.ArrayIndex:
-                case ExpressionType.RightShift:
-                case ExpressionType.LeftShift:
-                case ExpressionType.ExclusiveOr:
-                    return ExpressionToSql.VisitBinary((BinaryExpression)inputExpression, context);
-                case ExpressionType.TypeIs:
-                    return ExpressionToSql.VisitTypeIs((TypeBinaryExpression)inputExpression, context);
-                case ExpressionType.Conditional:
-                    return ExpressionToSql.VisitConditional((ConditionalExpression)inputExpression, context);
-                case ExpressionType.Constant:
-                    return ExpressionToSql.VisitConstant((ConstantExpression)inputExpression, context);
-                case ExpressionType.Parameter:
-                    return ExpressionToSql.VisitParameter((ParameterExpression)inputExpression, context);
-                case ExpressionType.MemberAccess:
-                    return ExpressionToSql.VisitMemberAccess((MemberExpression)inputExpression, context);
-                case ExpressionType.New:
-                    return ExpressionToSql.VisitNew((NewExpression)inputExpression, context);
-                case ExpressionType.NewArrayInit:
-                case ExpressionType.NewArrayBounds:
-                    return ExpressionToSql.VisitNewArray((NewArrayExpression)inputExpression, context);
-                case ExpressionType.Invoke:
-                    return ExpressionToSql.VisitInvocation((InvocationExpression)inputExpression, context);
-                case ExpressionType.MemberInit:
-                    return ExpressionToSql.VisitMemberInit((MemberInitExpression)inputExpression, context);
-                case ExpressionType.ListInit:
-                    return ExpressionToSql.VisitListInit((ListInitExpression)inputExpression, context);
-                case ExpressionType.Call:
-                    return ExpressionToSql.VisitMethodCallScalar((MethodCallExpression)inputExpression, context);
-                default:
-                    throw new DocumentQueryException(string.Format(CultureInfo.CurrentCulture, ClientResources.ExpressionTypeIsNotSupported, inputExpression.NodeType));
-            }
-        }
-
-        private static SqlScalarExpression GetDataTagsMatchObject(Expression dataTagsBinding, TranslationContext context)
-        {
-            var dataTagsExpression = ExtractExpression<MemberExpression>(dataTagsBinding);
-            return VisitMemberAccess(dataTagsExpression, context);
-        }
-        private static IEnumerable<string> GetQueryTagsMatchObject(Expression queryTagsBinding, ParameterExpression matchParam, object matchValue)
-        {
-            var queryLambda = matchParam == null ? Expression.Lambda(queryTagsBinding) : Expression.Lambda(queryTagsBinding, matchParam);
-            var query = matchValue == null ? queryLambda.Compile().DynamicInvoke() : queryLambda.Compile().DynamicInvoke(matchValue);
-            var queryTags = (IEnumerable<string>)query;
-            return queryTags;
-        }
-        private static TagsQueryOptions GetQueryTagsOptionsObject(Expression queryOptionsBinding)
-        {
-            var queryTagsOptionsExpression = ExtractExpression<ConstantExpression>(queryOptionsBinding);
-            var queryTagsOptions = (TagsQueryOptions)queryTagsOptionsExpression.Value;
-            return queryTagsOptions;
-        }
-
-        private static string GetUdfNameObject(Expression udfNameBinding)
-        {
-            var udfNameExpression = ExtractExpression<ConstantExpression>(udfNameBinding);
-            var udfName = udfNameExpression.Value?.ToString() ?? string.Empty;
-            return udfName;
-        }
-
-        private static SqlTagsMatchExpression GetSqlTagsMatchExpression(Expression dataTagsExpression, Expression queryTagsExpression, Expression queryOptionsExpression, Expression udfNameExpression, TranslationContext context, ParameterExpression matchParam = null, object matchValue = null)
-        {
-            var dataTags = GetDataTagsMatchObject(dataTagsExpression, context);
-            var queryTags = GetQueryTagsMatchObject(queryTagsExpression, matchParam, matchValue);
-            var queryOptions = GetQueryTagsOptionsObject(queryOptionsExpression);
-
-            var udfName = CosmosTags.UdfNameDefault;
-            if (udfNameExpression != null)
-                udfName = GetUdfNameObject(udfNameExpression);
-
-            return SqlTagsMatchExpression.Create(dataTags.ToString(), queryTags, queryOptions, udfName);
-        }
-
-        private static SqlTagsMatchExpression GetSqlTagsMatchExpression(MemberInitExpression memberInitExpression, TranslationContext context, ParameterExpression matchParam = null, object matchValue = null)
-        {
-            var matchObject = ExtractExpression<MemberInitExpression>(memberInitExpression);
-            if (matchObject.Bindings.Count < 3)
-                throw new DocumentQueryException("The MatchObject must have at least 3 properties populated -> DataTags, QueryTags and QueryOptions");
-
-            Expression udfNameExpression = null;
-            if (matchObject.Bindings.Count == 4)
-                udfNameExpression = ((MemberAssignment)matchObject.Bindings[3]).Expression;
-
-            return GetSqlTagsMatchExpression(((MemberAssignment)matchObject.Bindings[0]).Expression, ((MemberAssignment)matchObject.Bindings[1]).Expression, ((MemberAssignment)matchObject.Bindings[2]).Expression, udfNameExpression, context, matchParam, matchValue);
-        }
-
-        private static SqlTagsMatchExpression GetSqlTagsMatchExpression(NewExpression newExpression, TranslationContext context, ParameterExpression matchParam = null, object matchValue = null)
-        {
-            var matchObject = ExtractExpression<NewExpression>(newExpression);
-            if (matchObject.Arguments.Count < 3)
-                throw new DocumentQueryException("The MatchObject must have at least 3 properties populated -> DataTags, QueryTags and QueryOptions");
-
-            Expression udfNameExpression = null;
-            if (matchObject.Arguments.Count == 4)
-                udfNameExpression = matchObject.Arguments[3];
-
-            return GetSqlTagsMatchExpression(matchObject.Arguments[0], matchObject.Arguments[1], matchObject.Arguments[2], udfNameExpression, context, matchParam, matchValue);
-        }
-
-        private static SqlTagsMatchExpression GetSqlTagsMatchExpression(MethodCallExpression methodCallExpression, TranslationContext context, ParameterExpression matchParam = null, object matchValue = null)
-        {
-            var matchObject = ExtractExpression<MethodCallExpression>(methodCallExpression);
-            if (matchObject.Arguments.Count < 3)
-                throw new DocumentQueryException("The MatchObject must have at least 3 properties populated -> DataTags, QueryTags and QueryOptions");
-
-            Expression udfNameExpression = null;
-            if (matchObject.Arguments.Count == 4)
-                udfNameExpression = matchObject.Arguments[3];
-
-            return GetSqlTagsMatchExpression(matchObject.Arguments[0], matchObject.Arguments[1], matchObject.Arguments[2], udfNameExpression, context, matchParam, matchValue);
-        }
-
-        private static SqlTagsMatchExpressionList GetSqlTagsMatchExpressionList(NewArrayExpression matchListObjects, TranslationContext context, ParameterExpression matchParam = null, object matchValue = null)
-        {
-            var sqlMatchExpressions = new List<SqlTagsMatchExpression>();
-            foreach (var childExpression in matchListObjects.Expressions)
-            {
-                //MemberInit - Handles new MatchObject { DataTags = xxxxx.... }
-                if (childExpression is MemberInitExpression memberInitExpression)
-                {
-                    var tagsMatchExpression = GetSqlTagsMatchExpression(memberInitExpression, context, matchParam, matchValue);                    
-                    sqlMatchExpressions.Add(tagsMatchExpression);
-                    continue;
-                }
-
-                //New - Handles new MatchObject(xxxxx)
-                if (childExpression is NewExpression newExpression)
-                {
-                    var tagsMatchExpression = GetSqlTagsMatchExpression(newExpression, context, matchParam, matchValue);                    
-                    sqlMatchExpressions.Add(tagsMatchExpression);
-                    continue;
-                }
-
-                //Method - Handles MatchObject.Create(xxxxx)
-                if (childExpression is MethodCallExpression methodCallExpression)
-                {
-                    var tagsMatchExpression = GetSqlTagsMatchExpression(methodCallExpression, context, matchParam, matchValue);                    
-                    sqlMatchExpressions.Add(tagsMatchExpression);
-                    continue;
-                }
-
-                throw new NotSupportedException($"The Expression [{childExpression.Type}] is not supported. Please create a MatchObject using either new MatchObject{{}} or new MatchObject() MatchObject.Create()");
-            }
-
-            return SqlTagsMatchExpressionList.Create(sqlMatchExpressions);
-        }
-
-        private static T ExtractExpression<T>(Expression expression)
-            where T : Expression
-        {
-            if (expression is T result)
-            {
-                return result;
-            }
-
-            throw new DocumentQueryException($"The Expression was not a {typeof(T).Name}");
-        }
-        private static SqlScalarExpression VisitMethodCallScalar(MethodCallExpression methodCallExpression, TranslationContext context)
-        {
-            // Check if it is a UDF method call
-            if (methodCallExpression.Method.Equals(typeof(CosmosLinq).GetMethod("InvokeUserDefinedFunction")))
-            {
-                string udfName = ((ConstantExpression)methodCallExpression.Arguments[0]).Value as string;
-                if (string.IsNullOrEmpty(udfName))
-                {
-                    throw new DocumentQueryException(string.Format(CultureInfo.CurrentCulture, ClientResources.UdfNameIsNullOrEmpty));
-                }
-
-                SqlIdentifier methodName = SqlIdentifier.Create(udfName);
-                List<SqlScalarExpression> arguments = new List<SqlScalarExpression>();
-
-                if (methodCallExpression.Arguments.Count == 2)
-                {
-                    // We have two cases here, if the udf was expecting only one parameter and this parameter is an array
-                    // then the second argument will be an expression of this array.
-                    // else we will have a NewArrayExpression of the udf arguments
-                    if (methodCallExpression.Arguments[1] is NewArrayExpression newArrayExpression)
-                    {
-                        ReadOnlyCollection<Expression> argumentsExpressions = newArrayExpression.Expressions;
-                        foreach (Expression argument in argumentsExpressions)
-                        {
-                            arguments.Add(ExpressionToSql.VisitScalarExpression(argument, context));
-                        }
-                    }
-                    else if (methodCallExpression.Arguments[1].NodeType == ExpressionType.Constant &&
-                        methodCallExpression.Arguments[1].Type == typeof(object[]))
-                    {
-                        object[] argumentsExpressions = (object[])((ConstantExpression)methodCallExpression.Arguments[1]).Value;
-                        foreach (object argument in argumentsExpressions)
-                        {
-                            arguments.Add(ExpressionToSql.VisitConstant(Expression.Constant(argument), context));
-                        }
-                    }
-                    else
-                    {
-                        arguments.Add(ExpressionToSql.VisitScalarExpression(methodCallExpression.Arguments[1], context));
-                    }
-                }
-
-                return SqlFunctionCallScalarExpression.Create(methodName, true, arguments.ToImmutableArray());
-            }
-            if (methodCallExpression.Method.DeclaringType == typeof(CosmosTags) && methodCallExpression.Method.Name == "Match")
-            {
-                SqlScalarExpression memberExpression = VisitMemberAccess((MemberExpression)methodCallExpression.Arguments[0], context);
-                object queryTags = ((ConstantExpression)methodCallExpression.Arguments[1]).Value;
-                IEnumerable<string> enumerableTags = queryTags as IEnumerable<string>;
-
-                if (queryTags != null)
-                {
-                    enumerableTags = enumerableTags ?? (IEnumerable<string>)queryTags.GetType()
-                        .GetProperty("RawTags", BindingFlags.Instance | BindingFlags.Public)?
-                        .GetMethod
-                        .Invoke(queryTags, Array.Empty<object>());
-                    if (enumerableTags == null)
-                        throw new DocumentQueryException("Unsupported tags constant expression.");
-                }
-
-                TagsQueryOptions queryOptions = (TagsQueryOptions)((ConstantExpression)methodCallExpression.Arguments[2]).Value;
-                string udfName = CosmosTags.UdfNameDefault;
-                if (methodCallExpression.Arguments.Count == 4)
-                    udfName = (string)((ConstantExpression)methodCallExpression.Arguments[3]).Value;
-                return SqlTagsMatchExpression.Create(memberExpression.ToString(), enumerableTags ?? Enumerable.Empty<string>(), queryOptions, udfName);
-            }
-            if (methodCallExpression.Method.DeclaringType == typeof(CosmosTags) && methodCallExpression.Method.Name == "MatchAny")
-            {
-                if (methodCallExpression.Arguments.Count != 1)
-                    throw new DocumentQueryException("The MatchAny() method requires a single argument. Either supply an Array or Lambda Select");
-
-                var arg0 = methodCallExpression.Arguments[0];
-                if (arg0 is MethodCallExpression lambdaMethodExpression)
-                {
-                    //Handles MatchAny(filters.Select(f => new MatchObjectList { xxxxx }))
-                    if (lambdaMethodExpression.Method.Name == "Select")
-                    {
-                        var selectValue = Expression.Lambda(lambdaMethodExpression.Arguments[0]).Compile().DynamicInvoke();
-                        var lambda = ExtractExpression<LambdaExpression>(lambdaMethodExpression.Arguments[1]);
-
-                        if (selectValue is IEnumerable matchesObjectMultiple)
-                        {
-                            var lambdaExpression = ExtractExpression<NewExpression>(lambda.Body);
-                            var matchListObjectExpression = ExtractExpression<NewExpression>(lambdaExpression);
-                            var matchListObjects = ExtractExpression<NewArrayExpression>(matchListObjectExpression.Arguments[0]);
-                            
-                            var results = new List<SqlTagsMatchExpressionList>();
-                            foreach (var matchObjects in matchesObjectMultiple)
-                            {
-                                var matchesList = GetSqlTagsMatchExpressionList(matchListObjects, context, lambda.Parameters[0], matchObjects);
-                                results.Add(matchesList);
-                            }
-
-                            return SqlTagsMatchExpressionLists.Create(results);
-                        }
-                        
-                        throw new DocumentQueryException($"The MatchAny() Lambda Select [{selectValue.GetType().Name}] must return an IEnumerable that resolves to a list of ");
-                    }
-                    throw new DocumentQueryException($"The MatchAny() Lambda [{lambdaMethodExpression.Method.Name}] was not valid Select");
-                }
-
-                //Handles MatchAny(new [] {new MatchObjectList[] { xxxxx } })
-                if (arg0 is NewArrayExpression argNewArray)
-                {
-                    var results = new List<SqlTagsMatchExpressionList>();
-                    foreach (var matchObjectListExpression in argNewArray.Expressions)
-                    {
-                        if (matchObjectListExpression is NewExpression matchObjectList)
-                        {
-                            var matchObjectListArgs = matchObjectList.Arguments.FirstOrDefault();
-                            if (matchObjectListArgs == null)
-                                throw new DocumentQueryException("The MatchAny() takes an Array of MatchObjectLists");
-                            
-                            if (matchObjectListArgs is NewArrayExpression matchObjectListArgArray)
-                            {
-                                 var matchesList = GetSqlTagsMatchExpressionList(matchObjectListArgArray, context);
-                                 results.Add(matchesList);
-                            }
-                            else
-                            {
-                                throw new DocumentQueryException("The MatchAny() takes an Array of MatchObjectLists");
-                            }
-                        }
-                        else
-                        {
-                            throw new DocumentQueryException("The MatchAny() takes an Array of MatchObjectLists");
-                        }
-                    }
-                    return SqlTagsMatchExpressionLists.Create(results);
-                }
-
-                throw new NotSupportedException("The MatchAny parameter was not the correct Type");
-            }
-            else
-            {
-                return BuiltinFunctionVisitor.VisitBuiltinFunctionCall(methodCallExpression, context);
-            }
-        }
-
-        private static SqlObjectProperty VisitBinding(MemberBinding binding, TranslationContext context)
-        {
-            switch (binding.BindingType)
-            {
-                case MemberBindingType.Assignment:
-                    return ExpressionToSql.VisitMemberAssignment((MemberAssignment)binding, context);
-                case MemberBindingType.MemberBinding:
-                    return ExpressionToSql.VisitMemberMemberBinding((MemberMemberBinding)binding, context);
-                case MemberBindingType.ListBinding:
-                default:
-                    return ExpressionToSql.VisitMemberListBinding((MemberListBinding)binding, context);
-            }
-        }
-
-        private static SqlUnaryScalarOperatorKind GetUnaryOperatorKind(ExpressionType type)
-        {
-            switch (type)
-            {
-                case ExpressionType.UnaryPlus:
-                    return SqlUnaryScalarOperatorKind.Plus;
-                case ExpressionType.Negate:
-                    return SqlUnaryScalarOperatorKind.Minus;
-                case ExpressionType.OnesComplement:
-                    return SqlUnaryScalarOperatorKind.BitwiseNot;
-                case ExpressionType.Not:
-                    return SqlUnaryScalarOperatorKind.Not;
-                default:
-                    throw new DocumentQueryException(string.Format(CultureInfo.CurrentCulture, ClientResources.UnaryOperatorNotSupported, type));
-            }
-        }
-
-        private static SqlScalarExpression VisitUnary(UnaryExpression inputExpression, TranslationContext context)
-        {
-            SqlScalarExpression operand = ExpressionToSql.VisitScalarExpression(inputExpression.Operand, context);
-
-            // handle NOT IN
-            if (operand is SqlInScalarExpression sqlInScalarExpression && inputExpression.NodeType == ExpressionType.Not)
-            {
-                SqlInScalarExpression inExpression = sqlInScalarExpression;
-                return SqlInScalarExpression.Create(inExpression.Needle, true, inExpression.Haystack);
-            }
-
-            if (inputExpression.NodeType == ExpressionType.Quote)
-            {
-                return operand;
-            }
-
-            if (inputExpression.NodeType == ExpressionType.Convert)
-            {
-                return operand;
-            }
-
-            SqlUnaryScalarOperatorKind op = GetUnaryOperatorKind(inputExpression.NodeType);
-            return SqlUnaryScalarExpression.Create(op, operand);
-        }
-
-        private static SqlBinaryScalarOperatorKind GetBinaryOperatorKind(ExpressionType expressionType, Type resultType)
-        {
-            switch (expressionType)
-            {
-                case ExpressionType.Add:
-                    {
-                        if (resultType == typeof(string))
-                        {
-                            return SqlBinaryScalarOperatorKind.StringConcat;
-                        }
-                        return SqlBinaryScalarOperatorKind.Add;
-                    }
-                case ExpressionType.AndAlso:
-                    return SqlBinaryScalarOperatorKind.And;
-                case ExpressionType.And:
-                    return SqlBinaryScalarOperatorKind.BitwiseAnd;
-                case ExpressionType.Or:
-                    return SqlBinaryScalarOperatorKind.BitwiseOr;
-                case ExpressionType.ExclusiveOr:
-                    return SqlBinaryScalarOperatorKind.BitwiseXor;
-                case ExpressionType.Divide:
-                    return SqlBinaryScalarOperatorKind.Divide;
-                case ExpressionType.Equal:
-                    return SqlBinaryScalarOperatorKind.Equal;
-                case ExpressionType.GreaterThan:
-                    return SqlBinaryScalarOperatorKind.GreaterThan;
-                case ExpressionType.GreaterThanOrEqual:
-                    return SqlBinaryScalarOperatorKind.GreaterThanOrEqual;
-                case ExpressionType.LessThan:
-                    return SqlBinaryScalarOperatorKind.LessThan;
-                case ExpressionType.LessThanOrEqual:
-                    return SqlBinaryScalarOperatorKind.LessThanOrEqual;
-                case ExpressionType.Modulo:
-                    return SqlBinaryScalarOperatorKind.Modulo;
-                case ExpressionType.Multiply:
-                    return SqlBinaryScalarOperatorKind.Multiply;
-                case ExpressionType.NotEqual:
-                    return SqlBinaryScalarOperatorKind.NotEqual;
-                case ExpressionType.OrElse:
-                    return SqlBinaryScalarOperatorKind.Or;
-                case ExpressionType.Subtract:
-                    return SqlBinaryScalarOperatorKind.Subtract;
-                case ExpressionType.Coalesce:
-                    return SqlBinaryScalarOperatorKind.Coalesce;
-                default:
-                    throw new DocumentQueryException(string.Format(CultureInfo.CurrentCulture, ClientResources.BinaryOperatorNotSupported, expressionType));
-            }
-        }
-
-        private static SqlScalarExpression VisitBinary(BinaryExpression inputExpression, TranslationContext context)
-        {
-            // Speical case for string.CompareTo
-            // if any of the left or right expression is MethodCallExpression
-            // the other expression should only be constant (integer)
-            MethodCallExpression methodCallExpression = null;
-            ConstantExpression constantExpression = null;
-
-            bool reverseNodeType = false;
-            if (inputExpression.Left.NodeType == ExpressionType.Call && inputExpression.Right.NodeType == ExpressionType.Constant)
-            {
-                methodCallExpression = (MethodCallExpression)inputExpression.Left;
-                constantExpression = (ConstantExpression)inputExpression.Right;
-            }
-            else if (inputExpression.Right.NodeType == ExpressionType.Call && inputExpression.Left.NodeType == ExpressionType.Constant)
-            {
-                methodCallExpression = (MethodCallExpression)inputExpression.Right;
-                constantExpression = (ConstantExpression)inputExpression.Left;
-                reverseNodeType = true;
-            }
-
-            if (methodCallExpression != null && constantExpression != null)
-            {
-                if (TryMatchStringCompareTo(methodCallExpression, constantExpression, inputExpression.NodeType))
-                {
-                    return ExpressionToSql.VisitStringCompareTo(methodCallExpression, inputExpression.NodeType, reverseNodeType, context);
-                }
-
-                if (TryMatchStringCompare(methodCallExpression, constantExpression, inputExpression.NodeType))
-                {
-                    return ExpressionToSql.VisitStringCompare(methodCallExpression, inputExpression.NodeType, reverseNodeType, context);
-                }
-            }
-
-            SqlScalarExpression left = ExpressionToSql.VisitScalarExpression(inputExpression.Left, context);
-            SqlScalarExpression right = ExpressionToSql.VisitScalarExpression(inputExpression.Right, context);
-
-            if (inputExpression.NodeType == ExpressionType.ArrayIndex)
-            {
-                SqlMemberIndexerScalarExpression result = SqlMemberIndexerScalarExpression.Create(left, right);
-                return result;
-            }
-
-            SqlBinaryScalarOperatorKind op = GetBinaryOperatorKind(inputExpression.NodeType, inputExpression.Type);
-
-            if (left is SqlMemberIndexerScalarExpression && right is SqlLiteralScalarExpression literalScalarExpression)
-            {
-                right = ExpressionToSql.ApplyCustomConverters(inputExpression.Left, literalScalarExpression, context);
-            }
-            else if (right is SqlMemberIndexerScalarExpression && left is SqlLiteralScalarExpression sqlLiteralScalarExpression)
-            {
-                left = ExpressionToSql.ApplyCustomConverters(inputExpression.Right, sqlLiteralScalarExpression, context);
-            }
-
-            return SqlBinaryScalarExpression.Create(op, left, right);
-        }
-
-        private static SqlScalarExpression ApplyCustomConverters(Expression left, SqlLiteralScalarExpression right, TranslationContext context)
-        {
-            MemberExpression memberExpression;
-            if (left is UnaryExpression unaryExpression)
-            {
-                memberExpression = unaryExpression.Operand as MemberExpression;
-            }
-            else
-            {
-                memberExpression = left as MemberExpression;
-            }
-
-            if (memberExpression != null && 
-                right.Literal is not SqlNullLiteral)
-            {
-                Type memberType = memberExpression.Type;
-                if (memberType.IsNullable())
-                {
-                    memberType = memberType.NullableUnderlyingType();
-                }
-
-                bool requiresCustomSerialization = context.CosmosLinqSerializer.RequiresCustomSerialization(memberExpression, memberType);
-                if (requiresCustomSerialization)
-                {
-                    object value = default(object);
-                    // Enum
-                    if (memberType.IsEnum())
-                    {
-                        try
-                        {
-                            Number64 number64 = ((SqlNumberLiteral)right.Literal).Value;
-                            if (number64.IsDouble)
-                            {
-                                value = Enum.ToObject(memberType, Number64.ToDouble(number64));
-                            }
-                            else
-                            {
-                                value = Enum.ToObject(memberType, Number64.ToLong(number64));
-                            }
-                        }
-                        catch
-                        {
-                            value = ((SqlStringLiteral)right.Literal).Value;
-                        }
-
-                    }
-                    // DateTime
-                    else if (memberType == typeof(DateTime))
-                    {
-                        SqlStringLiteral serializedDateTime = (SqlStringLiteral)right.Literal;
-                        value = DateTime.Parse(serializedDateTime.Value, provider: null, DateTimeStyles.RoundtripKind);
-                    }
-
-                    if (value != default(object))
-                    {
-                        string serializedValue = context.CosmosLinqSerializer.Serialize(value, memberExpression, memberType);
-                        return CosmosElement.Parse(serializedValue).Accept(CosmosElementToSqlScalarExpressionVisitor.Singleton);
-                    }
-                }
-            }
-
-            return right;
-        }
-
-        private static bool TryMatchStringCompareTo(MethodCallExpression left, ConstantExpression right, ExpressionType compareOperator)
-        {
-            if (left.Method.Equals(typeof(string).GetMethod("CompareTo", new Type[] { typeof(string) })) && left.Arguments.Count == 1)
-            {
-                // operator can only be =, >, >=, <, <=
-                switch (compareOperator)
-                {
-                    case ExpressionType.Equal:
-                    case ExpressionType.GreaterThan:
-                    case ExpressionType.GreaterThanOrEqual:
-                    case ExpressionType.LessThan:
-                    case ExpressionType.LessThanOrEqual:
-                        break;
-                    default:
-                        throw new DocumentQueryException(string.Format(CultureInfo.CurrentCulture, ClientResources.StringCompareToInvalidOperator));
-                }
-
-                // the constant value should be zero, otherwise we can't determine how to translate the expression
-                // it could be either integer or nullable integer
-                if (!(right.Type == typeof(int) && (int)right.Value == 0) &&
-                    !(right.Type == typeof(int?) && ((int?)right.Value).HasValue && ((int?)right.Value).Value == 0))
-                {
-                    throw new DocumentQueryException(string.Format(CultureInfo.CurrentCulture, ClientResources.StringCompareToInvalidConstant));
-                }
-
-                return true;
-            }
-
-            return false;
-        }
-
-        private static SqlScalarExpression VisitStringCompareTo(
-            MethodCallExpression left,
-            ExpressionType compareOperator,
-            bool reverseNodeType,
-            TranslationContext context)
-        {
-            if (reverseNodeType)
-            {
-                compareOperator = ReverseExpressionTypeForStrings(compareOperator, ClientResources.StringCompareToInvalidOperator);
-            }
-
-            SqlBinaryScalarOperatorKind op = GetBinaryOperatorKind(compareOperator, null);
-
-            SqlScalarExpression leftExpression = ExpressionToSql.VisitNonSubqueryScalarExpression(left.Object, context);
-            SqlScalarExpression rightExpression = ExpressionToSql.VisitNonSubqueryScalarExpression(left.Arguments[0], context);
-
-            return SqlBinaryScalarExpression.Create(op, leftExpression, rightExpression);
-        }
-
-        private static ExpressionType ReverseExpressionTypeForStrings(ExpressionType compareOperator, string errorMessage)
-        {
-            switch (compareOperator)
-            {
-                case ExpressionType.Equal:
-                    // do nothing
-                    break;
-                case ExpressionType.GreaterThan:
-                    compareOperator = ExpressionType.LessThan;
-                    break;
-                case ExpressionType.GreaterThanOrEqual:
-                    compareOperator = ExpressionType.LessThanOrEqual;
-                    break;
-                case ExpressionType.LessThan:
-                    compareOperator = ExpressionType.GreaterThan;
-                    break;
-                case ExpressionType.LessThanOrEqual:
-                    compareOperator = ExpressionType.GreaterThanOrEqual;
-                    break;
-                default:
-                    throw new DocumentQueryException(string.Format(CultureInfo.CurrentCulture, errorMessage));
-            }
-
-            return compareOperator;
-        }
-
-        private static bool TryMatchStringCompare(MethodCallExpression left, ConstantExpression right, ExpressionType compareOperator)
-        {
-            if (left.Method.Equals(typeof(string).GetMethod("Compare", new Type[] { typeof(string), typeof(string) })) && left.Arguments.Count == 2)
-            {
-                // operator can only be =, >, >=, <, <=
-                switch (compareOperator)
-                {
-                    case ExpressionType.Equal:
-                    case ExpressionType.GreaterThan:
-                    case ExpressionType.GreaterThanOrEqual:
-                    case ExpressionType.LessThan:
-                    case ExpressionType.LessThanOrEqual:
-                        break;
-                    default:
-                        throw new DocumentQueryException(string.Format(CultureInfo.CurrentCulture, ClientResources.StringCompareInvalidOperator));
-                }
-
-                // the constant value should be zero, otherwise we can't determine how to translate the expression
-                // it could be either integer or nullable integer
-                if (!(right.Type == typeof(int) && (int)right.Value == 0) &&
-                    !(right.Type == typeof(int?) && ((int?)right.Value).HasValue && ((int?)right.Value).Value == 0))
-                {
-                    throw new DocumentQueryException(string.Format(CultureInfo.CurrentCulture, ClientResources.StringCompareInvalidConstant));
-                }
-
-                return true;
-            }
-
-            return false;
-        }
-
-        private static SqlScalarExpression VisitStringCompare(
-            MethodCallExpression left,
-            ExpressionType compareOperator,
-            bool reverseNodeType,
-            TranslationContext context)
-        {
-            if (reverseNodeType)
-            {
-                compareOperator = ReverseExpressionTypeForStrings(compareOperator, ClientResources.StringCompareInvalidOperator);
-            }
-
-            SqlBinaryScalarOperatorKind op = GetBinaryOperatorKind(compareOperator, null);
-
-            SqlScalarExpression leftExpression = ExpressionToSql.VisitNonSubqueryScalarExpression(left.Arguments[0], context);
-            SqlScalarExpression rightExpression = ExpressionToSql.VisitNonSubqueryScalarExpression(left.Arguments[1], context);
-
-            return SqlBinaryScalarExpression.Create(op, leftExpression, rightExpression);
-        }
-
-        private static SqlScalarExpression VisitTypeIs(TypeBinaryExpression inputExpression, TranslationContext context)
-        {
-            throw new DocumentQueryException(string.Format(CultureInfo.CurrentCulture, ClientResources.ExpressionTypeIsNotSupported, inputExpression.NodeType));
-        }
-
-        public static SqlScalarExpression VisitConstant(ConstantExpression inputExpression, TranslationContext context)
-        {
-            if (inputExpression.Value == null)
-            {
-                return SqlLiteralScalarExpression.SqlNullLiteralScalarExpression;
-            }
-
-            if (inputExpression.Type.IsNullable())
-            {
-                return VisitConstant(Expression.Constant(inputExpression.Value, Nullable.GetUnderlyingType(inputExpression.Type)), context);
-            }
-
-            if (context.Parameters != null && context.Parameters.TryGetValue(inputExpression.Value, out string paramName))
-            {
-                SqlParameter sqlParameter = SqlParameter.Create(paramName);
-                return SqlParameterRefScalarExpression.Create(sqlParameter);
-            }
-
-            Type constantType = inputExpression.Value.GetType();
-            if (constantType.IsValueType)
-            {
-                if (inputExpression.Value is bool boolValue)
-                {
-                    SqlBooleanLiteral literal = SqlBooleanLiteral.Create(boolValue);
-                    return SqlLiteralScalarExpression.Create(literal);
-                }
-
-                if (ExpressionToSql.TryGetSqlNumberLiteral(inputExpression.Value, out SqlNumberLiteral numberLiteral))
-                {
-                    return SqlLiteralScalarExpression.Create(numberLiteral);
-                }
-
-                if (inputExpression.Value is Guid guidValue)
-                {
-                    SqlStringLiteral literal = SqlStringLiteral.Create(guidValue.ToString());
-                    return SqlLiteralScalarExpression.Create(literal);
-                }
-
-                //!HACK START
-                if (constantType == typeof(DateTimeOffset))
-                {
-                    SqlStringLiteral literal = SqlStringLiteral.Create(((DateTimeOffset)inputExpression.Value).UtcDateTime.ToString("O", CultureInfo.InvariantCulture));
-                    return SqlLiteralScalarExpression.Create(literal);
-                }
-                //!HACK END
-            }
-
-            if (inputExpression.Value is string stringValue)
-            {
-                SqlStringLiteral literal = SqlStringLiteral.Create(stringValue);
-                return SqlLiteralScalarExpression.Create(literal);
-            }
-
-            if (typeof(Geometry).IsAssignableFrom(constantType))
-            {
-                return GeometrySqlExpressionFactory.Construct(inputExpression);
-            }
-
-            if (inputExpression.Value is IEnumerable enumerable)
-            {
-                List<SqlScalarExpression> arrayItems = new List<SqlScalarExpression>();
-
-                foreach (object item in enumerable)
-                {
-                    arrayItems.Add(VisitConstant(Expression.Constant(item), context));
-                }
-
-                return SqlArrayCreateScalarExpression.Create(arrayItems.ToImmutableArray());
-            }
-
-            string serializedConstant = context.CosmosLinqSerializer.SerializeScalarExpression(inputExpression);
-            
-            return CosmosElement.Parse(serializedConstant).Accept(CosmosElementToSqlScalarExpressionVisitor.Singleton);
-        }
-
-        private static SqlScalarExpression VisitConditional(ConditionalExpression inputExpression, TranslationContext context)
-        {
-            SqlScalarExpression conditionExpression = ExpressionToSql.VisitScalarExpression(inputExpression.Test, context);
-            SqlScalarExpression firstExpression = ExpressionToSql.VisitScalarExpression(inputExpression.IfTrue, context);
-            SqlScalarExpression secondExpression = ExpressionToSql.VisitScalarExpression(inputExpression.IfFalse, context);
-
-            return SqlConditionalScalarExpression.Create(conditionExpression, firstExpression, secondExpression);
-        }
-
-        private static SqlScalarExpression VisitParameter(ParameterExpression inputExpression, TranslationContext context)
-        {
-            Expression subst = context.LookupSubstitution(inputExpression);
-            if (subst != null)
-            {
-                return ExpressionToSql.VisitNonSubqueryScalarExpression(subst, context);
-            }
-
-            string name = inputExpression.Name;
-            SqlIdentifier id = SqlIdentifier.Create(name);
-            return SqlPropertyRefScalarExpression.Create(null, id);
-        }
-
-        private static SqlScalarExpression VisitMemberAccess(MemberExpression inputExpression, TranslationContext context)
-        {
-            SqlScalarExpression memberExpression = ExpressionToSql.VisitScalarExpression(inputExpression.Expression, context);
-            string memberName = inputExpression.Member.GetMemberName(context);
-
-            // If the resulting memberName is null, then the indexer should be on the root of the object.
-            if (memberName == null)
-            {
-                return memberExpression;
-            }
-
-            // if expression is nullable
-            if (inputExpression.Expression.Type.IsNullable())
-            {
-                MemberNames memberNames = context.MemberNames;
-
-                // ignore .Value 
-                if (memberName == memberNames.Value)
-                {
-                    return memberExpression;
-                }
-
-                // convert .HasValue to IS_DEFINED expression
-                if (memberName == memberNames.HasValue)
-                {
-                    return SqlFunctionCallScalarExpression.CreateBuiltin("IS_DEFINED", memberExpression);
-                }
-            }
-
-            if (usePropertyRef)
-            {
-                SqlIdentifier propertyIdentifier = SqlIdentifier.Create(memberName);
-                SqlPropertyRefScalarExpression propertyRefExpression = SqlPropertyRefScalarExpression.Create(memberExpression, propertyIdentifier);
-                return propertyRefExpression;
-            }
-            else
-            {
-                SqlScalarExpression indexExpression = SqlLiteralScalarExpression.Create(SqlStringLiteral.Create(memberName));
-                SqlMemberIndexerScalarExpression memberIndexerExpression = SqlMemberIndexerScalarExpression.Create(memberExpression, indexExpression);
-                return memberIndexerExpression;
-            }
-        }
-
-        private static SqlScalarExpression[] VisitExpressionList(ReadOnlyCollection<Expression> inputExpressionList, TranslationContext context)
-        {
-            SqlScalarExpression[] result = new SqlScalarExpression[inputExpressionList.Count];
-            for (int i = 0; i < inputExpressionList.Count; i++)
-            {
-                SqlScalarExpression p = ExpressionToSql.VisitScalarExpression(inputExpressionList[i], context);
-                result[i] = p;
-            }
-
-            return result;
-        }
-
-        private static SqlObjectProperty VisitMemberAssignment(MemberAssignment inputExpression, TranslationContext context)
-        {
-            SqlScalarExpression assign = ExpressionToSql.VisitScalarExpression(inputExpression.Expression, context);
-            string memberName = inputExpression.Member.GetMemberName(context);
-            SqlPropertyName propName = SqlPropertyName.Create(memberName);
-            SqlObjectProperty prop = SqlObjectProperty.Create(propName, assign);
-            return prop;
-        }
-
-        private static SqlObjectProperty VisitMemberMemberBinding(MemberMemberBinding inputExpression, TranslationContext context)
-        {
-            throw new DocumentQueryException(ClientResources.MemberBindingNotSupported);
-        }
-
-        private static SqlObjectProperty VisitMemberListBinding(MemberListBinding inputExpression, TranslationContext context)
-        {
-            throw new DocumentQueryException(ClientResources.MemberBindingNotSupported);
-        }
-
-        private static SqlObjectProperty[] VisitBindingList(ReadOnlyCollection<MemberBinding> inputExpressionList, TranslationContext context)
-        {
-            SqlObjectProperty[] list = new SqlObjectProperty[inputExpressionList.Count];
-            for (int i = 0; i < inputExpressionList.Count; i++)
-            {
-                SqlObjectProperty b = ExpressionToSql.VisitBinding(inputExpressionList[i], context);
-                list[i] = b;
-            }
-
-            return list;
-        }
-
-        private static SqlObjectProperty[] CreateInitializers(ReadOnlyCollection<Expression> arguments, ReadOnlyCollection<MemberInfo> members, TranslationContext context)
-        {
-            if (arguments.Count != members.Count)
-            {
-                throw new InvalidOperationException("Expected same number of arguments as members");
-            }
-
-            SqlObjectProperty[] result = new SqlObjectProperty[arguments.Count];
-            for (int i = 0; i < arguments.Count; i++)
-            {
-                Expression arg = arguments[i];
-                MemberInfo member = members[i];
-                SqlScalarExpression value = ExpressionToSql.VisitScalarExpression(arg, context);
-
-                string memberName = member.GetMemberName(context);
-                SqlPropertyName propName = SqlPropertyName.Create(memberName);
-                SqlObjectProperty prop = SqlObjectProperty.Create(propName, value);
-                result[i] = prop;
-            }
-
-            return result;
-        }
-
-        private static SqlScalarExpression VisitNew(NewExpression inputExpression, TranslationContext context)
-        {
-            if (typeof(Geometry).IsAssignableFrom(inputExpression.Type))
-            {
-                return GeometrySqlExpressionFactory.Construct(inputExpression);
-            }
-
-            if (inputExpression.Arguments.Count > 0)
-            {
-                if (inputExpression.Members == null)
-                {
-                    throw new DocumentQueryException(ClientResources.ConstructorInvocationNotSupported);
-                }
-
-                SqlObjectProperty[] propertyBindings = ExpressionToSql.CreateInitializers(inputExpression.Arguments, inputExpression.Members, context);
-                SqlObjectCreateScalarExpression create = SqlObjectCreateScalarExpression.Create(propertyBindings);
-                return create;
-            }
-            else
-            {
-                // no need to return anything; the initializer will generate the complete code
-                return null;
-            }
-        }
-
-        private static SqlScalarExpression VisitMemberInit(MemberInitExpression inputExpression, TranslationContext context)
-        {
-            ExpressionToSql.VisitNew(inputExpression.NewExpression, context); // Return value is ignored
-            SqlObjectProperty[] propertyBindings = ExpressionToSql.VisitBindingList(inputExpression.Bindings, context);
-            SqlObjectCreateScalarExpression create = SqlObjectCreateScalarExpression.Create(propertyBindings);
-            return create;
-        }
-
-        private static SqlScalarExpression VisitListInit(ListInitExpression inputExpression, TranslationContext context)
-        {
-            throw new DocumentQueryException(string.Format(CultureInfo.CurrentCulture, ClientResources.ExpressionTypeIsNotSupported, inputExpression.NodeType));
-        }
-
-        private static SqlScalarExpression VisitNewArray(NewArrayExpression inputExpression, TranslationContext context)
-        {
-            SqlScalarExpression[] exprs = ExpressionToSql.VisitExpressionList(inputExpression.Expressions, context);
-            if (inputExpression.NodeType == ExpressionType.NewArrayInit)
-            {
-                SqlArrayCreateScalarExpression array = SqlArrayCreateScalarExpression.Create(exprs);
-                return array;
-            }
-            else
-            {
-                throw new DocumentQueryException(string.Format(CultureInfo.CurrentCulture, ClientResources.ExpressionTypeIsNotSupported, inputExpression.NodeType));
-            }
-        }
-
-        private static SqlScalarExpression VisitInvocation(InvocationExpression inputExpression, TranslationContext context)
-        {
-            throw new DocumentQueryException(string.Format(CultureInfo.CurrentCulture, ClientResources.ExpressionTypeIsNotSupported, inputExpression.NodeType));
-        }
-
-        #endregion VISITOR
-
-        #region Scalar and CollectionScalar Visitors
-
-        private static Collection ConvertToCollection(SqlScalarExpression scalar)
-        {
-            if (usePropertyRef)
-            {
-                SqlPropertyRefScalarExpression propertyRefExpression = scalar as SqlPropertyRefScalarExpression;
-                if (propertyRefExpression == null)
-                {
-                    throw new DocumentQueryException(ClientResources.PathExpressionsOnly);
-                }
-
-                SqlInputPathCollection path = ConvertPropertyRefToPath(propertyRefExpression);
-                Collection result = new Collection(path);
-                return result;
-            }
-            else
-            {
-                SqlMemberIndexerScalarExpression memberIndexerExpression = scalar as SqlMemberIndexerScalarExpression;
-                if (memberIndexerExpression == null)
-                {
-                    SqlPropertyRefScalarExpression propertyRefExpression = scalar as SqlPropertyRefScalarExpression;
-                    if (propertyRefExpression == null)
-                    {
-                        throw new DocumentQueryException(ClientResources.PathExpressionsOnly);
-                    }
-
-                    SqlInputPathCollection path = ConvertPropertyRefToPath(propertyRefExpression);
-                    Collection result = new Collection(path);
-                    return result;
-                }
-                else
-                {
-                    SqlInputPathCollection path = ConvertMemberIndexerToPath(memberIndexerExpression);
-                    Collection result = new Collection(path);
-                    return result;
-                }
-            }
-        }
-
-        /// <summary>
-        /// Convert the context's current query to a scalar Any collection
-        /// by wrapping it as following: SELECT VALUE COUNT(v0) > 0 FROM (current query) AS v0.
-        /// This is used in cases where LINQ expression ends with Any() which is a boolean scalar.
-        /// Normally Any would translate to SELECT VALUE EXISTS() subquery. However that wouldn't work
-        /// for these cases because it would result in a boolean value for each row instead of 
-        /// one single "aggregated" boolean value.
-        /// </summary>
-        /// <param name="context">The translation context</param>
-        /// <returns>The scalar Any collection</returns>
-        private static Collection ConvertToScalarAnyCollection(TranslationContext context)
-        {
-            SqlQuery query = context.CurrentQuery.FlattenAsPossible().GetSqlQuery();
-            SqlCollection subqueryCollection = SqlSubqueryCollection.Create(query);
-
-            ParameterExpression parameterExpression = context.GenerateFreshParameter(typeof(object), ExpressionToSql.DefaultParameterName);
-            Binding binding = new Binding(parameterExpression, subqueryCollection, isInCollection: false, isInputParameter: true);
-
-            context.CurrentQuery = new QueryUnderConstruction(context.GetGenFreshParameterFunc());
-            context.CurrentQuery.AddBinding(binding);
-
-            SqlSelectSpec selectSpec = SqlSelectValueSpec.Create(
-                SqlBinaryScalarExpression.Create(
-                    SqlBinaryScalarOperatorKind.GreaterThan,
-                    SqlFunctionCallScalarExpression.CreateBuiltin(
-                        SqlFunctionCallScalarExpression.Names.Count,
-                        SqlPropertyRefScalarExpression.Create(null, SqlIdentifier.Create(parameterExpression.Name))),
-                    SqlLiteralScalarExpression.Create(SqlNumberLiteral.Create(0))));
-            SqlSelectClause selectClause = SqlSelectClause.Create(selectSpec);
-            context.CurrentQuery.AddSelectClause(selectClause);
-
-            return new Collection(LinqMethods.Any);
-        }
-
-        private static SqlScalarExpression VisitNonSubqueryScalarExpression(Expression expression, ReadOnlyCollection<ParameterExpression> parameters, TranslationContext context)
-        {
-            foreach (ParameterExpression par in parameters)
-            {
-                context.PushParameter(par, context.CurrentSubqueryBinding.ShouldBeOnNewQuery);
-            }
-
-            SqlScalarExpression scalarExpression = ExpressionToSql.VisitNonSubqueryScalarExpression(expression, context);
-
-            foreach (ParameterExpression par in parameters)
-            {
-                context.PopParameter();
-            }
-
-            return scalarExpression;
-        }
-
-        private static SqlScalarExpression VisitNonSubqueryScalarLambda(LambdaExpression lambdaExpression, TranslationContext context)
-        {
-            ReadOnlyCollection<ParameterExpression> parameters = lambdaExpression.Parameters;
-            if (parameters.Count != 1)
-            {
-                throw new DocumentQueryException(string.Format(CultureInfo.CurrentCulture, ClientResources.InvalidArgumentsCount, lambdaExpression.Body, 1, parameters.Count));
-            }
-
-            return ExpressionToSql.VisitNonSubqueryScalarExpression(lambdaExpression.Body, parameters, context);
-        }
-
-        private static Collection VisitCollectionExpression(Expression expression, ReadOnlyCollection<ParameterExpression> parameters, TranslationContext context)
-        {
-            foreach (ParameterExpression par in parameters)
-            {
-                context.PushParameter(par, context.CurrentSubqueryBinding.ShouldBeOnNewQuery);
-            }
-
-            Collection collection = ExpressionToSql.VisitCollectionExpression(expression, context, parameters.Count > 0 ? parameters.First().Name : ExpressionToSql.DefaultParameterName);
-
-            foreach (ParameterExpression par in parameters)
-            {
-                context.PopParameter();
-            }
-
-            return collection;
-        }
-
-        private static Collection VisitCollectionExpression(Expression expression, TranslationContext context, string parameterName)
-        {
-            Collection result;
-            switch (expression.NodeType)
-            {
-                case ExpressionType.Call:
-                    result = ExpressionToSql.Translate(expression, context);
-                    break;
-
-                case ExpressionType.MemberAccess:
-                    result = ExpressionToSql.VisitMemberAccessCollectionExpression(expression, context, parameterName);
-                    break;
-
-                default:
-                    throw new DocumentQueryException(string.Format(CultureInfo.CurrentCulture, ClientResources.ExpressionTypeIsNotSupported, expression.NodeType));
-            }
-
-            return result;
-        }
-
-        /// <summary>
-        /// Visit a lambda which is supposed to return a collection.
-        /// </summary>
-        /// <param name="lambdaExpression">LambdaExpression with a result which is a collection.</param>
-        /// <param name="context">The translation context.</param>
-        /// <returns>The collection computed by the lambda.</returns>
-        private static Collection VisitCollectionLambda(LambdaExpression lambdaExpression, TranslationContext context)
-        {
-            ReadOnlyCollection<ParameterExpression> parameters = lambdaExpression.Parameters;
-            if (parameters.Count != 1)
-            {
-                throw new DocumentQueryException(string.Format(CultureInfo.CurrentCulture, ClientResources.InvalidArgumentsCount, lambdaExpression.Body, 1, parameters.Count));
-            }
-
-            return ExpressionToSql.VisitCollectionExpression(lambdaExpression.Body, lambdaExpression.Parameters, context);
-        }
-
-        /// <summary>
-        /// Visit an expression, usually a MemberAccess, then trigger parameter binding for that expression.
-        /// </summary>
-        /// <param name="inputExpression">The input expression</param>
-        /// <param name="context">The current translation context</param>
-        /// <param name="parameterName">Parameter name is merely for readability</param>
-        private static Collection VisitMemberAccessCollectionExpression(Expression inputExpression, TranslationContext context, string parameterName)
-        {
-            SqlScalarExpression body = ExpressionToSql.VisitNonSubqueryScalarExpression(inputExpression, context);
-            Type type = inputExpression.Type;
-
-            Collection collection = ExpressionToSql.ConvertToCollection(body);
-            context.PushCollection(collection);
-            ParameterExpression parameter = context.GenerateFreshParameter(type, parameterName);
-            context.PushParameter(parameter, context.CurrentSubqueryBinding.ShouldBeOnNewQuery);
-            context.PopParameter();
-            context.PopCollection();
-
-            return new Collection(parameter.Name);
-        }
-
-        /// <summary>
-        /// Visit a method call, construct the corresponding query in context.CurrentQuery.
-        /// At ExpressionToSql point only LINQ method calls are allowed.
-        /// These methods are static extension methods of IQueryable or IEnumerable.
-        /// </summary>
-        /// <param name="inputExpression">Method to translate.</param>
-        /// <param name="context">Query translation context.</param>
-        private static Collection VisitMethodCall(MethodCallExpression inputExpression, TranslationContext context)
-        {
-            context.PushMethod(inputExpression);
-
-            Type declaringType = inputExpression.Method.DeclaringType;
-            if ((declaringType != typeof(Queryable) && declaringType != typeof(Enumerable))
-                || !inputExpression.Method.IsStatic)
-            {
-                throw new DocumentQueryException(string.Format(CultureInfo.CurrentCulture, ClientResources.OnlyLINQMethodsAreSupported, inputExpression.Method.Name));
-            }
-
-            Type returnType = inputExpression.Method.ReturnType;
-            Type returnElementType = TypeSystem.GetElementType(returnType);
-
-            if (inputExpression.Object != null)
-            {
-                throw new DocumentQueryException(ClientResources.ExpectedMethodCallsMethods);
-            }
-
-            Expression inputCollection = inputExpression.Arguments[0]; // all these methods are static extension methods, so argument[0] is the collection
-
-            Type inputElementType = TypeSystem.GetElementType(inputCollection.Type);
-            Collection collection = ExpressionToSql.Translate(inputCollection, context);
-
-            context.PushCollection(collection);
-
-            Collection result = new Collection(inputExpression.Method.Name);
-            bool shouldBeOnNewQuery = context.CurrentQuery.ShouldBeOnNewQuery(inputExpression.Method.Name, inputExpression.Arguments.Count);
-            context.PushSubqueryBinding(shouldBeOnNewQuery);
-
-            if (context.LastExpressionIsGroupBy)
-            {
-                throw new DocumentQueryException(string.Format(CultureInfo.CurrentCulture, "Group By cannot be followed by other methods"));
-            }
-
-            switch (inputExpression.Method.Name)
-            {
-                case LinqMethods.Any:
-                    {
-                        result = new Collection(string.Empty);
-
-                        if (inputExpression.Arguments.Count == 2)
-                        {
-                            // Any is translated to an SELECT VALUE EXISTS() where Any operation itself is treated as a Where.
-                            SqlWhereClause where = ExpressionToSql.VisitWhere(inputExpression.Arguments, context);
-                            context.CurrentQuery = context.CurrentQuery.AddWhereClause(where, context);
-                        }
-                        break;
-                    }
-                case LinqMethods.Average:
-                    {
-                        SqlSelectClause select = ExpressionToSql.VisitAggregateFunction(inputExpression.Arguments, context, SqlFunctionCallScalarExpression.Names.Avg);
-                        context.CurrentQuery = context.CurrentQuery.AddSelectClause(select, context);
-                        break;
-                    }
-                case LinqMethods.Count:
-                    {
-                        SqlSelectClause select = ExpressionToSql.VisitCount(inputExpression.Arguments, context);
-                        context.CurrentQuery = context.CurrentQuery.AddSelectClause(select, context);
-                        break;
-                    }
-                case LinqMethods.Distinct:
-                    {
-                        SqlSelectClause select = ExpressionToSql.VisitDistinct(inputExpression.Arguments, context);
-                        context.CurrentQuery = context.CurrentQuery.AddSelectClause(select, context);
-                        break;
-                    }
-                case LinqMethods.FirstOrDefault:
-                    {
-                        if (inputExpression.Arguments.Count == 1)
-                        {
-                            // TOP is not allowed when OFFSET ... LIMIT is present.
-                            if (!context.CurrentQuery.HasOffsetSpec())
-                            {
-                                SqlNumberLiteral sqlNumberLiteral = SqlNumberLiteral.Create(1);
-                                SqlTopSpec topSpec = SqlTopSpec.Create(sqlNumberLiteral);
-                                context.CurrentQuery = context.CurrentQuery.AddTopSpec(topSpec);
-                            }
-
-                            context.SetClientOperation(ScalarOperationKind.FirstOrDefault);
-                        }
-                        else
-                        {
-                            throw new DocumentQueryException(string.Format(CultureInfo.CurrentCulture, ClientResources.InvalidArgumentsCount, inputExpression.Method.Name, 0, inputExpression.Arguments.Count - 1));
-                        }
-
-                        break;
-                    }
-                case LinqMethods.Max:
-                    {
-                        SqlSelectClause select = ExpressionToSql.VisitAggregateFunction(inputExpression.Arguments, context, SqlFunctionCallScalarExpression.Names.Max);
-                        context.CurrentQuery = context.CurrentQuery.AddSelectClause(select, context);
-                        break;
-                    }
-                case LinqMethods.Min:
-                    {
-                        SqlSelectClause select = ExpressionToSql.VisitAggregateFunction(inputExpression.Arguments, context, SqlFunctionCallScalarExpression.Names.Min);
-                        context.CurrentQuery = context.CurrentQuery.AddSelectClause(select, context);
-                        break;
-                    }
-                case LinqMethods.GroupBy:
-                    {
-                        context.CurrentQuery = context.PackageCurrentQueryIfNeccessary();
-                        result = ExpressionToSql.VisitGroupBy(returnElementType, inputExpression.Arguments, context);
-                        context.LastExpressionIsGroupBy = true;
-                        break;
-                    }
-                case LinqMethods.OrderBy:
-                    {
-                        SqlOrderByClause orderBy = ExpressionToSql.VisitOrderBy(inputExpression.Arguments, false, context);
-                        context.CurrentQuery = context.CurrentQuery.AddOrderByClause(orderBy, context);
-                        break;
-                    }
-                case LinqMethods.OrderByDescending:
-                    {
-                        SqlOrderByClause orderBy = ExpressionToSql.VisitOrderBy(inputExpression.Arguments, true, context);
-                        context.CurrentQuery = context.CurrentQuery.AddOrderByClause(orderBy, context);
-                        break;
-                    }
-                case LinqMethods.Select:
-                    {
-                        SqlSelectClause select = ExpressionToSql.VisitSelect(inputExpression.Arguments, context);
-                        context.CurrentQuery = context.CurrentQuery.AddSelectClause(select, context);
-                        break;
-                    }
-                case LinqMethods.SelectMany:
-                    {
-                        context.CurrentQuery = context.PackageCurrentQueryIfNeccessary();
-                        result = ExpressionToSql.VisitSelectMany(inputExpression.Arguments, context);
-                        break;
-                    }
-                case LinqMethods.Skip:
-                    {
-                        SqlOffsetSpec offsetSpec = ExpressionToSql.VisitSkip(inputExpression.Arguments, context);
-                        context.CurrentQuery = context.CurrentQuery.AddOffsetSpec(offsetSpec, context);
-                        break;
-                    }
-                case LinqMethods.Sum:
-                    {
-                        SqlSelectClause select = ExpressionToSql.VisitAggregateFunction(inputExpression.Arguments, context, SqlFunctionCallScalarExpression.Names.Sum);
-                        context.CurrentQuery = context.CurrentQuery.AddSelectClause(select, context);
-                        break;
-                    }
-                case LinqMethods.Take:
-                    {
-                        if (context.CurrentQuery.HasOffsetSpec())
-                        {
-                            SqlLimitSpec limitSpec = ExpressionToSql.VisitTakeLimit(inputExpression.Arguments, context);
-                            context.CurrentQuery = context.CurrentQuery.AddLimitSpec(limitSpec, context);
-                        }
-                        else
-                        {
-                            SqlTopSpec topSpec = ExpressionToSql.VisitTakeTop(inputExpression.Arguments, context);
-                            context.CurrentQuery = context.CurrentQuery.AddTopSpec(topSpec);
-                        }
-                        break;
-                    }
-                case LinqMethods.ThenBy:
-                    {
-                        SqlOrderByClause thenBy = ExpressionToSql.VisitOrderBy(inputExpression.Arguments, false, context);
-                        context.CurrentQuery = context.CurrentQuery.UpdateOrderByClause(thenBy, context);
-                        break;
-                    }
-                case LinqMethods.ThenByDescending:
-                    {
-                        SqlOrderByClause thenBy = ExpressionToSql.VisitOrderBy(inputExpression.Arguments, true, context);
-                        context.CurrentQuery = context.CurrentQuery.UpdateOrderByClause(thenBy, context);
-                        break;
-                    }
-                case LinqMethods.Where:
-                    {
-                        SqlWhereClause where = ExpressionToSql.VisitWhere(inputExpression.Arguments, context);
-                        context.CurrentQuery = context.CurrentQuery.AddWhereClause(where, context);
-                        break;
-                    }
-                default:
-                    throw new DocumentQueryException(string.Format(CultureInfo.CurrentCulture, ClientResources.MethodNotSupported, inputExpression.Method.Name));
-            }
-
-            context.PopSubqueryBinding();
-            context.PopCollection();
-            context.PopMethod();
-            return result;
-        }
-
-        /// <summary>
-        /// Determine if an expression should be translated to a subquery.
-        /// This only applies to expression that is inside a lamda.
-        /// </summary>
-        /// <param name="expression">The input expression</param>
-        /// <param name="expressionObjKind">The expression object kind of the expression</param>
-        /// <param name="isMinMaxAvgMethod">True if the method is either Min, Max, or Avg</param>
-        /// <returns>True if subquery is needed, otherwise false</returns>
-        private static bool IsSubqueryScalarExpression(Expression expression, out SubqueryKind? expressionObjKind, out bool isMinMaxAvgMethod)
-        {
-            if (!(expression is MethodCallExpression methodCallExpression))
-            {
-                expressionObjKind = null;
-                isMinMaxAvgMethod = false;
-                return false;
-            }
-
-            string methodName = methodCallExpression.Method.Name;
-            bool isSubqueryExpression;
-
-            isMinMaxAvgMethod = false;
-
-            switch (methodName)
-            {
-                case LinqMethods.Min:
-                case LinqMethods.Max:
-                case LinqMethods.Average:
-                    isMinMaxAvgMethod = true;
-                    isSubqueryExpression = true;
-                    expressionObjKind = SubqueryKind.SubqueryScalarExpression;
-                    break;
-
-                case LinqMethods.Sum:
-                    isSubqueryExpression = true;
-                    expressionObjKind = SubqueryKind.SubqueryScalarExpression;
-                    break;
-
-                case LinqMethods.Count:
-                    if (methodCallExpression.Arguments.Count > 1)
-                    {
-                        isSubqueryExpression = true;
-                        expressionObjKind = SubqueryKind.SubqueryScalarExpression;
-                    }
-                    else
-                    {
-                        SubqueryKind? objKind;
-                        bool isMinMaxAvg;
-                        isSubqueryExpression = ExpressionToSql.IsSubqueryScalarExpression(
-                            methodCallExpression.Arguments[0] as MethodCallExpression,
-                            out objKind, out isMinMaxAvg);
-
-                        if (isSubqueryExpression)
-                        {
-                            isSubqueryExpression = true;
-                            expressionObjKind = SubqueryKind.SubqueryScalarExpression;
-                        }
-                        else
-                        {
-                            isSubqueryExpression = false;
-                            expressionObjKind = null;
-                        }
-                    }
-                    break;
-
-                case LinqMethods.Any:
-                    isSubqueryExpression = true;
-                    expressionObjKind = SubqueryKind.ExistsScalarExpression;
-                    break;
-
-                case LinqMethods.Select:
-                case LinqMethods.SelectMany:
-                case LinqMethods.Where:
-                case LinqMethods.OrderBy:
-                case LinqMethods.OrderByDescending:
-                case LinqMethods.ThenBy:
-                case LinqMethods.ThenByDescending:
-                case LinqMethods.Skip:
-                case LinqMethods.Take:
-                case LinqMethods.Distinct:
-                case LinqMethods.GroupBy:
-                    isSubqueryExpression = true;
-                    expressionObjKind = SubqueryKind.ArrayScalarExpression;
-                    break;
-
-                default:
-                    isSubqueryExpression = false;
-                    expressionObjKind = null;
-                    break;
-            }
-
-            return isSubqueryExpression;
-        }
-
-        /// <summary>
-        /// Visit an lambda expression which is in side a lambda and translate it to a scalar expression or a subquery scalar expression.
-        /// See the other overload of this method for more details.
-        /// </summary>
-        /// <param name="lambda">The input lambda expression</param>
-        /// <param name="context">The translation context</param>
-        /// <returns>A scalar expression representing the input expression</returns>
-        private static SqlScalarExpression VisitScalarExpression(LambdaExpression lambda, TranslationContext context)
-        {
-            return ExpressionToSql.VisitScalarExpression(
-                lambda.Body,
-                lambda.Parameters,
-                context);
-        }
-
-        /// <summary>
-        /// Visit an lambda expression which is inside a lambda and translate it to a scalar expression or a collection scalar expression.
-        /// If it is a collection scalar expression, e.g. should be translated to subquery such as SELECT VALUE ARRAY, SELECT VALUE EXISTS, 
-        /// SELECT VALUE [aggregate], the subquery will be aliased to a new binding for the FROM clause. E.g. consider 
-        /// Select(family => family.Children.Select(child => child.Grade)). Since the inner Select corresponds to a subquery, this method would 
-        /// create a new binding of v0 to the subquery SELECT VALUE ARRAY(), and the inner expression will be just SELECT v0.
-        /// </summary>
-        /// <param name="expression">The input expression</param>
-        /// <param name="context">The translation context</param>
-        /// <returns>A scalar expression representing the input expression</returns>
-        internal static SqlScalarExpression VisitScalarExpression(Expression expression, TranslationContext context)
-        {
-            return ExpressionToSql.VisitScalarExpression(
-                expression,
-                new ReadOnlyCollection<ParameterExpression>(new ParameterExpression[] { }),
-                context);
-        }
-
-        internal static bool TryGetSqlNumberLiteral(object value, out SqlNumberLiteral sqlNumberLiteral)
-        {
-            sqlNumberLiteral = default(SqlNumberLiteral);
-            if (value is byte byteValue)
-            {
-                sqlNumberLiteral = SqlNumberLiteral.Create(byteValue);
-            }
-            else if (value is sbyte sbyteValue)
-            {
-                sqlNumberLiteral = SqlNumberLiteral.Create(sbyteValue);
-            }
-            else if (value is decimal decimalValue)
-            {
-                if ((decimalValue >= long.MinValue) && (decimalValue <= long.MaxValue) && (decimalValue % 1 == 0))
-                {
-                    sqlNumberLiteral = SqlNumberLiteral.Create(Convert.ToInt64(decimalValue));
-                }
-                else
-                {
-                    sqlNumberLiteral = SqlNumberLiteral.Create(Convert.ToDouble(decimalValue));
-                }
-            }
-            else if (value is double doubleValue)
-            {
-                sqlNumberLiteral = SqlNumberLiteral.Create(doubleValue);
-            }
-            else if (value is float floatVlaue)
-            {
-                sqlNumberLiteral = SqlNumberLiteral.Create(floatVlaue);
-            }
-            else if (value is int intValue)
-            {
-                sqlNumberLiteral = SqlNumberLiteral.Create(intValue);
-            }
-            else if (value is uint uintValue)
-            {
-                sqlNumberLiteral = SqlNumberLiteral.Create(uintValue);
-            }
-            else if (value is long longValue)
-            {
-                sqlNumberLiteral = SqlNumberLiteral.Create(longValue);
-            }
-            else if (value is ulong ulongValue)
-            {
-                if (ulongValue <= long.MaxValue)
-                {
-                    sqlNumberLiteral = SqlNumberLiteral.Create(Convert.ToInt64(ulongValue));
-                }
-                else
-                {
-                    sqlNumberLiteral = SqlNumberLiteral.Create(Convert.ToDouble(ulongValue));
-                }
-            }
-            else if (value is short shortValue)
-            {
-                sqlNumberLiteral = SqlNumberLiteral.Create(shortValue);
-            }
-            else if (value is ushort ushortValue)
-            {
-                sqlNumberLiteral = SqlNumberLiteral.Create(ushortValue);
-            }
-
-            return sqlNumberLiteral != default(SqlNumberLiteral);
-        }
-
-        /// <summary>
-        /// Visit an lambda expression which is in side a lambda and translate it to a scalar expression or a collection scalar expression.
-        /// See the other overload of this method for more details.
-        /// </summary>
-        private static SqlScalarExpression VisitScalarExpression(Expression expression,
-            ReadOnlyCollection<ParameterExpression> parameters,
-            TranslationContext context)
-        {
-            SubqueryKind? expressionObjKind;
-            bool isMinMaxAvgMethod;
-            bool shouldUseSubquery = ExpressionToSql.IsSubqueryScalarExpression(expression, out expressionObjKind, out isMinMaxAvgMethod);
-
-            SqlScalarExpression sqlScalarExpression;
-            if (!shouldUseSubquery)
-            {
-                sqlScalarExpression = ExpressionToSql.VisitNonSubqueryScalarExpression(expression, parameters, context);
-            }
-            else
-            {
-                SqlQuery query = ExpressionToSql.CreateSubquery(expression, parameters, context);
-
-                ParameterExpression parameterExpression = context.GenerateFreshParameter(typeof(object), ExpressionToSql.DefaultParameterName);
-                SqlCollection subqueryCollection = ExpressionToSql.CreateSubquerySqlCollection(
-                    query,
-                    isMinMaxAvgMethod ? SubqueryKind.ArrayScalarExpression : expressionObjKind.Value);
-
-                Binding newBinding = new Binding(parameterExpression, subqueryCollection,
-                    isInCollection: false, isInputParameter: context.IsInMainBranchSelect());
-
-                context.CurrentSubqueryBinding.NewBindings.Add(newBinding);
-
-                if (isMinMaxAvgMethod)
-                {
-                    sqlScalarExpression = SqlMemberIndexerScalarExpression.Create(
-                        SqlPropertyRefScalarExpression.Create(null, SqlIdentifier.Create(parameterExpression.Name)),
-                        SqlLiteralScalarExpression.Create(SqlNumberLiteral.Create(0)));
-                }
-                else
-                {
-                    sqlScalarExpression = SqlPropertyRefScalarExpression.Create(null, SqlIdentifier.Create(parameterExpression.Name));
-                }
-            }
-
-            return sqlScalarExpression;
-        }
-
-        /// <summary>
-        /// Create a subquery SQL collection object for a SQL query
-        /// </summary>
-        /// <param name="query">The SQL query object</param>
-        /// <param name="subqueryType">The subquery type</param>
-        private static SqlCollection CreateSubquerySqlCollection(SqlQuery query, SubqueryKind subqueryType)
-        {
-            SqlCollection subqueryCollection;
-            switch (subqueryType)
-            {
-                case SubqueryKind.ArrayScalarExpression:
-                    SqlArrayScalarExpression arrayScalarExpression = SqlArrayScalarExpression.Create(query);
-                    query = SqlQuery.Create(
-                        SqlSelectClause.Create(SqlSelectValueSpec.Create(arrayScalarExpression)),
-                        fromClause: null, whereClause: null, groupByClause: null, orderByClause: null, offsetLimitClause: null);
-                    break;
-
-                case SubqueryKind.ExistsScalarExpression:
-                    SqlExistsScalarExpression existsScalarExpression = SqlExistsScalarExpression.Create(query);
-                    query = SqlQuery.Create(
-                        SqlSelectClause.Create(SqlSelectValueSpec.Create(existsScalarExpression)),
-                        fromClause: null, whereClause: null, groupByClause: null, orderByClause: null, offsetLimitClause: null);
-                    break;
-
-                case SubqueryKind.SubqueryScalarExpression:
-                    // No need to wrap query as in ArrayScalarExpression, or ExistsScalarExpression
-                    break;
-
-                default:
-                    throw new DocumentQueryException($"Unsupported subquery type {subqueryType}");
-            }
-
-            subqueryCollection = SqlSubqueryCollection.Create(query);
-            return subqueryCollection;
-        }
-
-        /// <summary>
-        /// Create a subquery from a subquery scalar expression.
-        /// By visiting the collection expression, this builds a new QueryUnderConstruction on top of the current one
-        /// and then translate it to a SQL query while keeping the current QueryUnderConstruction in tact.
-        /// </summary>
-        /// <param name="expression">The subquery scalar expression</param>
-        /// <param name="parameters">The list of parameters of the expression</param>
-        /// <param name="context">The translation context</param>
-        /// <returns>A query corresponding to the collection expression</returns>
-        /// <remarks>The QueryUnderConstruction remains unchanged after this.</remarks>
-        private static SqlQuery CreateSubquery(Expression expression, ReadOnlyCollection<ParameterExpression> parameters, TranslationContext context)
-        {
-            bool shouldBeOnNewQuery = context.CurrentSubqueryBinding.ShouldBeOnNewQuery;
-
-            QueryUnderConstruction queryBeforeVisit = context.CurrentQuery;
-            QueryUnderConstruction packagedQuery = new QueryUnderConstruction(context.GetGenFreshParameterFunc(), context.CurrentQuery);
-            packagedQuery.FromParameters.SetInputParameter(typeof(object), context.CurrentQuery.GetInputParameterInContext(shouldBeOnNewQuery).Name, context.InScope);
-            context.CurrentQuery = packagedQuery;
-
-            if (shouldBeOnNewQuery) context.CurrentSubqueryBinding.ShouldBeOnNewQuery = false;
-
-            Collection collection = ExpressionToSql.VisitCollectionExpression(expression, parameters, context);
-
-            QueryUnderConstruction subquery = context.CurrentQuery.GetSubquery(queryBeforeVisit);
-            context.CurrentSubqueryBinding.ShouldBeOnNewQuery = shouldBeOnNewQuery;
-            context.CurrentQuery = queryBeforeVisit;
-
-            SqlQuery sqlSubquery = subquery.FlattenAsPossible().GetSqlQuery();
-            return sqlSubquery;
-        }
-
-        #endregion Scalar and CollectionScalar Visitors
-
-        #region LINQ Specific Visitors
-
-        private static SqlWhereClause VisitWhere(ReadOnlyCollection<Expression> arguments, TranslationContext context)
-        {
-            if (arguments.Count != 2)
-            {
-                throw new DocumentQueryException(string.Format(CultureInfo.CurrentCulture, ClientResources.InvalidArgumentsCount, LinqMethods.Where, 2, arguments.Count));
-            }
-
-            LambdaExpression function = Utilities.GetLambda(arguments[1]);
-            SqlScalarExpression sqlfunc = ExpressionToSql.VisitScalarExpression(function, context);
-            SqlWhereClause where = SqlWhereClause.Create(sqlfunc);
-            return where;
-        }
-
-        private static SqlSelectClause VisitSelect(ReadOnlyCollection<Expression> arguments, TranslationContext context)
-        {
-            if (arguments.Count != 2)
-            {
-                throw new DocumentQueryException(string.Format(CultureInfo.CurrentCulture, ClientResources.InvalidArgumentsCount, LinqMethods.Select, 2, arguments.Count));
-            }
-
-            LambdaExpression lambda = Utilities.GetLambda(arguments[1]);
-
-            SqlScalarExpression sqlfunc = ExpressionToSql.VisitScalarExpression(lambda, context);
-            SqlSelectSpec sqlSpec = SqlSelectValueSpec.Create(sqlfunc);
-            SqlSelectClause select = SqlSelectClause.Create(sqlSpec, null);
-            return select;
-        }
-
-        private static Collection VisitSelectMany(ReadOnlyCollection<Expression> arguments, TranslationContext context)
-        {
-            if (arguments.Count != 2)
-            {
-                throw new DocumentQueryException(string.Format(CultureInfo.CurrentCulture, ClientResources.InvalidArgumentsCount, LinqMethods.SelectMany, 2, arguments.Count));
-            }
-
-            LambdaExpression lambda = Utilities.GetLambda(arguments[1]);
-
-            // If there is Distinct, Take or OrderBy the lambda then it needs to be in a subquery.
-            bool requireLocalExecution = false;
-
-            for (MethodCallExpression methodCall = lambda.Body as MethodCallExpression;
-                methodCall != null;
-                methodCall = methodCall.Arguments[0] as MethodCallExpression)
-            {
-                string methodName = methodCall.Method.Name;
-                requireLocalExecution |= methodName.Equals(LinqMethods.Distinct) || methodName.Equals(LinqMethods.Take) || methodName.Equals(LinqMethods.OrderBy) || methodName.Equals(LinqMethods.OrderByDescending);
-            }
-
-            Collection collection;
-            if (!requireLocalExecution)
-            {
-                collection = ExpressionToSql.VisitCollectionLambda(lambda, context);
-            }
-            else
-            {
-                collection = new Collection(string.Empty);
-                Binding binding;
-                SqlQuery query = ExpressionToSql.CreateSubquery(lambda.Body, lambda.Parameters, context);
-                SqlCollection subqueryCollection = SqlSubqueryCollection.Create(query);
-                ParameterExpression parameterExpression = context.GenerateFreshParameter(typeof(object), ExpressionToSql.DefaultParameterName);
-                binding = new Binding(parameterExpression, subqueryCollection, isInCollection: false, isInputParameter: true);
-                context.CurrentQuery.FromParameters.Add(binding);
-            }
-
-            return collection;
-        }
-
-        private static Collection VisitGroupBy(Type returnElementType, ReadOnlyCollection<Expression> arguments, TranslationContext context)
-        {
-            if (arguments.Count != 3)
-            {
-                throw new DocumentQueryException(string.Format(CultureInfo.CurrentCulture, ClientResources.InvalidArgumentsCount, LinqMethods.GroupBy, 3, arguments.Count));
-            }
-
-            // bind the parameters in the value selector to the current input
-            foreach (ParameterExpression par in Utilities.GetLambda(arguments[2]).Parameters)
-            {
-                context.PushParameter(par, context.CurrentSubqueryBinding.ShouldBeOnNewQuery);
-            }
-
-            // First argument is input, second is key selector and third is value selector
-            LambdaExpression keySelectorLambda = Utilities.GetLambda(arguments[1]);
-
-            // Current GroupBy doesn't allow subquery, so we need to visit non subquery scalar lambda
-            SqlScalarExpression keySelectorFunc = ExpressionToSql.VisitNonSubqueryScalarLambda(keySelectorLambda, context);
-
-            SqlGroupByClause groupby = SqlGroupByClause.Create(keySelectorFunc);
-
-            context.CurrentQuery = context.CurrentQuery.AddGroupByClause(groupby, context);
-
-            // Create a GroupBy collection and bind the new GroupBy collection to the new parameters created from the key
-            Collection collection = ExpressionToSql.ConvertToCollection(keySelectorFunc);
-            collection.isOuter = true;
-            collection.Name = "GroupBy";
-
-            ParameterExpression parameterExpression = context.GenerateFreshParameter(returnElementType, keySelectorFunc.ToString(), includeSuffix: false);
-            Binding binding = new Binding(parameterExpression, collection.inner, isInCollection: false, isInputParameter: true);
-
-            context.CurrentQuery.GroupByParameter = new FromParameterBindings();
-=======
-//------------------------------------------------------------
-// Copyright (c) Microsoft Corporation.  All rights reserved.
-//------------------------------------------------------------
-namespace Microsoft.Azure.Cosmos.Linq
-{
-    using System;
-    using System.Collections;
-    using System.Collections.Generic;
-    using System.Collections.Immutable;
-    using System.Collections.ObjectModel;
-    using System.Data.Common;
-    using System.Diagnostics;
-    using System.Globalization;
-    using System.Linq;
-    using System.Linq.Expressions;
-    using System.Reflection;
-    using System.Text.RegularExpressions;
-    using Microsoft.Azure.Cosmos.CosmosElements;
-    using Microsoft.Azure.Cosmos.Query.Core.ClientDistributionPlan.Cql;
-    using Microsoft.Azure.Cosmos.Serialization.HybridRow;
-    using Microsoft.Azure.Cosmos.Serializer;
-    using Microsoft.Azure.Cosmos.Spatial;
-    using Microsoft.Azure.Cosmos.SqlObjects;
-    using Microsoft.Azure.Documents;
-    using static Microsoft.Azure.Cosmos.Linq.FromParameterBindings;
-
-    // ReSharper disable UnusedParameter.Local
-
-    //////////////////////////////////////////////////////////////////////
-    //
-    // data.SelectMany(x => x.fields.SelectMany(y => y.fields.Select(z => f(x,y,z)))
-    //  expression tree:
-    // SelectMany - lambda - Selectmany - lambda - Select - lambda - f(x,y,z)
-    //   |            |          |           |       |          |
-    //  data          x          .- fields   y       .- fields  z
-    //                           |                   |
-    //                           x                   y
-    // parameter bound_to
-    //    x        data
-    //    y        x.fields
-    //    z        y.fields
-    //
-    // data.Where(x => f(x)).Select(y => g(y))
-    //  expression tree:
-    // Select - lambda - g(y)
-    //    |        |
-    //    |        y
-    //  Where - lambda - f(x)
-    //    |        |
-    //  data       x
-    //
-    // parameter bound_to
-    //    x       data
-    //    y       Where
-
-    /// <summary>
-    /// Core Linq to DocDBSQL translator.
-    /// </summary>
-    internal static class ExpressionToSql
-    {
-        public static class LinqMethods
-        {
-            public const string Any = "Any";
-            public const string Average = "Average";
-            public const string Count = "Count";
-            public const string Distinct = "Distinct";
-            public const string First = "First";
-            public const string FirstOrDefault = "FirstOrDefault";
-            public const string Max = "Max";
-            public const string Min = "Min";
-            public const string GroupBy = "GroupBy";
-            public const string OrderBy = "OrderBy";
-            public const string OrderByDescending = "OrderByDescending";
-            public const string Select = "Select";
-            public const string SelectMany = "SelectMany";
-            public const string Single = "Single";
-            public const string SingleOrDefault = "SingleOrDefault";
-            public const string Skip = "Skip";
-            public const string Sum = "Sum";
-            public const string ThenBy = "ThenBy";
-            public const string ThenByDescending = "ThenByDescending";
-            public const string Take = "Take";
-            public const string Where = "Where";
-        }
-
-        private static readonly string SqlRoot = "root";
-        private static readonly string DefaultParameterName = "v";
-        private static readonly bool usePropertyRef = false;
-
-        /// <summary>
-        /// Toplevel entry point.
-        /// </summary>
-        /// <param name="inputExpression">An Expression representing a Query on a IDocumentQuery object.</param>
-        /// <param name="parameters">Optional dictionary for parameter name and value</param>
-        /// <param name="linqSerializerOptions">Optional serializer options.</param>
-        /// <param name="clientOperation">Indicates the client operation that needs to be performed on the results of SqlQuery.</param>
-        /// <returns>The corresponding SQL query.</returns>
-        public static SqlQuery TranslateQuery(
-            Expression inputExpression,
-            IDictionary<object, string> parameters,
-            CosmosLinqSerializerOptionsInternal linqSerializerOptions,
-            out ScalarOperationKind clientOperation)
-        {
-            TranslationContext context = new TranslationContext(linqSerializerOptions, parameters);
-            ExpressionToSql.Translate(inputExpression, context); // ignore result here
-
-            QueryUnderConstruction query = context.CurrentQuery;
-            query = query.FlattenAsPossible();
-            SqlQuery result = query.GetSqlQuery();
-            clientOperation = context.ClientOperation;
-
-            return result;
-        }
-
-        /// <summary>
-        /// Translate an expression into a query.
-        /// Query is constructed as a side-effect in context.CurrentQuery.
-        /// </summary>
-        /// <param name="inputExpression">Expression to translate.</param>
-        /// <param name="context">Context for translation.</param>
-        private static Collection Translate(Expression inputExpression, TranslationContext context)
-        {
-            Debug.Assert(context != null, "Translation Context should not be null");
-
-            if (inputExpression == null)
-            {
-                throw new ArgumentNullException("inputExpression");
-            }
-
-            Collection collection;
-            switch (inputExpression.NodeType)
-            {
-                case ExpressionType.Call:
-                    MethodCallExpression methodCallExpression = (MethodCallExpression)inputExpression;
-                    bool shouldConvertToScalarAnyCollection = (context.PeekMethod() == null) && methodCallExpression.Method.Name.Equals(LinqMethods.Any);
-                    collection = ExpressionToSql.VisitMethodCall(methodCallExpression, context);
-                    if (shouldConvertToScalarAnyCollection) collection = ExpressionToSql.ConvertToScalarAnyCollection(context);
-
-                    break;
-
-                case ExpressionType.Constant:
-                    collection = ExpressionToSql.TranslateInput((ConstantExpression)inputExpression, context);
-                    break;
-
-                case ExpressionType.MemberAccess:
-                    collection = ExpressionToSql.VisitMemberAccessCollectionExpression(inputExpression, context, ExpressionToSql.GetBindingParameterName(context));
-                    break;
-
-                case ExpressionType.Parameter:
-                    SqlScalarExpression scalar = ExpressionToSql.VisitNonSubqueryScalarExpression(inputExpression, context);
-                    collection = ExpressionToSql.ConvertToCollection(scalar);
-                    break;
-
-                default:
-                    throw new DocumentQueryException(string.Format(CultureInfo.CurrentCulture, ClientResources.ExpressionTypeIsNotSupported, inputExpression.NodeType));
-            }
-            return collection;
-        }
-
-        private static Collection TranslateInput(ConstantExpression inputExpression, TranslationContext context)
-        {
-            if (!typeof(IDocumentQuery).IsAssignableFrom(inputExpression.Type))
-            {
-                throw new DocumentQueryException(ClientResources.InputIsNotIDocumentQuery);
-            }
-
-            // ExpressionToSql is the query input value: a IDocumentQuery
-            if (!(inputExpression.Value is IDocumentQuery input))
-            {
-                throw new DocumentQueryException(ClientResources.InputIsNotIDocumentQuery);
-            }
-
-            context.CurrentQuery = new QueryUnderConstruction(context.GetGenFreshParameterFunc());
-            Type elemType = TypeSystem.GetElementType(inputExpression.Type);
-            context.SetInputParameter(elemType, ParameterSubstitution.InputParameterName); // ignore result
-
-            // First outer collection
-            Collection result = new Collection(ExpressionToSql.SqlRoot);
-            return result;
-        }
-
-        /// <summary>
-        /// Get a parameter name to be binded to the collection from the next lambda.
-        /// It's merely for readability purpose. If that is not possible, use a default 
-        /// parameter name.
-        /// </summary>
-        /// <param name="context">The translation context</param>
-        /// <returns>A parameter name</returns>
-        private static string GetBindingParameterName(TranslationContext context)
-        {
-            MethodCallExpression peekMethod = context.PeekMethod();
-
-            // The parameter name is the top method's parameter if applicable
-            string parameterName = null;
-            if (peekMethod.Arguments.Count > 1)
-            {
-                if (peekMethod.Arguments[1] is LambdaExpression lambda && lambda.Parameters.Count > 0)
-                {
-                    parameterName = lambda.Parameters[0].Name;
-                }
-            }
-
-            parameterName ??= ExpressionToSql.DefaultParameterName;
-
-            return parameterName;
-        }
-
-        #region VISITOR
-
-        /// <summary>
-        /// Visitor which produces a SqlScalarExpression.
-        /// </summary>
-        /// <param name="inputExpression">Expression to visit.</param>
-        /// <param name="context">Context information.</param>
-        /// <returns>The translation as a ScalarExpression.</returns>
-        internal static SqlScalarExpression VisitNonSubqueryScalarExpression(Expression inputExpression, TranslationContext context)
-        {
-            if (inputExpression == null)
-            {
-                return null;
-            }
-
-            switch (inputExpression.NodeType)
-            {
-                case ExpressionType.Negate:
-                case ExpressionType.NegateChecked:
-                case ExpressionType.Not:
-                case ExpressionType.Convert:
-                case ExpressionType.ConvertChecked:
-                case ExpressionType.ArrayLength:
-                case ExpressionType.Quote:
-                case ExpressionType.TypeAs:
-                    return ExpressionToSql.VisitUnary((UnaryExpression)inputExpression, context);
-                case ExpressionType.Add:
-                case ExpressionType.AddChecked:
-                case ExpressionType.Subtract:
-                case ExpressionType.SubtractChecked:
-                case ExpressionType.Multiply:
-                case ExpressionType.MultiplyChecked:
-                case ExpressionType.Divide:
-                case ExpressionType.Modulo:
-                case ExpressionType.And:
-                case ExpressionType.AndAlso:
-                case ExpressionType.Or:
-                case ExpressionType.OrElse:
-                case ExpressionType.LessThan:
-                case ExpressionType.LessThanOrEqual:
-                case ExpressionType.GreaterThan:
-                case ExpressionType.GreaterThanOrEqual:
-                case ExpressionType.Equal:
-                case ExpressionType.NotEqual:
-                case ExpressionType.Coalesce:
-                case ExpressionType.ArrayIndex:
-                case ExpressionType.RightShift:
-                case ExpressionType.LeftShift:
-                case ExpressionType.ExclusiveOr:
-                    return ExpressionToSql.VisitBinary((BinaryExpression)inputExpression, context);
-                case ExpressionType.TypeIs:
-                    return ExpressionToSql.VisitTypeIs((TypeBinaryExpression)inputExpression, context);
-                case ExpressionType.Conditional:
-                    return ExpressionToSql.VisitConditional((ConditionalExpression)inputExpression, context);
-                case ExpressionType.Constant:
-                    return ExpressionToSql.VisitConstant((ConstantExpression)inputExpression, context);
-                case ExpressionType.Parameter:
-                    return ExpressionToSql.VisitParameter((ParameterExpression)inputExpression, context);
-                case ExpressionType.MemberAccess:
-                    return ExpressionToSql.VisitMemberAccess((MemberExpression)inputExpression, context);
-                case ExpressionType.New:
-                    return ExpressionToSql.VisitNew((NewExpression)inputExpression, context);
-                case ExpressionType.NewArrayInit:
-                case ExpressionType.NewArrayBounds:
-                    return ExpressionToSql.VisitNewArray((NewArrayExpression)inputExpression, context);
-                case ExpressionType.Invoke:
-                    return ExpressionToSql.VisitInvocation((InvocationExpression)inputExpression, context);
-                case ExpressionType.MemberInit:
-                    return ExpressionToSql.VisitMemberInit((MemberInitExpression)inputExpression, context);
-                case ExpressionType.ListInit:
-                    return ExpressionToSql.VisitListInit((ListInitExpression)inputExpression, context);
-                case ExpressionType.Call:
-                    return ExpressionToSql.VisitMethodCallScalar((MethodCallExpression)inputExpression, context);
-                default:
-                    throw new DocumentQueryException(string.Format(CultureInfo.CurrentCulture, ClientResources.ExpressionTypeIsNotSupported, inputExpression.NodeType));
-            }
-        }
-
-        private static SqlScalarExpression VisitMethodCallScalar(MethodCallExpression methodCallExpression, TranslationContext context)
-        {
-            // Check if it is a UDF method call
-            if (methodCallExpression.Method.Equals(typeof(CosmosLinq).GetMethod("InvokeUserDefinedFunction")))
-            {
-                string udfName = ((ConstantExpression)methodCallExpression.Arguments[0]).Value as string;
-                if (string.IsNullOrEmpty(udfName))
-                {
-                    throw new DocumentQueryException(string.Format(CultureInfo.CurrentCulture, ClientResources.UdfNameIsNullOrEmpty));
-                }
-
-                SqlIdentifier methodName = SqlIdentifier.Create(udfName);
-                List<SqlScalarExpression> arguments = new List<SqlScalarExpression>();
-
-                if (methodCallExpression.Arguments.Count == 2)
-                {
-                    // We have two cases here, if the udf was expecting only one parameter and this parameter is an array
-                    // then the second argument will be an expression of this array.
-                    // else we will have a NewArrayExpression of the udf arguments
-                    if (methodCallExpression.Arguments[1] is NewArrayExpression newArrayExpression)
-                    {
-                        ReadOnlyCollection<Expression> argumentsExpressions = newArrayExpression.Expressions;
-                        foreach (Expression argument in argumentsExpressions)
-                        {
-                            arguments.Add(ExpressionToSql.VisitScalarExpression(argument, context));
-                        }
-                    }
-                    else if (methodCallExpression.Arguments[1].NodeType == ExpressionType.Constant &&
-                        methodCallExpression.Arguments[1].Type == typeof(object[]))
-                    {
-                        object[] argumentsExpressions = (object[])((ConstantExpression)methodCallExpression.Arguments[1]).Value;
-                        foreach (object argument in argumentsExpressions)
-                        {
-                            arguments.Add(ExpressionToSql.VisitConstant(Expression.Constant(argument), context));
-                        }
-                    }
-                    else
-                    {
-                        arguments.Add(ExpressionToSql.VisitScalarExpression(methodCallExpression.Arguments[1], context));
-                    }
-                }
-
-                return SqlFunctionCallScalarExpression.Create(methodName, true, arguments.ToImmutableArray());
-            }
-            else
-            {
-                return BuiltinFunctionVisitor.VisitBuiltinFunctionCall(methodCallExpression, context);
-            }
-        }
-
-        private static SqlObjectProperty VisitBinding(MemberBinding binding, TranslationContext context)
-        {
-            switch (binding.BindingType)
-            {
-                case MemberBindingType.Assignment:
-                    return ExpressionToSql.VisitMemberAssignment((MemberAssignment)binding, context);
-                case MemberBindingType.MemberBinding:
-                    return ExpressionToSql.VisitMemberMemberBinding((MemberMemberBinding)binding, context);
-                case MemberBindingType.ListBinding:
-                default:
-                    return ExpressionToSql.VisitMemberListBinding((MemberListBinding)binding, context);
-            }
-        }
-
-        private static SqlUnaryScalarOperatorKind GetUnaryOperatorKind(ExpressionType type)
-        {
-            switch (type)
-            {
-                case ExpressionType.UnaryPlus:
-                    return SqlUnaryScalarOperatorKind.Plus;
-                case ExpressionType.Negate:
-                    return SqlUnaryScalarOperatorKind.Minus;
-                case ExpressionType.OnesComplement:
-                    return SqlUnaryScalarOperatorKind.BitwiseNot;
-                case ExpressionType.Not:
-                    return SqlUnaryScalarOperatorKind.Not;
-                default:
-                    throw new DocumentQueryException(string.Format(CultureInfo.CurrentCulture, ClientResources.UnaryOperatorNotSupported, type));
-            }
-        }
-
-        private static SqlScalarExpression VisitUnary(UnaryExpression inputExpression, TranslationContext context)
-        {
-            SqlScalarExpression operand = ExpressionToSql.VisitScalarExpression(inputExpression.Operand, context);
-
-            // handle NOT IN
-            if (operand is SqlInScalarExpression sqlInScalarExpression && inputExpression.NodeType == ExpressionType.Not)
-            {
-                SqlInScalarExpression inExpression = sqlInScalarExpression;
-                return SqlInScalarExpression.Create(inExpression.Needle, true, inExpression.Haystack);
-            }
-
-            if (inputExpression.NodeType == ExpressionType.Quote)
-            {
-                return operand;
-            }
-
-            if (inputExpression.NodeType == ExpressionType.Convert)
-            {
-                return operand;
-            }
-
-            SqlUnaryScalarOperatorKind op = GetUnaryOperatorKind(inputExpression.NodeType);
-            return SqlUnaryScalarExpression.Create(op, operand);
-        }
-
-        private static SqlBinaryScalarOperatorKind GetBinaryOperatorKind(ExpressionType expressionType, Type resultType)
-        {
-            switch (expressionType)
-            {
-                case ExpressionType.Add:
-                    {
-                        if (resultType == typeof(string))
-                        {
-                            return SqlBinaryScalarOperatorKind.StringConcat;
-                        }
-                        return SqlBinaryScalarOperatorKind.Add;
-                    }
-                case ExpressionType.AndAlso:
-                    return SqlBinaryScalarOperatorKind.And;
-                case ExpressionType.And:
-                    return SqlBinaryScalarOperatorKind.BitwiseAnd;
-                case ExpressionType.Or:
-                    return SqlBinaryScalarOperatorKind.BitwiseOr;
-                case ExpressionType.ExclusiveOr:
-                    return SqlBinaryScalarOperatorKind.BitwiseXor;
-                case ExpressionType.Divide:
-                    return SqlBinaryScalarOperatorKind.Divide;
-                case ExpressionType.Equal:
-                    return SqlBinaryScalarOperatorKind.Equal;
-                case ExpressionType.GreaterThan:
-                    return SqlBinaryScalarOperatorKind.GreaterThan;
-                case ExpressionType.GreaterThanOrEqual:
-                    return SqlBinaryScalarOperatorKind.GreaterThanOrEqual;
-                case ExpressionType.LessThan:
-                    return SqlBinaryScalarOperatorKind.LessThan;
-                case ExpressionType.LessThanOrEqual:
-                    return SqlBinaryScalarOperatorKind.LessThanOrEqual;
-                case ExpressionType.Modulo:
-                    return SqlBinaryScalarOperatorKind.Modulo;
-                case ExpressionType.Multiply:
-                    return SqlBinaryScalarOperatorKind.Multiply;
-                case ExpressionType.NotEqual:
-                    return SqlBinaryScalarOperatorKind.NotEqual;
-                case ExpressionType.OrElse:
-                    return SqlBinaryScalarOperatorKind.Or;
-                case ExpressionType.Subtract:
-                    return SqlBinaryScalarOperatorKind.Subtract;
-                case ExpressionType.Coalesce:
-                    return SqlBinaryScalarOperatorKind.Coalesce;
-                default:
-                    throw new DocumentQueryException(string.Format(CultureInfo.CurrentCulture, ClientResources.BinaryOperatorNotSupported, expressionType));
-            }
-        }
-
-        private static SqlScalarExpression VisitBinary(BinaryExpression inputExpression, TranslationContext context)
-        {
-            // Speical case for string.CompareTo
-            // if any of the left or right expression is MethodCallExpression
-            // the other expression should only be constant (integer)
-            MethodCallExpression methodCallExpression = null;
-            ConstantExpression constantExpression = null;
-
-            bool reverseNodeType = false;
-            if (inputExpression.Left.NodeType == ExpressionType.Call && inputExpression.Right.NodeType == ExpressionType.Constant)
-            {
-                methodCallExpression = (MethodCallExpression)inputExpression.Left;
-                constantExpression = (ConstantExpression)inputExpression.Right;
-            }
-            else if (inputExpression.Right.NodeType == ExpressionType.Call && inputExpression.Left.NodeType == ExpressionType.Constant)
-            {
-                methodCallExpression = (MethodCallExpression)inputExpression.Right;
-                constantExpression = (ConstantExpression)inputExpression.Left;
-                reverseNodeType = true;
-            }
-
-            if (methodCallExpression != null && constantExpression != null)
-            {
-                if (TryMatchStringCompareTo(methodCallExpression, constantExpression, inputExpression.NodeType))
-                {
-                    return ExpressionToSql.VisitStringCompareTo(methodCallExpression, inputExpression.NodeType, reverseNodeType, context);
-                }
-
-                if (TryMatchStringCompare(methodCallExpression, constantExpression, inputExpression.NodeType))
-                {
-                    return ExpressionToSql.VisitStringCompare(methodCallExpression, inputExpression.NodeType, reverseNodeType, context);
-                }
-            }
-
-            SqlScalarExpression left = ExpressionToSql.VisitScalarExpression(inputExpression.Left, context);
-            SqlScalarExpression right = ExpressionToSql.VisitScalarExpression(inputExpression.Right, context);
-
-            if (inputExpression.NodeType == ExpressionType.ArrayIndex)
-            {
-                SqlMemberIndexerScalarExpression result = SqlMemberIndexerScalarExpression.Create(left, right);
-                return result;
-            }
-
-            SqlBinaryScalarOperatorKind op = GetBinaryOperatorKind(inputExpression.NodeType, inputExpression.Type);
-
-            if (left is SqlMemberIndexerScalarExpression && right is SqlLiteralScalarExpression literalScalarExpression)
-            {
-                right = ExpressionToSql.ApplyCustomConverters(inputExpression.Left, literalScalarExpression, context);
-            }
-            else if (right is SqlMemberIndexerScalarExpression && left is SqlLiteralScalarExpression sqlLiteralScalarExpression)
-            {
-                left = ExpressionToSql.ApplyCustomConverters(inputExpression.Right, sqlLiteralScalarExpression, context);
-            }
-
-            return SqlBinaryScalarExpression.Create(op, left, right);
-        }
-
-        private static SqlScalarExpression ApplyCustomConverters(Expression left, SqlLiteralScalarExpression right, TranslationContext context)
-        {
-            MemberExpression memberExpression;
-            if (left is UnaryExpression unaryExpression)
-            {
-                memberExpression = unaryExpression.Operand as MemberExpression;
-            }
-            else
-            {
-                memberExpression = left as MemberExpression;
-            }
-
-            if (memberExpression != null && 
-                right.Literal is not SqlNullLiteral)
-            {
-                Type memberType = memberExpression.Type;
-                if (memberType.IsNullable())
-                {
-                    memberType = memberType.NullableUnderlyingType();
-                }
-
-                bool requiresCustomSerialization = context.CosmosLinqSerializer.RequiresCustomSerialization(memberExpression, memberType);
-                if (requiresCustomSerialization)
-                {
-                    object value = default(object);
-                    // Enum
-                    if (memberType.IsEnum())
-                    {
-                        try
-                        {
-                            Number64 number64 = ((SqlNumberLiteral)right.Literal).Value;
-                            if (number64.IsDouble)
-                            {
-                                value = Enum.ToObject(memberType, Number64.ToDouble(number64));
-                            }
-                            else
-                            {
-                                value = Enum.ToObject(memberType, Number64.ToLong(number64));
-                            }
-                        }
-                        catch
-                        {
-                            value = ((SqlStringLiteral)right.Literal).Value;
-                        }
-
-                    }
-                    // DateTime
-                    else if (memberType == typeof(DateTime))
-                    {
-                        SqlStringLiteral serializedDateTime = (SqlStringLiteral)right.Literal;
-                        value = DateTime.Parse(serializedDateTime.Value, provider: null, DateTimeStyles.RoundtripKind);
-                    }
-
-                    if (value != default(object))
-                    {
-                        string serializedValue = context.CosmosLinqSerializer.Serialize(value, memberExpression, memberType);
-                        return CosmosElement.Parse(serializedValue).Accept(CosmosElementToSqlScalarExpressionVisitor.Singleton);
-                    }
-                }
-            }
-
-            return right;
-        }
-
-        private static bool TryMatchStringCompareTo(MethodCallExpression left, ConstantExpression right, ExpressionType compareOperator)
-        {
-            if (left.Method.Equals(typeof(string).GetMethod("CompareTo", new Type[] { typeof(string) })) && left.Arguments.Count == 1)
-            {
-                // operator can only be =, >, >=, <, <=
-                switch (compareOperator)
-                {
-                    case ExpressionType.Equal:
-                    case ExpressionType.GreaterThan:
-                    case ExpressionType.GreaterThanOrEqual:
-                    case ExpressionType.LessThan:
-                    case ExpressionType.LessThanOrEqual:
-                        break;
-                    default:
-                        throw new DocumentQueryException(string.Format(CultureInfo.CurrentCulture, ClientResources.StringCompareToInvalidOperator));
-                }
-
-                // the constant value should be zero, otherwise we can't determine how to translate the expression
-                // it could be either integer or nullable integer
-                if (!(right.Type == typeof(int) && (int)right.Value == 0) &&
-                    !(right.Type == typeof(int?) && ((int?)right.Value).HasValue && ((int?)right.Value).Value == 0))
-                {
-                    throw new DocumentQueryException(string.Format(CultureInfo.CurrentCulture, ClientResources.StringCompareToInvalidConstant));
-                }
-
-                return true;
-            }
-
-            return false;
-        }
-
-        private static SqlScalarExpression VisitStringCompareTo(
-            MethodCallExpression left,
-            ExpressionType compareOperator,
-            bool reverseNodeType,
-            TranslationContext context)
-        {
-            if (reverseNodeType)
-            {
-                compareOperator = ReverseExpressionTypeForStrings(compareOperator, ClientResources.StringCompareToInvalidOperator);
-            }
-
-            SqlBinaryScalarOperatorKind op = GetBinaryOperatorKind(compareOperator, null);
-
-            SqlScalarExpression leftExpression = ExpressionToSql.VisitNonSubqueryScalarExpression(left.Object, context);
-            SqlScalarExpression rightExpression = ExpressionToSql.VisitNonSubqueryScalarExpression(left.Arguments[0], context);
-
-            return SqlBinaryScalarExpression.Create(op, leftExpression, rightExpression);
-        }
-
-        private static ExpressionType ReverseExpressionTypeForStrings(ExpressionType compareOperator, string errorMessage)
-        {
-            switch (compareOperator)
-            {
-                case ExpressionType.Equal:
-                    // do nothing
-                    break;
-                case ExpressionType.GreaterThan:
-                    compareOperator = ExpressionType.LessThan;
-                    break;
-                case ExpressionType.GreaterThanOrEqual:
-                    compareOperator = ExpressionType.LessThanOrEqual;
-                    break;
-                case ExpressionType.LessThan:
-                    compareOperator = ExpressionType.GreaterThan;
-                    break;
-                case ExpressionType.LessThanOrEqual:
-                    compareOperator = ExpressionType.GreaterThanOrEqual;
-                    break;
-                default:
-                    throw new DocumentQueryException(string.Format(CultureInfo.CurrentCulture, errorMessage));
-            }
-
-            return compareOperator;
-        }
-
-        private static bool TryMatchStringCompare(MethodCallExpression left, ConstantExpression right, ExpressionType compareOperator)
-        {
-            if (left.Method.Equals(typeof(string).GetMethod("Compare", new Type[] { typeof(string), typeof(string) })) && left.Arguments.Count == 2)
-            {
-                // operator can only be =, >, >=, <, <=
-                switch (compareOperator)
-                {
-                    case ExpressionType.Equal:
-                    case ExpressionType.GreaterThan:
-                    case ExpressionType.GreaterThanOrEqual:
-                    case ExpressionType.LessThan:
-                    case ExpressionType.LessThanOrEqual:
-                        break;
-                    default:
-                        throw new DocumentQueryException(string.Format(CultureInfo.CurrentCulture, ClientResources.StringCompareInvalidOperator));
-                }
-
-                // the constant value should be zero, otherwise we can't determine how to translate the expression
-                // it could be either integer or nullable integer
-                if (!(right.Type == typeof(int) && (int)right.Value == 0) &&
-                    !(right.Type == typeof(int?) && ((int?)right.Value).HasValue && ((int?)right.Value).Value == 0))
-                {
-                    throw new DocumentQueryException(string.Format(CultureInfo.CurrentCulture, ClientResources.StringCompareInvalidConstant));
-                }
-
-                return true;
-            }
-
-            return false;
-        }
-
-        private static SqlScalarExpression VisitStringCompare(
-            MethodCallExpression left,
-            ExpressionType compareOperator,
-            bool reverseNodeType,
-            TranslationContext context)
-        {
-            if (reverseNodeType)
-            {
-                compareOperator = ReverseExpressionTypeForStrings(compareOperator, ClientResources.StringCompareInvalidOperator);
-            }
-
-            SqlBinaryScalarOperatorKind op = GetBinaryOperatorKind(compareOperator, null);
-
-            SqlScalarExpression leftExpression = ExpressionToSql.VisitNonSubqueryScalarExpression(left.Arguments[0], context);
-            SqlScalarExpression rightExpression = ExpressionToSql.VisitNonSubqueryScalarExpression(left.Arguments[1], context);
-
-            return SqlBinaryScalarExpression.Create(op, leftExpression, rightExpression);
-        }
-
-        private static SqlScalarExpression VisitTypeIs(TypeBinaryExpression inputExpression, TranslationContext context)
-        {
-            throw new DocumentQueryException(string.Format(CultureInfo.CurrentCulture, ClientResources.ExpressionTypeIsNotSupported, inputExpression.NodeType));
-        }
-
-        public static SqlScalarExpression VisitConstant(ConstantExpression inputExpression, TranslationContext context)
-        {
-            if (inputExpression.Value == null)
-            {
-                return SqlLiteralScalarExpression.SqlNullLiteralScalarExpression;
-            }
-
-            if (inputExpression.Type.IsNullable())
-            {
-                return VisitConstant(Expression.Constant(inputExpression.Value, Nullable.GetUnderlyingType(inputExpression.Type)), context);
-            }
-
-            if (context.Parameters != null && context.Parameters.TryGetValue(inputExpression.Value, out string paramName))
-            {
-                SqlParameter sqlParameter = SqlParameter.Create(paramName);
-                return SqlParameterRefScalarExpression.Create(sqlParameter);
-            }
-
-            Type constantType = inputExpression.Value.GetType();
-            if (constantType.IsValueType)
-            {
-                if (inputExpression.Value is bool boolValue)
-                {
-                    SqlBooleanLiteral literal = SqlBooleanLiteral.Create(boolValue);
-                    return SqlLiteralScalarExpression.Create(literal);
-                }
-
-                if (ExpressionToSql.TryGetSqlNumberLiteral(inputExpression.Value, out SqlNumberLiteral numberLiteral))
-                {
-                    return SqlLiteralScalarExpression.Create(numberLiteral);
-                }
-
-                if (inputExpression.Value is Guid guidValue)
-                {
-                    SqlStringLiteral literal = SqlStringLiteral.Create(guidValue.ToString());
-                    return SqlLiteralScalarExpression.Create(literal);
-                }
-            }
-
-            if (inputExpression.Value is string stringValue)
-            {
-                SqlStringLiteral literal = SqlStringLiteral.Create(stringValue);
-                return SqlLiteralScalarExpression.Create(literal);
-            }
-
-            if (typeof(Geometry).IsAssignableFrom(constantType))
-            {
-                return GeometrySqlExpressionFactory.Construct(inputExpression);
-            }
-
-            if (inputExpression.Value is IEnumerable enumerable)
-            {
-                List<SqlScalarExpression> arrayItems = new List<SqlScalarExpression>();
-
-                foreach (object item in enumerable)
-                {
-                    arrayItems.Add(VisitConstant(Expression.Constant(item), context));
-                }
-
-                return SqlArrayCreateScalarExpression.Create(arrayItems.ToImmutableArray());
-            }
-
-            string serializedConstant = context.CosmosLinqSerializer.SerializeScalarExpression(inputExpression);
-            
-            return CosmosElement.Parse(serializedConstant).Accept(CosmosElementToSqlScalarExpressionVisitor.Singleton);
-        }
-
-        private static SqlScalarExpression VisitConditional(ConditionalExpression inputExpression, TranslationContext context)
-        {
-            SqlScalarExpression conditionExpression = ExpressionToSql.VisitScalarExpression(inputExpression.Test, context);
-            SqlScalarExpression firstExpression = ExpressionToSql.VisitScalarExpression(inputExpression.IfTrue, context);
-            SqlScalarExpression secondExpression = ExpressionToSql.VisitScalarExpression(inputExpression.IfFalse, context);
-
-            return SqlConditionalScalarExpression.Create(conditionExpression, firstExpression, secondExpression);
-        }
-
-        private static SqlScalarExpression VisitParameter(ParameterExpression inputExpression, TranslationContext context)
-        {
-            Expression subst = context.LookupSubstitution(inputExpression);
-            if (subst != null)
-            {
-                return ExpressionToSql.VisitNonSubqueryScalarExpression(subst, context);
-            }
-
-            string name = inputExpression.Name;
-            SqlIdentifier id = SqlIdentifier.Create(name);
-            return SqlPropertyRefScalarExpression.Create(null, id);
-        }
-
-        private static SqlScalarExpression VisitMemberAccess(MemberExpression inputExpression, TranslationContext context)
-        {
-            SqlScalarExpression memberExpression = ExpressionToSql.VisitScalarExpression(inputExpression.Expression, context);
-            string memberName = inputExpression.Member.GetMemberName(context);
-
-            // If the resulting memberName is null, then the indexer should be on the root of the object.
-            if (memberName == null)
-            {
-                return memberExpression;
-            }
-
-            // if expression is nullable
-            if (inputExpression.Expression.Type.IsNullable())
-            {
-                MemberNames memberNames = context.MemberNames;
-
-                // ignore .Value 
-                if (memberName == memberNames.Value)
-                {
-                    return memberExpression;
-                }
-
-                // convert .HasValue to IS_DEFINED expression
-                if (memberName == memberNames.HasValue)
-                {
-                    return SqlFunctionCallScalarExpression.CreateBuiltin("IS_DEFINED", memberExpression);
-                }
-            }
-
-            if (usePropertyRef)
-            {
-                SqlIdentifier propertyIdentifier = SqlIdentifier.Create(memberName);
-                SqlPropertyRefScalarExpression propertyRefExpression = SqlPropertyRefScalarExpression.Create(memberExpression, propertyIdentifier);
-                return propertyRefExpression;
-            }
-            else
-            {
-                SqlScalarExpression indexExpression = SqlLiteralScalarExpression.Create(SqlStringLiteral.Create(memberName));
-                SqlMemberIndexerScalarExpression memberIndexerExpression = SqlMemberIndexerScalarExpression.Create(memberExpression, indexExpression);
-                return memberIndexerExpression;
-            }
-        }
-
-        private static SqlScalarExpression[] VisitExpressionList(ReadOnlyCollection<Expression> inputExpressionList, TranslationContext context)
-        {
-            SqlScalarExpression[] result = new SqlScalarExpression[inputExpressionList.Count];
-            for (int i = 0; i < inputExpressionList.Count; i++)
-            {
-                SqlScalarExpression p = ExpressionToSql.VisitScalarExpression(inputExpressionList[i], context);
-                result[i] = p;
-            }
-
-            return result;
-        }
-
-        private static SqlObjectProperty VisitMemberAssignment(MemberAssignment inputExpression, TranslationContext context)
-        {
-            SqlScalarExpression assign = ExpressionToSql.VisitScalarExpression(inputExpression.Expression, context);
-            string memberName = inputExpression.Member.GetMemberName(context);
-            SqlPropertyName propName = SqlPropertyName.Create(memberName);
-            SqlObjectProperty prop = SqlObjectProperty.Create(propName, assign);
-            return prop;
-        }
-
-        private static SqlObjectProperty VisitMemberMemberBinding(MemberMemberBinding inputExpression, TranslationContext context)
-        {
-            throw new DocumentQueryException(ClientResources.MemberBindingNotSupported);
-        }
-
-        private static SqlObjectProperty VisitMemberListBinding(MemberListBinding inputExpression, TranslationContext context)
-        {
-            throw new DocumentQueryException(ClientResources.MemberBindingNotSupported);
-        }
-
-        private static SqlObjectProperty[] VisitBindingList(ReadOnlyCollection<MemberBinding> inputExpressionList, TranslationContext context)
-        {
-            SqlObjectProperty[] list = new SqlObjectProperty[inputExpressionList.Count];
-            for (int i = 0; i < inputExpressionList.Count; i++)
-            {
-                SqlObjectProperty b = ExpressionToSql.VisitBinding(inputExpressionList[i], context);
-                list[i] = b;
-            }
-
-            return list;
-        }
-
-        private static SqlObjectProperty[] CreateInitializers(ReadOnlyCollection<Expression> arguments, ReadOnlyCollection<MemberInfo> members, TranslationContext context)
-        {
-            if (arguments.Count != members.Count)
-            {
-                throw new InvalidOperationException("Expected same number of arguments as members");
-            }
-
-            SqlObjectProperty[] result = new SqlObjectProperty[arguments.Count];
-            for (int i = 0; i < arguments.Count; i++)
-            {
-                Expression arg = arguments[i];
-                MemberInfo member = members[i];
-                SqlScalarExpression value = ExpressionToSql.VisitScalarExpression(arg, context);
-
-                string memberName = member.GetMemberName(context);
-                SqlPropertyName propName = SqlPropertyName.Create(memberName);
-                SqlObjectProperty prop = SqlObjectProperty.Create(propName, value);
-                result[i] = prop;
-            }
-
-            return result;
-        }
-
-        private static SqlSelectItem[] CreateSelectItems(ReadOnlyCollection<Expression> arguments, ReadOnlyCollection<MemberInfo> members, TranslationContext context)
-        {
-            if (arguments.Count != members.Count)
-            {
-                throw new InvalidOperationException("Expected same number of arguments as members");
-            }
-
-            SqlSelectItem[] result = new SqlSelectItem[arguments.Count];
-            for (int i = 0; i < arguments.Count; i++)
-            {
-                Expression arg = arguments[i];
-                MemberInfo member = members[i];
-                SqlScalarExpression selectExpression = ExpressionToSql.VisitScalarExpression(arg, context);
-
-                string memberName = member.GetMemberName(context);
-                SqlIdentifier alias = SqlIdentifier.Create(memberName);
-                SqlSelectItem prop = SqlSelectItem.Create(selectExpression, alias);
-                result[i] = prop;
-            }
-
-            return result;
-        }
-
-        private static SqlScalarExpression VisitNew(NewExpression inputExpression, TranslationContext context)
-        {
-            if (typeof(Geometry).IsAssignableFrom(inputExpression.Type))
-            {
-                return GeometrySqlExpressionFactory.Construct(inputExpression);
-            }
-
-            if (inputExpression.Arguments.Count > 0)
-            {
-                if (inputExpression.Members == null)
-                {
-                    throw new DocumentQueryException(ClientResources.ConstructorInvocationNotSupported);
-                }
-
-                SqlObjectProperty[] propertyBindings = ExpressionToSql.CreateInitializers(inputExpression.Arguments, inputExpression.Members, context);
-                SqlObjectCreateScalarExpression create = SqlObjectCreateScalarExpression.Create(propertyBindings);
-                return create;
-            }
-            else
-            {
-                // no need to return anything; the initializer will generate the complete code
-                return null;
-            }
-        }
-
-        private static SqlScalarExpression VisitMemberInit(MemberInitExpression inputExpression, TranslationContext context)
-        {
-            ExpressionToSql.VisitNew(inputExpression.NewExpression, context); // Return value is ignored
-            SqlObjectProperty[] propertyBindings = ExpressionToSql.VisitBindingList(inputExpression.Bindings, context);
-            SqlObjectCreateScalarExpression create = SqlObjectCreateScalarExpression.Create(propertyBindings);
-            return create;
-        }
-
-        private static SqlScalarExpression VisitListInit(ListInitExpression inputExpression, TranslationContext context)
-        {
-            throw new DocumentQueryException(string.Format(CultureInfo.CurrentCulture, ClientResources.ExpressionTypeIsNotSupported, inputExpression.NodeType));
-        }
-
-        private static SqlScalarExpression VisitNewArray(NewArrayExpression inputExpression, TranslationContext context)
-        {
-            SqlScalarExpression[] exprs = ExpressionToSql.VisitExpressionList(inputExpression.Expressions, context);
-            if (inputExpression.NodeType == ExpressionType.NewArrayInit)
-            {
-                SqlArrayCreateScalarExpression array = SqlArrayCreateScalarExpression.Create(exprs);
-                return array;
-            }
-            else
-            {
-                throw new DocumentQueryException(string.Format(CultureInfo.CurrentCulture, ClientResources.ExpressionTypeIsNotSupported, inputExpression.NodeType));
-            }
-        }
-
-        private static SqlScalarExpression VisitInvocation(InvocationExpression inputExpression, TranslationContext context)
-        {
-            throw new DocumentQueryException(string.Format(CultureInfo.CurrentCulture, ClientResources.ExpressionTypeIsNotSupported, inputExpression.NodeType));
-        }
-
-        #endregion VISITOR
-
-        #region Scalar and CollectionScalar Visitors
-
-        private static Collection ConvertToCollection(SqlScalarExpression scalar)
-        {
-            if (usePropertyRef)
-            {
-                SqlPropertyRefScalarExpression propertyRefExpression = scalar as SqlPropertyRefScalarExpression;
-                if (propertyRefExpression == null)
-                {
-                    throw new DocumentQueryException(ClientResources.PathExpressionsOnly);
-                }
-
-                SqlInputPathCollection path = ConvertPropertyRefToPath(propertyRefExpression);
-                Collection result = new Collection(path);
-                return result;
-            }
-            else
-            {
-                SqlMemberIndexerScalarExpression memberIndexerExpression = scalar as SqlMemberIndexerScalarExpression;
-                if (memberIndexerExpression == null)
-                {
-                    SqlPropertyRefScalarExpression propertyRefExpression = scalar as SqlPropertyRefScalarExpression;
-                    if (propertyRefExpression == null)
-                    {
-                        throw new DocumentQueryException(ClientResources.PathExpressionsOnly);
-                    }
-
-                    SqlInputPathCollection path = ConvertPropertyRefToPath(propertyRefExpression);
-                    Collection result = new Collection(path);
-                    return result;
-                }
-                else
-                {
-                    SqlInputPathCollection path = ConvertMemberIndexerToPath(memberIndexerExpression);
-                    Collection result = new Collection(path);
-                    return result;
-                }
-            }
-        }
-
-        /// <summary>
-        /// Convert the context's current query to a scalar Any collection
-        /// by wrapping it as following: SELECT VALUE COUNT(v0) > 0 FROM (current query) AS v0.
-        /// This is used in cases where LINQ expression ends with Any() which is a boolean scalar.
-        /// Normally Any would translate to SELECT VALUE EXISTS() subquery. However that wouldn't work
-        /// for these cases because it would result in a boolean value for each row instead of 
-        /// one single "aggregated" boolean value.
-        /// </summary>
-        /// <param name="context">The translation context</param>
-        /// <returns>The scalar Any collection</returns>
-        private static Collection ConvertToScalarAnyCollection(TranslationContext context)
-        {
-            SqlQuery query = context.CurrentQuery.FlattenAsPossible().GetSqlQuery();
-            SqlCollection subqueryCollection = SqlSubqueryCollection.Create(query);
-
-            ParameterExpression parameterExpression = context.GenerateFreshParameter(typeof(object), ExpressionToSql.DefaultParameterName);
-            Binding binding = new Binding(parameterExpression, subqueryCollection, isInCollection: false, isInputParameter: true);
-
-            context.CurrentQuery = new QueryUnderConstruction(context.GetGenFreshParameterFunc());
-            context.CurrentQuery.AddBinding(binding);
-
-            SqlSelectSpec selectSpec = SqlSelectValueSpec.Create(
-                SqlBinaryScalarExpression.Create(
-                    SqlBinaryScalarOperatorKind.GreaterThan,
-                    SqlFunctionCallScalarExpression.CreateBuiltin(
-                        SqlFunctionCallScalarExpression.Names.Count,
-                        SqlPropertyRefScalarExpression.Create(null, SqlIdentifier.Create(parameterExpression.Name))),
-                    SqlLiteralScalarExpression.Create(SqlNumberLiteral.Create(0))));
-            SqlSelectClause selectClause = SqlSelectClause.Create(selectSpec);
-            context.CurrentQuery.AddSelectClause(selectClause);
-
-            return new Collection(LinqMethods.Any);
-        }
-
-        private static SqlScalarExpression VisitNonSubqueryScalarExpression(Expression expression, ReadOnlyCollection<ParameterExpression> parameters, TranslationContext context)
-        {
-            foreach (ParameterExpression par in parameters)
-            {
-                context.PushParameter(par, context.CurrentSubqueryBinding.ShouldBeOnNewQuery);
-            }
-
-            SqlScalarExpression scalarExpression = ExpressionToSql.VisitNonSubqueryScalarExpression(expression, context);
-
-            foreach (ParameterExpression par in parameters)
-            {
-                context.PopParameter();
-            }
-
-            return scalarExpression;
-        }
-
-        private static SqlScalarExpression VisitNonSubqueryScalarLambda(LambdaExpression lambdaExpression, TranslationContext context)
-        {
-            ReadOnlyCollection<ParameterExpression> parameters = lambdaExpression.Parameters;
-            if (parameters.Count != 1)
-            {
-                throw new DocumentQueryException(string.Format(CultureInfo.CurrentCulture, ClientResources.InvalidArgumentsCount, lambdaExpression.Body, 1, parameters.Count));
-            }
-
-            return ExpressionToSql.VisitNonSubqueryScalarExpression(lambdaExpression.Body, parameters, context);
-        }
-
-        private static Collection VisitCollectionExpression(Expression expression, ReadOnlyCollection<ParameterExpression> parameters, TranslationContext context)
-        {
-            foreach (ParameterExpression par in parameters)
-            {
-                context.PushParameter(par, context.CurrentSubqueryBinding.ShouldBeOnNewQuery);
-            }
-
-            Collection collection = ExpressionToSql.VisitCollectionExpression(expression, context, parameters.Count > 0 ? parameters.First().Name : ExpressionToSql.DefaultParameterName);
-
-            foreach (ParameterExpression par in parameters)
-            {
-                context.PopParameter();
-            }
-
-            return collection;
-        }
-
-        private static Collection VisitCollectionExpression(Expression expression, TranslationContext context, string parameterName)
-        {
-            Collection result;
-            switch (expression.NodeType)
-            {
-                case ExpressionType.Call:
-                    result = ExpressionToSql.Translate(expression, context);
-                    break;
-
-                case ExpressionType.MemberAccess:
-                    result = ExpressionToSql.VisitMemberAccessCollectionExpression(expression, context, parameterName);
-                    break;
-
-                default:
-                    throw new DocumentQueryException(string.Format(CultureInfo.CurrentCulture, ClientResources.ExpressionTypeIsNotSupported, expression.NodeType));
-            }
-
-            return result;
-        }
-
-        /// <summary>
-        /// Visit a lambda which is supposed to return a collection.
-        /// </summary>
-        /// <param name="lambdaExpression">LambdaExpression with a result which is a collection.</param>
-        /// <param name="context">The translation context.</param>
-        /// <returns>The collection computed by the lambda.</returns>
-        private static Collection VisitCollectionLambda(LambdaExpression lambdaExpression, TranslationContext context)
-        {
-            ReadOnlyCollection<ParameterExpression> parameters = lambdaExpression.Parameters;
-            if (parameters.Count != 1)
-            {
-                throw new DocumentQueryException(string.Format(CultureInfo.CurrentCulture, ClientResources.InvalidArgumentsCount, lambdaExpression.Body, 1, parameters.Count));
-            }
-
-            return ExpressionToSql.VisitCollectionExpression(lambdaExpression.Body, lambdaExpression.Parameters, context);
-        }
-
-        /// <summary>
-        /// Visit an expression, usually a MemberAccess, then trigger parameter binding for that expression.
-        /// </summary>
-        /// <param name="inputExpression">The input expression</param>
-        /// <param name="context">The current translation context</param>
-        /// <param name="parameterName">Parameter name is merely for readability</param>
-        private static Collection VisitMemberAccessCollectionExpression(Expression inputExpression, TranslationContext context, string parameterName)
-        {
-            SqlScalarExpression body = ExpressionToSql.VisitNonSubqueryScalarExpression(inputExpression, context);
-            Type type = inputExpression.Type;
-
-            Collection collection = ExpressionToSql.ConvertToCollection(body);
-            context.PushCollection(collection);
-            ParameterExpression parameter = context.GenerateFreshParameter(type, parameterName);
-            context.PushParameter(parameter, context.CurrentSubqueryBinding.ShouldBeOnNewQuery);
-            context.PopParameter();
-            context.PopCollection();
-
-            return new Collection(parameter.Name);
-        }
-
-        /// <summary>
-        /// Visit a method call, construct the corresponding query in context.CurrentQuery.
-        /// At ExpressionToSql point only LINQ method calls are allowed.
-        /// These methods are static extension methods of IQueryable or IEnumerable.
-        /// </summary>
-        /// <param name="inputExpression">Method to translate.</param>
-        /// <param name="context">Query translation context.</param>
-        private static Collection VisitMethodCall(MethodCallExpression inputExpression, TranslationContext context)
-        {
-            context.PushMethod(inputExpression);
-
-            Type declaringType = inputExpression.Method.DeclaringType;
-            if ((declaringType != typeof(Queryable) && declaringType != typeof(Enumerable))
-                || !inputExpression.Method.IsStatic)
-            {
-                throw new DocumentQueryException(string.Format(CultureInfo.CurrentCulture, ClientResources.OnlyLINQMethodsAreSupported, inputExpression.Method.Name));
-            }
-
-            Type returnType = inputExpression.Method.ReturnType;
-            Type returnElementType = TypeSystem.GetElementType(returnType);
-
-            if (inputExpression.Object != null)
-            {
-                throw new DocumentQueryException(ClientResources.ExpectedMethodCallsMethods);
-            }
-
-            Expression inputCollection = inputExpression.Arguments[0]; // all these methods are static extension methods, so argument[0] is the collection
-
-            Type inputElementType = TypeSystem.GetElementType(inputCollection.Type);
-            Collection collection = ExpressionToSql.Translate(inputCollection, context);
-
-            context.PushCollection(collection);
-
-            Collection result = new Collection(inputExpression.Method.Name);
-            bool shouldBeOnNewQuery = context.CurrentQuery.ShouldBeOnNewQuery(inputExpression.Method.Name, inputExpression.Arguments.Count);
-            context.PushSubqueryBinding(shouldBeOnNewQuery);
-
-            if (context.LastExpressionIsGroupBy)
-            {
-                throw new DocumentQueryException(string.Format(CultureInfo.CurrentCulture, "Group By cannot be followed by other methods"));
-            }
-
-            switch (inputExpression.Method.Name)
-            {
-                case LinqMethods.Any:
-                    {
-                        result = new Collection(string.Empty);
-
-                        if (inputExpression.Arguments.Count == 2)
-                        {
-                            // Any is translated to an SELECT VALUE EXISTS() where Any operation itself is treated as a Where.
-                            SqlWhereClause where = ExpressionToSql.VisitWhere(inputExpression.Arguments, context);
-                            context.CurrentQuery = context.CurrentQuery.AddWhereClause(where, context);
-                        }
-                        break;
-                    }
-                case LinqMethods.Average:
-                    {
-                        SqlSelectClause select = ExpressionToSql.VisitAggregateFunction(inputExpression.Arguments, context, SqlFunctionCallScalarExpression.Names.Avg);
-                        context.CurrentQuery = context.CurrentQuery.AddSelectClause(select, context);
-                        break;
-                    }
-                case LinqMethods.Count:
-                    {
-                        SqlSelectClause select = ExpressionToSql.VisitCount(inputExpression.Arguments, context);
-                        context.CurrentQuery = context.CurrentQuery.AddSelectClause(select, context);
-                        break;
-                    }
-                case LinqMethods.Distinct:
-                    {
-                        SqlSelectClause select = ExpressionToSql.VisitDistinct(inputExpression.Arguments, context);
-                        context.CurrentQuery = context.CurrentQuery.AddSelectClause(select, context);
-                        break;
-                    }
-                case LinqMethods.FirstOrDefault:
-                    {
-                        if (inputExpression.Arguments.Count == 1)
-                        {
-                            // TOP is not allowed when OFFSET ... LIMIT is present.
-                            if (!context.CurrentQuery.HasOffsetSpec())
-                            {
-                                SqlNumberLiteral sqlNumberLiteral = SqlNumberLiteral.Create(1);
-                                SqlTopSpec topSpec = SqlTopSpec.Create(sqlNumberLiteral);
-                                context.CurrentQuery = context.CurrentQuery.AddTopSpec(topSpec);
-                            }
-
-                            context.SetClientOperation(ScalarOperationKind.FirstOrDefault);
-                        }
-                        else
-                        {
-                            throw new DocumentQueryException(string.Format(CultureInfo.CurrentCulture, ClientResources.InvalidArgumentsCount, inputExpression.Method.Name, 0, inputExpression.Arguments.Count - 1));
-                        }
-
-                        break;
-                    }
-                case LinqMethods.Max:
-                    {
-                        SqlSelectClause select = ExpressionToSql.VisitAggregateFunction(inputExpression.Arguments, context, SqlFunctionCallScalarExpression.Names.Max);
-                        context.CurrentQuery = context.CurrentQuery.AddSelectClause(select, context);
-                        break;
-                    }
-                case LinqMethods.Min:
-                    {
-                        SqlSelectClause select = ExpressionToSql.VisitAggregateFunction(inputExpression.Arguments, context, SqlFunctionCallScalarExpression.Names.Min);
-                        context.CurrentQuery = context.CurrentQuery.AddSelectClause(select, context);
-                        break;
-                    }
-                case LinqMethods.GroupBy:
-                    {
-                        context.CurrentQuery = context.PackageCurrentQueryIfNeccessary();
-                        result = ExpressionToSql.VisitGroupBy(returnElementType, inputExpression.Arguments, context);
-                        context.LastExpressionIsGroupBy = true;
-                        break;
-                    }
-                case LinqMethods.OrderBy:
-                    {
-                        SqlOrderByClause orderBy = ExpressionToSql.VisitOrderBy(inputExpression.Arguments, false, context);
-                        context.CurrentQuery = context.CurrentQuery.AddOrderByClause(orderBy, context);
-                        break;
-                    }
-                case LinqMethods.OrderByDescending:
-                    {
-                        SqlOrderByClause orderBy = ExpressionToSql.VisitOrderBy(inputExpression.Arguments, true, context);
-                        context.CurrentQuery = context.CurrentQuery.AddOrderByClause(orderBy, context);
-                        break;
-                    }
-                case LinqMethods.Select:
-                    {
-                        SqlSelectClause select = ExpressionToSql.VisitSelect(inputExpression.Arguments, context);
-                        context.CurrentQuery = context.CurrentQuery.AddSelectClause(select, context);
-                        break;
-                    }
-                case LinqMethods.SelectMany:
-                    {
-                        context.CurrentQuery = context.PackageCurrentQueryIfNeccessary();
-                        result = ExpressionToSql.VisitSelectMany(inputExpression.Arguments, context);
-                        break;
-                    }
-                case LinqMethods.Skip:
-                    {
-                        SqlOffsetSpec offsetSpec = ExpressionToSql.VisitSkip(inputExpression.Arguments, context);
-                        context.CurrentQuery = context.CurrentQuery.AddOffsetSpec(offsetSpec, context);
-                        break;
-                    }
-                case LinqMethods.Sum:
-                    {
-                        SqlSelectClause select = ExpressionToSql.VisitAggregateFunction(inputExpression.Arguments, context, SqlFunctionCallScalarExpression.Names.Sum);
-                        context.CurrentQuery = context.CurrentQuery.AddSelectClause(select, context);
-                        break;
-                    }
-                case LinqMethods.Take:
-                    {
-                        if (context.CurrentQuery.HasOffsetSpec())
-                        {
-                            SqlLimitSpec limitSpec = ExpressionToSql.VisitTakeLimit(inputExpression.Arguments, context);
-                            context.CurrentQuery = context.CurrentQuery.AddLimitSpec(limitSpec, context);
-                        }
-                        else
-                        {
-                            SqlTopSpec topSpec = ExpressionToSql.VisitTakeTop(inputExpression.Arguments, context);
-                            context.CurrentQuery = context.CurrentQuery.AddTopSpec(topSpec);
-                        }
-                        break;
-                    }
-                case LinqMethods.ThenBy:
-                    {
-                        SqlOrderByClause thenBy = ExpressionToSql.VisitOrderBy(inputExpression.Arguments, false, context);
-                        context.CurrentQuery = context.CurrentQuery.UpdateOrderByClause(thenBy, context);
-                        break;
-                    }
-                case LinqMethods.ThenByDescending:
-                    {
-                        SqlOrderByClause thenBy = ExpressionToSql.VisitOrderBy(inputExpression.Arguments, true, context);
-                        context.CurrentQuery = context.CurrentQuery.UpdateOrderByClause(thenBy, context);
-                        break;
-                    }
-                case LinqMethods.Where:
-                    {
-                        SqlWhereClause where = ExpressionToSql.VisitWhere(inputExpression.Arguments, context);
-                        context.CurrentQuery = context.CurrentQuery.AddWhereClause(where, context);
-                        break;
-                    }
-                default:
-                    throw new DocumentQueryException(string.Format(CultureInfo.CurrentCulture, ClientResources.MethodNotSupported, inputExpression.Method.Name));
-            }
-
-            context.PopSubqueryBinding();
-            context.PopCollection();
-            context.PopMethod();
-            return result;
-        }
-
-        /// <summary>
-        /// Visit a method call, construct the corresponding query and return the select clause for the aggregate function.
-        /// At ExpressionToSql point only LINQ method calls are allowed.
-        /// These methods are static extension methods of IQueryable or IEnumerable.
-        /// </summary>
-        /// <param name="inputExpression">Method to translate.</param>
-        /// <param name="context">Query translation context.</param>
-        private static SqlSelectClause VisitGroupByAggregateMethodCall(MethodCallExpression inputExpression, TranslationContext context)
-        {
-            context.PushMethod(inputExpression);
-
-            Type declaringType = inputExpression.Method.DeclaringType;
-            if ((declaringType != typeof(Queryable) && declaringType != typeof(Enumerable))
-                || !inputExpression.Method.IsStatic)
-            {
-                throw new DocumentQueryException(string.Format(CultureInfo.CurrentCulture, ClientResources.OnlyLINQMethodsAreSupported, inputExpression.Method.Name));
-            }
-
-            if (inputExpression.Object != null)
-            {
-                throw new DocumentQueryException(ClientResources.ExpectedMethodCallsMethods);
-            }
-
-            if (context.LastExpressionIsGroupBy)
-            {
-                throw new DocumentQueryException(string.Format(CultureInfo.CurrentCulture, "Group By cannot be followed by other methods"));
-            }
-
-            SqlSelectClause select;
-            switch (inputExpression.Method.Name)
-            {
-                case LinqMethods.Average:
-                    {
-                        select = ExpressionToSql.VisitAggregateFunction(inputExpression.Arguments, context, SqlFunctionCallScalarExpression.Names.Avg);
-                        break;
-                    }
-                case LinqMethods.Count:
-                    {
-                        select = ExpressionToSql.VisitCount(inputExpression.Arguments, context);
-                        break;
-                    }
-                case LinqMethods.Max:
-                    {
-                        select = ExpressionToSql.VisitAggregateFunction(inputExpression.Arguments, context, SqlFunctionCallScalarExpression.Names.Max);
-                        break;
-                    }
-                case LinqMethods.Min:
-                    {
-                        select = ExpressionToSql.VisitAggregateFunction(inputExpression.Arguments, context, SqlFunctionCallScalarExpression.Names.Min);
-                        break;
-                    }
-                case LinqMethods.Sum:
-                    {
-                        select = ExpressionToSql.VisitAggregateFunction(inputExpression.Arguments, context, SqlFunctionCallScalarExpression.Names.Sum);
-                        break;
-                    }
-                default:
-                    throw new DocumentQueryException(string.Format(CultureInfo.CurrentCulture, ClientResources.MethodNotSupported, inputExpression.Method.Name));
-            }
-
-            context.PopMethod();
-            return select;
-        }
-
-        /// <summary>
-        /// Determine if an expression should be translated to a subquery.
-        /// This only applies to expression that is inside a lamda.
-        /// </summary>
-        /// <param name="expression">The input expression</param>
-        /// <param name="expressionObjKind">The expression object kind of the expression</param>
-        /// <param name="isMinMaxAvgMethod">True if the method is either Min, Max, or Avg</param>
-        /// <returns>True if subquery is needed, otherwise false</returns>
-        private static bool IsSubqueryScalarExpression(Expression expression, out SubqueryKind? expressionObjKind, out bool isMinMaxAvgMethod)
-        {
-            if (!(expression is MethodCallExpression methodCallExpression))
-            {
-                expressionObjKind = null;
-                isMinMaxAvgMethod = false;
-                return false;
-            }
-
-            string methodName = methodCallExpression.Method.Name;
-            bool isSubqueryExpression;
-
-            isMinMaxAvgMethod = false;
-
-            switch (methodName)
-            {
-                case LinqMethods.Min:
-                case LinqMethods.Max:
-                case LinqMethods.Average:
-                    isMinMaxAvgMethod = true;
-                    isSubqueryExpression = true;
-                    expressionObjKind = SubqueryKind.SubqueryScalarExpression;
-                    break;
-
-                case LinqMethods.Sum:
-                    isSubqueryExpression = true;
-                    expressionObjKind = SubqueryKind.SubqueryScalarExpression;
-                    break;
-
-                case LinqMethods.Count:
-                    if (methodCallExpression.Arguments.Count > 1)
-                    {
-                        isSubqueryExpression = true;
-                        expressionObjKind = SubqueryKind.SubqueryScalarExpression;
-                    }
-                    else
-                    {
-                        SubqueryKind? objKind;
-                        bool isMinMaxAvg;
-                        isSubqueryExpression = ExpressionToSql.IsSubqueryScalarExpression(
-                            methodCallExpression.Arguments[0] as MethodCallExpression,
-                            out objKind, out isMinMaxAvg);
-
-                        if (isSubqueryExpression)
-                        {
-                            isSubqueryExpression = true;
-                            expressionObjKind = SubqueryKind.SubqueryScalarExpression;
-                        }
-                        else
-                        {
-                            isSubqueryExpression = false;
-                            expressionObjKind = null;
-                        }
-                    }
-                    break;
-
-                case LinqMethods.Any:
-                    isSubqueryExpression = true;
-                    expressionObjKind = SubqueryKind.ExistsScalarExpression;
-                    break;
-
-                case LinqMethods.Select:
-                case LinqMethods.SelectMany:
-                case LinqMethods.Where:
-                case LinqMethods.OrderBy:
-                case LinqMethods.OrderByDescending:
-                case LinqMethods.ThenBy:
-                case LinqMethods.ThenByDescending:
-                case LinqMethods.Skip:
-                case LinqMethods.Take:
-                case LinqMethods.Distinct:
-                case LinqMethods.GroupBy:
-                    isSubqueryExpression = true;
-                    expressionObjKind = SubqueryKind.ArrayScalarExpression;
-                    break;
-
-                default:
-                    isSubqueryExpression = false;
-                    expressionObjKind = null;
-                    break;
-            }
-
-            return isSubqueryExpression;
-        }
-
-        /// <summary>
-        /// Visit an lambda expression which is in side a lambda and translate it to a scalar expression or a subquery scalar expression.
-        /// See the other overload of this method for more details.
-        /// </summary>
-        /// <param name="lambda">The input lambda expression</param>
-        /// <param name="context">The translation context</param>
-        /// <returns>A scalar expression representing the input expression</returns>
-        private static SqlScalarExpression VisitScalarExpression(LambdaExpression lambda, TranslationContext context)
-        {
-            return ExpressionToSql.VisitScalarExpression(
-                lambda.Body,
-                lambda.Parameters,
-                context);
-        }
-
-        /// <summary>
-        /// Visit an lambda expression which is inside a lambda and translate it to a scalar expression or a collection scalar expression.
-        /// If it is a collection scalar expression, e.g. should be translated to subquery such as SELECT VALUE ARRAY, SELECT VALUE EXISTS, 
-        /// SELECT VALUE [aggregate], the subquery will be aliased to a new binding for the FROM clause. E.g. consider 
-        /// Select(family => family.Children.Select(child => child.Grade)). Since the inner Select corresponds to a subquery, this method would 
-        /// create a new binding of v0 to the subquery SELECT VALUE ARRAY(), and the inner expression will be just SELECT v0.
-        /// </summary>
-        /// <param name="expression">The input expression</param>
-        /// <param name="context">The translation context</param>
-        /// <returns>A scalar expression representing the input expression</returns>
-        internal static SqlScalarExpression VisitScalarExpression(Expression expression, TranslationContext context)
-        {
-            return ExpressionToSql.VisitScalarExpression(
-                expression,
-                new ReadOnlyCollection<ParameterExpression>(Array.Empty<ParameterExpression>()),
-                context);
-        }
-
-        internal static bool TryGetSqlNumberLiteral(object value, out SqlNumberLiteral sqlNumberLiteral)
-        {
-            sqlNumberLiteral = default(SqlNumberLiteral);
-            if (value is byte byteValue)
-            {
-                sqlNumberLiteral = SqlNumberLiteral.Create(byteValue);
-            }
-            else if (value is sbyte sbyteValue)
-            {
-                sqlNumberLiteral = SqlNumberLiteral.Create(sbyteValue);
-            }
-            else if (value is decimal decimalValue)
-            {
-                if ((decimalValue >= long.MinValue) && (decimalValue <= long.MaxValue) && (decimalValue % 1 == 0))
-                {
-                    sqlNumberLiteral = SqlNumberLiteral.Create(Convert.ToInt64(decimalValue));
-                }
-                else
-                {
-                    sqlNumberLiteral = SqlNumberLiteral.Create(Convert.ToDouble(decimalValue));
-                }
-            }
-            else if (value is double doubleValue)
-            {
-                sqlNumberLiteral = SqlNumberLiteral.Create(doubleValue);
-            }
-            else if (value is float floatVlaue)
-            {
-                sqlNumberLiteral = SqlNumberLiteral.Create(floatVlaue);
-            }
-            else if (value is int intValue)
-            {
-                sqlNumberLiteral = SqlNumberLiteral.Create(intValue);
-            }
-            else if (value is uint uintValue)
-            {
-                sqlNumberLiteral = SqlNumberLiteral.Create(uintValue);
-            }
-            else if (value is long longValue)
-            {
-                sqlNumberLiteral = SqlNumberLiteral.Create(longValue);
-            }
-            else if (value is ulong ulongValue)
-            {
-                if (ulongValue <= long.MaxValue)
-                {
-                    sqlNumberLiteral = SqlNumberLiteral.Create(Convert.ToInt64(ulongValue));
-                }
-                else
-                {
-                    sqlNumberLiteral = SqlNumberLiteral.Create(Convert.ToDouble(ulongValue));
-                }
-            }
-            else if (value is short shortValue)
-            {
-                sqlNumberLiteral = SqlNumberLiteral.Create(shortValue);
-            }
-            else if (value is ushort ushortValue)
-            {
-                sqlNumberLiteral = SqlNumberLiteral.Create(ushortValue);
-            }
-
-            return sqlNumberLiteral != default(SqlNumberLiteral);
-        }
-
-        /// <summary>
-        /// Visit an lambda expression which is in side a lambda and translate it to a scalar expression or a collection scalar expression.
-        /// See the other overload of this method for more details.
-        /// </summary>
-        private static SqlScalarExpression VisitScalarExpression(Expression expression,
-            ReadOnlyCollection<ParameterExpression> parameters,
-            TranslationContext context)
-        {
-            SubqueryKind? expressionObjKind;
-            bool isMinMaxAvgMethod;
-            bool shouldUseSubquery = ExpressionToSql.IsSubqueryScalarExpression(expression, out expressionObjKind, out isMinMaxAvgMethod);
-
-            SqlScalarExpression sqlScalarExpression;
-            if (!shouldUseSubquery)
-            {
-                sqlScalarExpression = ExpressionToSql.VisitNonSubqueryScalarExpression(expression, parameters, context);
-            }
-            else
-            {
-                SqlQuery query = ExpressionToSql.CreateSubquery(expression, parameters, context);
-
-                ParameterExpression parameterExpression = context.GenerateFreshParameter(typeof(object), ExpressionToSql.DefaultParameterName);
-                SqlCollection subqueryCollection = ExpressionToSql.CreateSubquerySqlCollection(
-                    query,
-                    isMinMaxAvgMethod ? SubqueryKind.ArrayScalarExpression : expressionObjKind.Value);
-
-                Binding newBinding = new Binding(parameterExpression, subqueryCollection,
-                    isInCollection: false, isInputParameter: context.IsInMainBranchSelect());
-
-                context.CurrentSubqueryBinding.NewBindings.Add(newBinding);
-
-                if (isMinMaxAvgMethod)
-                {
-                    sqlScalarExpression = SqlMemberIndexerScalarExpression.Create(
-                        SqlPropertyRefScalarExpression.Create(null, SqlIdentifier.Create(parameterExpression.Name)),
-                        SqlLiteralScalarExpression.Create(SqlNumberLiteral.Create(0)));
-                }
-                else
-                {
-                    sqlScalarExpression = SqlPropertyRefScalarExpression.Create(null, SqlIdentifier.Create(parameterExpression.Name));
-                }
-            }
-
-            return sqlScalarExpression;
-        }
-
-        /// <summary>
-        /// Create a subquery SQL collection object for a SQL query
-        /// </summary>
-        /// <param name="query">The SQL query object</param>
-        /// <param name="subqueryType">The subquery type</param>
-        private static SqlCollection CreateSubquerySqlCollection(SqlQuery query, SubqueryKind subqueryType)
-        {
-            SqlCollection subqueryCollection;
-            switch (subqueryType)
-            {
-                case SubqueryKind.ArrayScalarExpression:
-                    SqlArrayScalarExpression arrayScalarExpression = SqlArrayScalarExpression.Create(query);
-                    query = SqlQuery.Create(
-                        SqlSelectClause.Create(SqlSelectValueSpec.Create(arrayScalarExpression)),
-                        fromClause: null, whereClause: null, groupByClause: null, orderByClause: null, offsetLimitClause: null);
-                    break;
-
-                case SubqueryKind.ExistsScalarExpression:
-                    SqlExistsScalarExpression existsScalarExpression = SqlExistsScalarExpression.Create(query);
-                    query = SqlQuery.Create(
-                        SqlSelectClause.Create(SqlSelectValueSpec.Create(existsScalarExpression)),
-                        fromClause: null, whereClause: null, groupByClause: null, orderByClause: null, offsetLimitClause: null);
-                    break;
-
-                case SubqueryKind.SubqueryScalarExpression:
-                    // No need to wrap query as in ArrayScalarExpression, or ExistsScalarExpression
-                    break;
-
-                default:
-                    throw new DocumentQueryException($"Unsupported subquery type {subqueryType}");
-            }
-
-            subqueryCollection = SqlSubqueryCollection.Create(query);
-            return subqueryCollection;
-        }
-
-        /// <summary>
-        /// Create a subquery from a subquery scalar expression.
-        /// By visiting the collection expression, this builds a new QueryUnderConstruction on top of the current one
-        /// and then translate it to a SQL query while keeping the current QueryUnderConstruction in tact.
-        /// </summary>
-        /// <param name="expression">The subquery scalar expression</param>
-        /// <param name="parameters">The list of parameters of the expression</param>
-        /// <param name="context">The translation context</param>
-        /// <returns>A query corresponding to the collection expression</returns>
-        /// <remarks>The QueryUnderConstruction remains unchanged after this.</remarks>
-        private static SqlQuery CreateSubquery(Expression expression, ReadOnlyCollection<ParameterExpression> parameters, TranslationContext context)
-        {
-            bool shouldBeOnNewQuery = context.CurrentSubqueryBinding.ShouldBeOnNewQuery;
-
-            QueryUnderConstruction queryBeforeVisit = context.CurrentQuery;
-            QueryUnderConstruction packagedQuery = new QueryUnderConstruction(context.GetGenFreshParameterFunc(), context.CurrentQuery);
-            packagedQuery.FromParameters.SetInputParameter(typeof(object), context.CurrentQuery.GetInputParameterInContext(shouldBeOnNewQuery).Name, context.InScope);
-            context.CurrentQuery = packagedQuery;
-
-            if (shouldBeOnNewQuery) context.CurrentSubqueryBinding.ShouldBeOnNewQuery = false;
-
-            Collection collection = ExpressionToSql.VisitCollectionExpression(expression, parameters, context);
-
-            QueryUnderConstruction subquery = context.CurrentQuery.GetSubquery(queryBeforeVisit);
-            context.CurrentSubqueryBinding.ShouldBeOnNewQuery = shouldBeOnNewQuery;
-            context.CurrentQuery = queryBeforeVisit;
-
-            SqlQuery sqlSubquery = subquery.FlattenAsPossible().GetSqlQuery();
-            return sqlSubquery;
-        }
-
-        #endregion Scalar and CollectionScalar Visitors
-
-        #region LINQ Specific Visitors
-
-        private static SqlWhereClause VisitWhere(ReadOnlyCollection<Expression> arguments, TranslationContext context)
-        {
-            if (arguments.Count != 2)
-            {
-                throw new DocumentQueryException(string.Format(CultureInfo.CurrentCulture, ClientResources.InvalidArgumentsCount, LinqMethods.Where, 2, arguments.Count));
-            }
-
-            LambdaExpression function = Utilities.GetLambda(arguments[1]);
-            SqlScalarExpression sqlfunc = ExpressionToSql.VisitScalarExpression(function, context);
-            SqlWhereClause where = SqlWhereClause.Create(sqlfunc);
-            return where;
-        }
-
-        private static SqlSelectClause VisitSelect(ReadOnlyCollection<Expression> arguments, TranslationContext context)
-        {
-            if (arguments.Count != 2)
-            {
-                throw new DocumentQueryException(string.Format(CultureInfo.CurrentCulture, ClientResources.InvalidArgumentsCount, LinqMethods.Select, 2, arguments.Count));
-            }
-
-            LambdaExpression lambda = Utilities.GetLambda(arguments[1]);
-
-            SqlScalarExpression sqlfunc = ExpressionToSql.VisitScalarExpression(lambda, context);
-            SqlSelectSpec sqlSpec = SqlSelectValueSpec.Create(sqlfunc);
-            SqlSelectClause select = SqlSelectClause.Create(sqlSpec, null);
-            return select;
-        }
-
-        private static Collection VisitSelectMany(ReadOnlyCollection<Expression> arguments, TranslationContext context)
-        {
-            if (arguments.Count != 2)
-            {
-                throw new DocumentQueryException(string.Format(CultureInfo.CurrentCulture, ClientResources.InvalidArgumentsCount, LinqMethods.SelectMany, 2, arguments.Count));
-            }
-
-            LambdaExpression lambda = Utilities.GetLambda(arguments[1]);
-
-            // If there is Distinct, Take or OrderBy the lambda then it needs to be in a subquery.
-            bool requireLocalExecution = false;
-
-            for (MethodCallExpression methodCall = lambda.Body as MethodCallExpression;
-                methodCall != null;
-                methodCall = methodCall.Arguments[0] as MethodCallExpression)
-            {
-                string methodName = methodCall.Method.Name;
-                requireLocalExecution |= methodName.Equals(LinqMethods.Distinct) || methodName.Equals(LinqMethods.Take) || methodName.Equals(LinqMethods.OrderBy) || methodName.Equals(LinqMethods.OrderByDescending);
-            }
-
-            Collection collection;
-            if (!requireLocalExecution)
-            {
-                collection = ExpressionToSql.VisitCollectionLambda(lambda, context);
-            }
-            else
-            {
-                collection = new Collection(string.Empty);
-                Binding binding;
-                SqlQuery query = ExpressionToSql.CreateSubquery(lambda.Body, lambda.Parameters, context);
-                SqlCollection subqueryCollection = SqlSubqueryCollection.Create(query);
-                ParameterExpression parameterExpression = context.GenerateFreshParameter(typeof(object), ExpressionToSql.DefaultParameterName);
-                binding = new Binding(parameterExpression, subqueryCollection, isInCollection: false, isInputParameter: true);
-                context.CurrentQuery.FromParameters.Add(binding);
-            }
-
-            return collection;
-        }
-
-        private static Collection VisitGroupBy(Type returnElementType, ReadOnlyCollection<Expression> arguments, TranslationContext context)
-        {
-            if (arguments.Count != 3)
-            {
-                throw new DocumentQueryException(string.Format(CultureInfo.CurrentCulture, ClientResources.InvalidArgumentsCount, LinqMethods.GroupBy, 3, arguments.Count));
-            }
-
-            // Key Selector handling
-            // First argument is input, second is key selector and third is value selector
-            LambdaExpression keySelectorLambda = Utilities.GetLambda(arguments[1]);
-
-            Collection collection = new Collection("Group By");
-            context.CurrentQuery.GroupByParameter = new FromParameterBindings();
-
-            SqlGroupByClause groupby;
-            ParameterExpression parameterExpression;
-            switch (keySelectorLambda.Body.NodeType)
-            {
-                case ExpressionType.Parameter:
-                case ExpressionType.Call:
-                case ExpressionType.MemberAccess:
-                    {
-                        // bind the parameters in the value selector to the current input
-                        foreach (ParameterExpression par in Utilities.GetLambda(arguments[2]).Parameters)
-                        {
-                            context.PushParameter(par, context.CurrentSubqueryBinding.ShouldBeOnNewQuery);
-                        }
-
-                        //Current GroupBy doesn't allow subquery, so we need to visit non subquery scalar lambda
-                        SqlScalarExpression keySelectorFunc = ExpressionToSql.VisitNonSubqueryScalarLambda(keySelectorLambda, context);
-
-                        // The group by clause don't need to handle the value selector, so adding the clause to the uery now.
-                        groupby = SqlGroupByClause.Create(keySelectorFunc);
-                        parameterExpression = context.GenerateFreshParameter(returnElementType, keySelectorFunc.ToString(), includeSuffix: false);
-
-                        break;
-                    }
-                case ExpressionType.New:
-                    {
-                        // bind the parameters in the key selector to the current input - in this case, the value selector key is being substituted by the key selector
-                        foreach (ParameterExpression par in Utilities.GetLambda(arguments[1]).Parameters)
-                        {
-                            context.PushParameter(par, context.CurrentSubqueryBinding.ShouldBeOnNewQuery);
-                        }
-
-                        NewExpression newExpression = (NewExpression)keySelectorLambda.Body;
-
-                        if (newExpression.Members == null)
-                        {
-                            throw new DocumentQueryException(ClientResources.ConstructorInvocationNotSupported);
-                        }
-
-                        ReadOnlyCollection<Expression> newExpressionArguments = newExpression.Arguments;
-
-                        List<SqlScalarExpression> keySelectorFunctions = new List<SqlScalarExpression>();
-                        for (int i = 0; i < newExpressionArguments.Count; i++)
-                        {
-                            //Current GroupBy doesn't allow subquery, so we need to visit non subquery scalara
-                            SqlScalarExpression keySelectorFunc = ExpressionToSql.VisitNonSubqueryScalarExpression(newExpressionArguments[i], context);
-                            keySelectorFunctions.Add(keySelectorFunc);
-                        }
-
-                        groupby = SqlGroupByClause.Create(keySelectorFunctions.ToImmutableArray());
-                        parameterExpression = context.GenerateFreshParameter(returnElementType, keySelectorFunctions.ToString(), includeSuffix: false);
-
-                        break;
-                    }
-                default:
-                    throw new DocumentQueryException(string.Format(CultureInfo.CurrentCulture, ClientResources.ExpressionTypeIsNotSupported, keySelectorLambda.Body.NodeType));
-            }
-
-            // The group by clause don't need to handle the value selector, so adding the clause to the qery now.
-            context.CurrentQuery = context.CurrentQuery.AddGroupByClause(groupby, context);
-
-            // Bind the alias
-            Binding binding = new Binding(parameterExpression, collection.inner, isInCollection: false, isInputParameter: true);
->>>>>>> fa6f43a9
-            context.CurrentQuery.GroupByParameter.Add(binding);
-
-            // The alias for the key in the value selector lambda is the first arguemt lambda - we bound it to the parameter expression, which already has substitution
-            ParameterExpression valueSelectorKeyExpressionAlias = Utilities.GetLambda(arguments[2]).Parameters[0];
-<<<<<<< HEAD
-            context.GroupByKeySubstitution.AddSubstitution(valueSelectorKeyExpressionAlias, parameterExpression/*Utilities.GetLambda(arguments[1]).Body*/);
-
-            // Translate the body of the value selector lambda
-            Expression valueSelectorExpression = Utilities.GetLambda(arguments[2]).Body;
-
-            // The value selector function needs to be either a MethodCall or an AnonymousType
-            switch (valueSelectorExpression.NodeType)
-            {
-                case ExpressionType.Constant:
-                {
-                    ConstantExpression constantExpression = (ConstantExpression)valueSelectorExpression;
-                    SqlScalarExpression selectExpression = ExpressionToSql.VisitConstant(constantExpression, context);
-
-                    SqlSelectSpec sqlSpec = SqlSelectValueSpec.Create(selectExpression);
-                    SqlSelectClause select = SqlSelectClause.Create(sqlSpec, null);
-                    context.CurrentQuery = context.CurrentQuery.AddSelectClause(select, context);
-                    break;
-                }
-=======
-            context.GroupByKeySubstitution.AddSubstitution(valueSelectorKeyExpressionAlias, parameterExpression);
-
-            // Value Selector Handingling
-            // Translate the body of the value selector lambda
-            Expression valueSelectorExpression = Utilities.GetLambda(arguments[2]).Body;
-
-            // The value selector function needs to be either a MethodCall or an AnonymousType
-            switch (valueSelectorExpression.NodeType)
-            {
-                case ExpressionType.MemberAccess:
-                    {
-                        MemberExpression memberAccessExpression = (MemberExpression)valueSelectorExpression;
-
-                        if (memberAccessExpression.Expression.NodeType == ExpressionType.Parameter)
-                        {
-                            // Look up the object of the expression to see if it is the key
-                            ParameterExpression memberAccessObject = (ParameterExpression)memberAccessExpression.Expression;
-                            Expression subst = context.GroupByKeySubstitution.Lookup(memberAccessObject);
-                            if (subst != null)
-                            {
-                                // If  there is a match, we construct a new Member Access expression with the substituted expression and visit it to create a select clause
-                                MemberExpression newMemberAccessExpression = memberAccessExpression.Update(keySelectorLambda.Body); 
-                                SqlScalarExpression selectExpression = ExpressionToSql.VisitMemberAccess(newMemberAccessExpression, context);
-
-                                SqlSelectSpec sqlSpec = SqlSelectValueSpec.Create(selectExpression);
-                                SqlSelectClause select = SqlSelectClause.Create(sqlSpec, null);
-                                context.CurrentQuery = context.CurrentQuery.AddSelectClause(select, context);
-                            }
-                        }
-                        break;
-                    }
-                case ExpressionType.Constant:
-                    {
-                        ConstantExpression constantExpression = (ConstantExpression)valueSelectorExpression;
-                        SqlScalarExpression selectExpression = ExpressionToSql.VisitConstant(constantExpression, context);
-
-                        SqlSelectSpec sqlSpec = SqlSelectValueSpec.Create(selectExpression);
-                        SqlSelectClause select = SqlSelectClause.Create(sqlSpec, null);
-                        context.CurrentQuery = context.CurrentQuery.AddSelectClause(select, context);
-                        break;
-                    }
->>>>>>> fa6f43a9
-                case ExpressionType.Parameter:
-                    {
-                        ParameterExpression parameterValueExpression = (ParameterExpression)valueSelectorExpression;
-                        SqlScalarExpression selectExpression = ExpressionToSql.VisitParameter(parameterValueExpression, context);
-
-<<<<<<< HEAD
-                    SqlSelectSpec sqlSpec = SqlSelectValueSpec.Create(selectExpression);
-                    SqlSelectClause select = SqlSelectClause.Create(sqlSpec, null);
-                    context.CurrentQuery = context.CurrentQuery.AddSelectClause(select, context);
-                    break;
-                }    
-=======
-                        SqlSelectSpec sqlSpec = SqlSelectValueSpec.Create(selectExpression);
-                        SqlSelectClause select = SqlSelectClause.Create(sqlSpec, null);
-                        context.CurrentQuery = context.CurrentQuery.AddSelectClause(select, context);
-                        break;
-                    }
->>>>>>> fa6f43a9
-                case ExpressionType.Call:
-                    {
-                        // Single Value Selector
-                        MethodCallExpression methodCallExpression = (MethodCallExpression)valueSelectorExpression;
-                        SqlSelectClause select = ExpressionToSql.VisitGroupByAggregateMethodCall(methodCallExpression, context);
-                        context.CurrentQuery = context.CurrentQuery.AddSelectClause(select, context);
-                        break;
-                    }
-                case ExpressionType.New:
-                    {
-                        // Add select item clause at the end of this method
-                        NewExpression newExpression = (NewExpression)valueSelectorExpression;
-
-<<<<<<< HEAD
-                    break;
-                }
-                case ExpressionType.New:
-                    // TODO: Multi Value Selector
-                    throw new DocumentQueryException(string.Format(CultureInfo.CurrentCulture, ClientResources.ExpressionTypeIsNotSupported, ExpressionType.New));
-
-                default:
-                    throw new DocumentQueryException(string.Format(CultureInfo.CurrentCulture, ClientResources.ExpressionTypeIsNotSupported, valueSelectorExpression.NodeType));
-            }
-
-            foreach (ParameterExpression par in Utilities.GetLambda(arguments[2]).Parameters)
-            {
-                context.PopParameter();
-            }
-
-            return collection;
-        }
-
-        private static SqlOrderByClause VisitOrderBy(ReadOnlyCollection<Expression> arguments, bool isDescending, TranslationContext context)
-        {
-            if (arguments.Count != 2)
-            {
-                throw new DocumentQueryException(string.Format(CultureInfo.CurrentCulture, ClientResources.InvalidArgumentsCount, LinqMethods.OrderBy, 2, arguments.Count));
-            }
-
-            LambdaExpression lambda = Utilities.GetLambda(arguments[1]);
-            SqlScalarExpression sqlfunc = ExpressionToSql.VisitScalarExpression(lambda, context);
-            SqlOrderByItem orderByItem = SqlOrderByItem.Create(sqlfunc, isDescending);
-            SqlOrderByClause orderby = SqlOrderByClause.Create(new SqlOrderByItem[] { orderByItem });
-            return orderby;
-        }
-
-        private static bool TryGetTopSkipTakeLiteral(
-            SqlScalarExpression scalarExpression,
-            TranslationContext context,
-            out SqlNumberLiteral literal)
-        {
-            literal = default(SqlNumberLiteral);
-
-            if (scalarExpression is SqlLiteralScalarExpression literalScalarExpression)
-            {
-                if (literalScalarExpression.Literal is SqlNumberLiteral numberLiteral)
-                {
-                    // After a member access in SelectMany's lambda, if there is only Top/Skip/Take then
-                    // it is necessary to trigger the binding because Skip is just a spec with no binding on its own. 
-                    // This can be done by pushing and popping a temporary parameter. E.g. In SelectMany(f => f.Children.Skip(1)), 
-                    // it's necessary to consider Skip as Skip(x => x, 1) to bind x to f.Children. Similarly for Top and Limit.
-                    ParameterExpression parameter = context.GenerateFreshParameter(typeof(object), ExpressionToSql.DefaultParameterName);
-                    context.PushParameter(parameter, context.CurrentSubqueryBinding.ShouldBeOnNewQuery);
-                    context.PopParameter();
-
-                    literal = numberLiteral;
-                }
-            }
-
-            return (literal != default(SqlNumberLiteral)) && (literal.Value >= 0);
-        }
-
-        private static bool TryGetTopSkipTakeParameter(
-            SqlScalarExpression scalarExpression,
-            TranslationContext context,
-            out SqlParameter sqlParameter)
-        {
-            sqlParameter = default(SqlParameter);
-            SqlParameterRefScalarExpression parameterRefScalarExpression = scalarExpression as SqlParameterRefScalarExpression;
-            if (parameterRefScalarExpression != null)
-            {
-                sqlParameter = parameterRefScalarExpression.Parameter;
-            }
-
-            return (sqlParameter != default(SqlParameter)) && !string.IsNullOrEmpty(sqlParameter.Name);
-        }
-
-        private static SqlOffsetSpec VisitSkip(ReadOnlyCollection<Expression> arguments, TranslationContext context)
-        {
-            if (arguments.Count != 2)
-            {
-                throw new DocumentQueryException(string.Format(CultureInfo.CurrentCulture, ClientResources.InvalidArgumentsCount, LinqMethods.Skip, 2, arguments.Count));
-            }
-
-            Expression expression = arguments[1];
-            if (expression == null)
-            {
-                throw new ArgumentNullException(nameof(expression));
-            }
-
-            SqlScalarExpression scalarExpression = ExpressionToSql.VisitScalarExpression(expression, context);
-            SqlNumberLiteral offsetNumberLiteral;
-            SqlParameter sqlParameter;
-            SqlOffsetSpec offsetSpec;
-
-            // skipExpression must be number literal
-            if (TryGetTopSkipTakeLiteral(scalarExpression, context, out offsetNumberLiteral))
-            {
-                offsetSpec = SqlOffsetSpec.Create(offsetNumberLiteral);
-            }
-            else if (TryGetTopSkipTakeParameter(scalarExpression, context, out sqlParameter))
-            {
-                offsetSpec = SqlOffsetSpec.Create(sqlParameter);
-            }
-            else
-            {
-                // .Skip() has only one overload that takes int
-                // so we really should always get a number (integer) literal here
-                // the below throw serves as assert
-                throw new ArgumentException(ClientResources.InvalidSkipValue);
-            }
-
-            return offsetSpec;
-        }
-
-        private static SqlLimitSpec VisitTakeLimit(ReadOnlyCollection<Expression> arguments, TranslationContext context)
-        {
-            if (arguments.Count != 2)
-            {
-                throw new DocumentQueryException(string.Format(CultureInfo.CurrentCulture, ClientResources.InvalidArgumentsCount, LinqMethods.Take, 2, arguments.Count));
-            }
-
-            Expression expression = arguments[1];
-            if (expression == null)
-            {
-                throw new ArgumentNullException(nameof(expression));
-            }
-
-            SqlScalarExpression scalarExpression = ExpressionToSql.VisitScalarExpression(expression, context);
-            SqlNumberLiteral takeNumberLiteral;
-            SqlParameter sqlParameter;
-            SqlLimitSpec limitSpec;
-
-            // takeExpression must be number literal
-            if (TryGetTopSkipTakeLiteral(scalarExpression, context, out takeNumberLiteral))
-            {
-                limitSpec = SqlLimitSpec.Create(takeNumberLiteral);
-            }
-            else if (TryGetTopSkipTakeParameter(scalarExpression, context, out sqlParameter))
-            {
-                limitSpec = SqlLimitSpec.Create(sqlParameter);
-            }
-            else
-            {
-                // .Take() has only one overload that takes int
-                // so we really should always get a number (integer) literal here
-                // the below throw serves as assert
-                throw new ArgumentException(ClientResources.InvalidTakeValue);
-            }
-
-            return limitSpec;
-        }
-
-        private static SqlTopSpec VisitTakeTop(ReadOnlyCollection<Expression> arguments, TranslationContext context)
-        {
-            if (arguments.Count != 2)
-            {
-                throw new DocumentQueryException(string.Format(CultureInfo.CurrentCulture, ClientResources.InvalidArgumentsCount, LinqMethods.Take, 2, arguments.Count));
-            }
-
-            Expression expression = arguments[1];
-            if (expression == null)
-            {
-                throw new ArgumentNullException(nameof(expression));
-            }
-
-            SqlScalarExpression scalarExpression = ExpressionToSql.VisitScalarExpression(expression, context);
-            SqlNumberLiteral takeNumberLiteral;
-            SqlParameter sqlParameter;
-            SqlTopSpec topSpec;
-
-            // takeExpression must be number literal
-            if (TryGetTopSkipTakeLiteral(scalarExpression, context, out takeNumberLiteral))
-            {
-                topSpec = SqlTopSpec.Create(takeNumberLiteral);
-            }
-            else if (TryGetTopSkipTakeParameter(scalarExpression, context, out sqlParameter))
-            {
-                topSpec = SqlTopSpec.Create(sqlParameter);
-            }
-            else
-            {
-                // .Take() has only one overload that takes int
-                // so we really should always get a number (integer) literal here
-                // the below throw serves as assert
-                throw new ArgumentException(ClientResources.InvalidTakeValue);
-            }
-
-            return topSpec;
-        }
-
-        private static SqlSelectClause VisitAggregateFunction(
-            ReadOnlyCollection<Expression> arguments,
-            TranslationContext context,
-            string aggregateFunctionName)
-        {
-            SqlScalarExpression aggregateExpression;
-            if (arguments.Count == 1)
-            {
-                // Need to trigger parameter binding for cases where an aggregate function immediately follows a member access.
-                ParameterExpression parameter = context.GenerateFreshParameter(typeof(object), ExpressionToSql.DefaultParameterName);
-                context.PushParameter(parameter, context.CurrentSubqueryBinding.ShouldBeOnNewQuery);
-
-                // If there is a groupby, since there is no argument to the aggregate, we consider it to be invoked on the source collection, and not the group by keys 
-                aggregateExpression = ExpressionToSql.VisitParameter(parameter, context);
-                context.PopParameter();
-            }
-            else if (arguments.Count == 2)
-            {
-                LambdaExpression lambda = Utilities.GetLambda(arguments[1]);
-                    
-                aggregateExpression = context.CurrentQuery.GroupByParameter != null
-                    ? ExpressionToSql.VisitNonSubqueryScalarLambda(lambda, context)
-                    : ExpressionToSql.VisitScalarExpression(lambda, context);
-            }
-            else
-            {
-                throw new DocumentQueryException(string.Format(CultureInfo.CurrentCulture, ClientResources.InvalidArgumentsCount, aggregateFunctionName, 2, arguments.Count));
-            }
-
-            SqlFunctionCallScalarExpression aggregateFunctionCall;
-            aggregateFunctionCall = SqlFunctionCallScalarExpression.CreateBuiltin(aggregateFunctionName, aggregateExpression);
-
-            SqlSelectSpec selectSpec = SqlSelectValueSpec.Create(aggregateFunctionCall);
-            SqlSelectClause selectClause = SqlSelectClause.Create(selectSpec, null);
-            return selectClause;
-        }
-
-        private static SqlSelectClause VisitDistinct(
-            ReadOnlyCollection<Expression> arguments,
-            TranslationContext context)
-        {
-            string functionName = LinqMethods.Distinct;
-            if (arguments.Count != 1)
-            {
-                throw new DocumentQueryException(string.Format(CultureInfo.CurrentCulture, ClientResources.InvalidArgumentsCount, functionName, 1, arguments.Count));
-            }
-
-            // We consider Distinct as Distinct(v0 => v0)
-            // It's necessary to visit this identity method to replace the parameters names
-            ParameterExpression parameter = context.GenerateFreshParameter(typeof(object), ExpressionToSql.DefaultParameterName);
-            LambdaExpression identityLambda = Expression.Lambda(parameter, parameter);
-            SqlScalarExpression sqlfunc = ExpressionToSql.VisitNonSubqueryScalarLambda(identityLambda, context);
-            SqlSelectSpec sqlSpec = SqlSelectValueSpec.Create(sqlfunc);
-            SqlSelectClause select = SqlSelectClause.Create(sqlSpec, topSpec: null, hasDistinct: true);
-            return select;
-        }
-
-        private static SqlSelectClause VisitCount(
-            ReadOnlyCollection<Expression> arguments,
-            TranslationContext context)
-        {
-            SqlScalarExpression countExpression;
-            countExpression = SqlLiteralScalarExpression.Create(SqlNumberLiteral.Create((Number64)1));
-
-            if (arguments.Count == 2)
-            {
-                SqlWhereClause whereClause = ExpressionToSql.VisitWhere(arguments, context);
-                context.CurrentQuery = context.CurrentQuery.AddWhereClause(whereClause, context);
-            }
-            else if (arguments.Count != 1)
-            {
-                throw new DocumentQueryException(string.Format(CultureInfo.CurrentCulture, ClientResources.InvalidArgumentsCount, LinqMethods.Count, 2, arguments.Count));
-            }
-
-            SqlSelectSpec selectSpec = SqlSelectValueSpec.Create(SqlFunctionCallScalarExpression.CreateBuiltin(SqlFunctionCallScalarExpression.Names.Count, countExpression));
-            SqlSelectClause selectClause = SqlSelectClause.Create(selectSpec, null);
-            return selectClause;
-        }
-
-        /// <summary>
-        /// Property references that refer to array-valued properties are converted to collection references.
-        /// </summary>
-        /// <param name="propRef">Property reference object.</param>
-        /// <returns>An inputPathCollection which contains the same property path as the propRef.</returns>
-        private static SqlInputPathCollection ConvertPropertyRefToPath(SqlPropertyRefScalarExpression propRef)
-        {
-            List<SqlIdentifier> identifiers = new List<SqlIdentifier>();
-            while (true)
-            {
-                identifiers.Add(propRef.Identifier);
-                SqlScalarExpression parent = propRef.Member;
-                if (parent == null)
-                {
-                    break;
-                }
-
-                if (parent is SqlPropertyRefScalarExpression)
-                {
-                    propRef = parent as SqlPropertyRefScalarExpression;
-                }
-                else
-                {
-                    throw new DocumentQueryException(ClientResources.NotSupported);
-                }
-            }
-
-            if (identifiers.Count == 0)
-            {
-                throw new DocumentQueryException(ClientResources.NotSupported);
-            }
-
-            SqlPathExpression path = null;
-            for (int i = identifiers.Count - 2; i >= 0; i--)
-            {
-                SqlIdentifier identifer = identifiers[i];
-                path = SqlIdentifierPathExpression.Create(path, identifer);
-            }
-
-            SqlIdentifier last = identifiers[identifiers.Count - 1];
-            SqlInputPathCollection result = SqlInputPathCollection.Create(last, path);
-            return result;
-        }
-
-        private static SqlInputPathCollection ConvertMemberIndexerToPath(SqlMemberIndexerScalarExpression memberIndexerExpression)
-        {
-            // root.Children.Age ==> root["Children"]["Age"]
-            List<SqlStringLiteral> literals = new List<SqlStringLiteral>();
-            while (true)
-            {
-                literals.Add((SqlStringLiteral)((SqlLiteralScalarExpression)memberIndexerExpression.Indexer).Literal);
-                SqlScalarExpression parent = memberIndexerExpression.Member;
-                if (parent == null)
-                {
-                    break;
-                }
-
-                if (parent is SqlPropertyRefScalarExpression sqlPropertyRefScalarExpression)
-                {
-                    literals.Add(SqlStringLiteral.Create(sqlPropertyRefScalarExpression.Identifier.Value));
-                    break;
-                }
-
-                if (parent is SqlMemberIndexerScalarExpression)
-                {
-                    memberIndexerExpression = parent as SqlMemberIndexerScalarExpression;
-                }
-                else
-                {
-                    throw new DocumentQueryException(ClientResources.NotSupported);
-                }
-            }
-
-            if (literals.Count == 0)
-            {
-                throw new ArgumentException("memberIndexerExpression");
-            }
-
-            SqlPathExpression path = null;
-            for (int i = literals.Count - 2; i >= 0; i--)
-            {
-                path = SqlStringPathExpression.Create(path, literals[i]);
-            }
-
-            SqlInputPathCollection result = SqlInputPathCollection.Create(SqlIdentifier.Create(literals[literals.Count - 1].Value), path);
-            return result;
-        }
-
-        #endregion LINQ Specific Visitors
-
-        private enum SubqueryKind
-        {
-            ArrayScalarExpression,
-            ExistsScalarExpression,
-            SubqueryScalarExpression,
-        }
-    }
-}
-=======
-                        if (newExpression.Members == null)
-                        {
-                            throw new DocumentQueryException(ClientResources.ConstructorInvocationNotSupported);
-                        }
-
-                        // Get the list of items and the bindings
-                        ReadOnlyCollection<Expression> newExpressionArguments = newExpression.Arguments;
-                        ReadOnlyCollection<MemberInfo> newExpressionMembers = newExpression.Members;
-
-                        SqlSelectItem[] selectItems = new SqlSelectItem[newExpressionArguments.Count];
-                        for (int i = 0; i < newExpressionArguments.Count; i++)
-                        {
-                            MemberInfo member = newExpressionMembers[i];
-                            string memberName = member.GetMemberName(context);
-                            SqlIdentifier alias = SqlIdentifier.Create(memberName);
-
-                            Expression arg = newExpressionArguments[i];
-                            switch (arg.NodeType)
-                            {
-                                case ExpressionType.Constant:
-                                    {
-                                        SqlScalarExpression selectExpression = ExpressionToSql.VisitConstant((ConstantExpression)arg, context);
-
-                                        SqlSelectItem prop = SqlSelectItem.Create(selectExpression, alias);
-                                        selectItems[i] = prop;
-                                        break;
-                                    }
-                                case ExpressionType.Parameter:
-                                    {
-                                        SqlScalarExpression selectExpression = ExpressionToSql.VisitParameter((ParameterExpression)arg, context);
-
-                                        SqlSelectItem prop = SqlSelectItem.Create(selectExpression, alias);
-                                        selectItems[i] = prop;
-                                        break;
-                                    }
-                                case ExpressionType.Call:
-                                    {
-                                        SqlSelectClause selectClause = ExpressionToSql.VisitGroupByAggregateMethodCall((MethodCallExpression)arg, context);
-                                        SqlScalarExpression selectExpression = ((SqlSelectValueSpec)selectClause.SelectSpec).Expression;
-
-                                        SqlSelectItem prop = SqlSelectItem.Create(selectExpression, alias);
-                                        selectItems[i] = prop;
-                                        break;
-                                    }
-                                case ExpressionType.MemberAccess:
-                                    {
-                                        MemberExpression memberAccessExpression = (MemberExpression)arg;
-
-                                        if (memberAccessExpression.Expression.NodeType == ExpressionType.Parameter)
-                                        {
-                                            // Look up the object of the expression to see if it is the key
-                                            ParameterExpression memberAccessObject = (ParameterExpression)memberAccessExpression.Expression;
-                                            Expression subst = context.GroupByKeySubstitution.Lookup(memberAccessObject);
-                                            if (subst != null)
-                                            {
-                                                // If  there is a match, we construct a new Member Access expression with the substituted expression and visit it to create a select clause
-                                                MemberExpression newMemberAccessExpression = memberAccessExpression.Update(keySelectorLambda.Body); /*System.Linq.Expressions.Expression.Field(subst, memberAccessExpression.Member.Name);*/
-                                                SqlScalarExpression selectExpression = ExpressionToSql.VisitMemberAccess(newMemberAccessExpression, context);
-
-                                                SqlSelectItem prop = SqlSelectItem.Create(selectExpression, alias);
-                                                selectItems[i] = prop;
-                                            }
-                                        }
-                                        break;
-                                    }
-                                default:
-                                    throw new DocumentQueryException(string.Format(CultureInfo.CurrentCulture, ClientResources.ExpressionTypeIsNotSupported, arg.NodeType));
-                            }
-                        }
-
-                        SqlSelectListSpec sqlSpec = SqlSelectListSpec.Create(selectItems);
-                        SqlSelectClause select = SqlSelectClause.Create(sqlSpec, null);
-                        context.CurrentQuery = context.CurrentQuery.AddSelectClause(select, context);
-
-                        break;
-                    }
-                default:
-                    throw new DocumentQueryException(string.Format(CultureInfo.CurrentCulture, ClientResources.ExpressionTypeIsNotSupported, valueSelectorExpression.NodeType));
-            }
-
-            // Pop the correct number of items off the parameter stack
-            switch (keySelectorLambda.Body.NodeType)
-            {
-                case ExpressionType.Parameter:
-                case ExpressionType.Call:
-                case ExpressionType.MemberAccess:
-                    {
-                        foreach (ParameterExpression param in Utilities.GetLambda(arguments[2]).Parameters)
-                        {
-                            context.PopParameter();
-                        }
-                        break;
-                    }
-                case ExpressionType.New:
-                    {
-                        //bind the parameters in the value selector to the current input
-                        foreach (ParameterExpression param in Utilities.GetLambda(arguments[1]).Parameters)
-                        {
-                            context.PopParameter();
-                        }
-                        break;
-                    }
-                default:
-                    break;
-            }
-
-            return collection;
-        }
-
-        private static SqlOrderByClause VisitOrderBy(ReadOnlyCollection<Expression> arguments, bool isDescending, TranslationContext context)
-        {
-            if (arguments.Count != 2)
-            {
-                throw new DocumentQueryException(string.Format(CultureInfo.CurrentCulture, ClientResources.InvalidArgumentsCount, LinqMethods.OrderBy, 2, arguments.Count));
-            }
-
-            LambdaExpression lambda = Utilities.GetLambda(arguments[1]);
-            SqlScalarExpression sqlfunc = ExpressionToSql.VisitScalarExpression(lambda, context);
-            SqlOrderByItem orderByItem = SqlOrderByItem.Create(sqlfunc, isDescending);
-            SqlOrderByClause orderby = SqlOrderByClause.Create(new SqlOrderByItem[] { orderByItem });
-            return orderby;
-        }
-
-        private static bool TryGetTopSkipTakeLiteral(
-            SqlScalarExpression scalarExpression,
-            TranslationContext context,
-            out SqlNumberLiteral literal)
-        {
-            literal = default(SqlNumberLiteral);
-
-            if (scalarExpression is SqlLiteralScalarExpression literalScalarExpression)
-            {
-                if (literalScalarExpression.Literal is SqlNumberLiteral numberLiteral)
-                {
-                    // After a member access in SelectMany's lambda, if there is only Top/Skip/Take then
-                    // it is necessary to trigger the binding because Skip is just a spec with no binding on its own. 
-                    // This can be done by pushing and popping a temporary parameter. E.g. In SelectMany(f => f.Children.Skip(1)), 
-                    // it's necessary to consider Skip as Skip(x => x, 1) to bind x to f.Children. Similarly for Top and Limit.
-                    ParameterExpression parameter = context.GenerateFreshParameter(typeof(object), ExpressionToSql.DefaultParameterName);
-                    context.PushParameter(parameter, context.CurrentSubqueryBinding.ShouldBeOnNewQuery);
-                    context.PopParameter();
-
-                    literal = numberLiteral;
-                }
-            }
-
-            return (literal != default(SqlNumberLiteral)) && (literal.Value >= 0);
-        }
-
-        private static bool TryGetTopSkipTakeParameter(
-            SqlScalarExpression scalarExpression,
-            TranslationContext context,
-            out SqlParameter sqlParameter)
-        {
-            sqlParameter = default(SqlParameter);
-            SqlParameterRefScalarExpression parameterRefScalarExpression = scalarExpression as SqlParameterRefScalarExpression;
-            if (parameterRefScalarExpression != null)
-            {
-                sqlParameter = parameterRefScalarExpression.Parameter;
-            }
-
-            return (sqlParameter != default(SqlParameter)) && !string.IsNullOrEmpty(sqlParameter.Name);
-        }
-
-        private static SqlOffsetSpec VisitSkip(ReadOnlyCollection<Expression> arguments, TranslationContext context)
-        {
-            if (arguments.Count != 2)
-            {
-                throw new DocumentQueryException(string.Format(CultureInfo.CurrentCulture, ClientResources.InvalidArgumentsCount, LinqMethods.Skip, 2, arguments.Count));
-            }
-
-            Expression expression = arguments[1];
-            if (expression == null)
-            {
-                throw new ArgumentNullException(nameof(expression));
-            }
-
-            SqlScalarExpression scalarExpression = ExpressionToSql.VisitScalarExpression(expression, context);
-            SqlNumberLiteral offsetNumberLiteral;
-            SqlParameter sqlParameter;
-            SqlOffsetSpec offsetSpec;
-
-            // skipExpression must be number literal
-            if (TryGetTopSkipTakeLiteral(scalarExpression, context, out offsetNumberLiteral))
-            {
-                offsetSpec = SqlOffsetSpec.Create(offsetNumberLiteral);
-            }
-            else if (TryGetTopSkipTakeParameter(scalarExpression, context, out sqlParameter))
-            {
-                offsetSpec = SqlOffsetSpec.Create(sqlParameter);
-            }
-            else
-            {
-                // .Skip() has only one overload that takes int
-                // so we really should always get a number (integer) literal here
-                // the below throw serves as assert
-                throw new ArgumentException(ClientResources.InvalidSkipValue);
-            }
-
-            return offsetSpec;
-        }
-
-        private static SqlLimitSpec VisitTakeLimit(ReadOnlyCollection<Expression> arguments, TranslationContext context)
-        {
-            if (arguments.Count != 2)
-            {
-                throw new DocumentQueryException(string.Format(CultureInfo.CurrentCulture, ClientResources.InvalidArgumentsCount, LinqMethods.Take, 2, arguments.Count));
-            }
-
-            Expression expression = arguments[1];
-            if (expression == null)
-            {
-                throw new ArgumentNullException(nameof(expression));
-            }
-
-            SqlScalarExpression scalarExpression = ExpressionToSql.VisitScalarExpression(expression, context);
-            SqlNumberLiteral takeNumberLiteral;
-            SqlParameter sqlParameter;
-            SqlLimitSpec limitSpec;
-
-            // takeExpression must be number literal
-            if (TryGetTopSkipTakeLiteral(scalarExpression, context, out takeNumberLiteral))
-            {
-                limitSpec = SqlLimitSpec.Create(takeNumberLiteral);
-            }
-            else if (TryGetTopSkipTakeParameter(scalarExpression, context, out sqlParameter))
-            {
-                limitSpec = SqlLimitSpec.Create(sqlParameter);
-            }
-            else
-            {
-                // .Take() has only one overload that takes int
-                // so we really should always get a number (integer) literal here
-                // the below throw serves as assert
-                throw new ArgumentException(ClientResources.InvalidTakeValue);
-            }
-
-            return limitSpec;
-        }
-
-        private static SqlTopSpec VisitTakeTop(ReadOnlyCollection<Expression> arguments, TranslationContext context)
-        {
-            if (arguments.Count != 2)
-            {
-                throw new DocumentQueryException(string.Format(CultureInfo.CurrentCulture, ClientResources.InvalidArgumentsCount, LinqMethods.Take, 2, arguments.Count));
-            }
-
-            Expression expression = arguments[1];
-            if (expression == null)
-            {
-                throw new ArgumentNullException(nameof(expression));
-            }
-
-            SqlScalarExpression scalarExpression = ExpressionToSql.VisitScalarExpression(expression, context);
-            SqlNumberLiteral takeNumberLiteral;
-            SqlParameter sqlParameter;
-            SqlTopSpec topSpec;
-
-            // takeExpression must be number literal
-            if (TryGetTopSkipTakeLiteral(scalarExpression, context, out takeNumberLiteral))
-            {
-                topSpec = SqlTopSpec.Create(takeNumberLiteral);
-            }
-            else if (TryGetTopSkipTakeParameter(scalarExpression, context, out sqlParameter))
-            {
-                topSpec = SqlTopSpec.Create(sqlParameter);
-            }
-            else
-            {
-                // .Take() has only one overload that takes int
-                // so we really should always get a number (integer) literal here
-                // the below throw serves as assert
-                throw new ArgumentException(ClientResources.InvalidTakeValue);
-            }
-
-            return topSpec;
-        }
-
-        private static SqlSelectClause VisitAggregateFunction(
-            ReadOnlyCollection<Expression> arguments,
-            TranslationContext context,
-            string aggregateFunctionName)
-        {
-            SqlScalarExpression aggregateExpression;
-            if (arguments.Count == 1)
-            {
-                // Need to trigger parameter binding for cases where an aggregate function immediately follows a member access.
-                ParameterExpression parameter = context.GenerateFreshParameter(typeof(object), ExpressionToSql.DefaultParameterName);
-                context.PushParameter(parameter, context.CurrentSubqueryBinding.ShouldBeOnNewQuery);
-
-                // If there is a groupby, since there is no argument to the aggregate, we consider it to be invoked on the source collection, and not the group by keys 
-                aggregateExpression = ExpressionToSql.VisitParameter(parameter, context);
-                context.PopParameter();
-            }
-            else if (arguments.Count == 2)
-            {
-                LambdaExpression lambda = Utilities.GetLambda(arguments[1]);
-                    
-                aggregateExpression = context.CurrentQuery.GroupByParameter != null
-                    ? ExpressionToSql.VisitNonSubqueryScalarLambda(lambda, context)
-                    : ExpressionToSql.VisitScalarExpression(lambda, context);
-            }
-            else
-            {
-                throw new DocumentQueryException(string.Format(CultureInfo.CurrentCulture, ClientResources.InvalidArgumentsCount, aggregateFunctionName, 2, arguments.Count));
-            }
-
-            SqlFunctionCallScalarExpression aggregateFunctionCall;
-            aggregateFunctionCall = SqlFunctionCallScalarExpression.CreateBuiltin(aggregateFunctionName, aggregateExpression);
-
-            SqlSelectSpec selectSpec = SqlSelectValueSpec.Create(aggregateFunctionCall);
-            SqlSelectClause selectClause = SqlSelectClause.Create(selectSpec, null);
-            return selectClause;
-        }
-
-        private static SqlSelectClause VisitDistinct(
-            ReadOnlyCollection<Expression> arguments,
-            TranslationContext context)
-        {
-            string functionName = LinqMethods.Distinct;
-            if (arguments.Count != 1)
-            {
-                throw new DocumentQueryException(string.Format(CultureInfo.CurrentCulture, ClientResources.InvalidArgumentsCount, functionName, 1, arguments.Count));
-            }
-
-            // We consider Distinct as Distinct(v0 => v0)
-            // It's necessary to visit this identity method to replace the parameters names
-            ParameterExpression parameter = context.GenerateFreshParameter(typeof(object), ExpressionToSql.DefaultParameterName);
-            LambdaExpression identityLambda = Expression.Lambda(parameter, parameter);
-            SqlScalarExpression sqlfunc = ExpressionToSql.VisitNonSubqueryScalarLambda(identityLambda, context);
-            SqlSelectSpec sqlSpec = SqlSelectValueSpec.Create(sqlfunc);
-            SqlSelectClause select = SqlSelectClause.Create(sqlSpec, topSpec: null, hasDistinct: true);
-            return select;
-        }
-
-        private static SqlSelectClause VisitCount(
-            ReadOnlyCollection<Expression> arguments,
-            TranslationContext context)
-        {
-            SqlScalarExpression countExpression;
-            countExpression = SqlLiteralScalarExpression.Create(SqlNumberLiteral.Create((Number64)1));
-
-            if (arguments.Count == 2)
-            {
-                SqlWhereClause whereClause = ExpressionToSql.VisitWhere(arguments, context);
-                context.CurrentQuery = context.CurrentQuery.AddWhereClause(whereClause, context);
-            }
-            else if (arguments.Count != 1)
-            {
-                throw new DocumentQueryException(string.Format(CultureInfo.CurrentCulture, ClientResources.InvalidArgumentsCount, LinqMethods.Count, 2, arguments.Count));
-            }
-
-            SqlSelectSpec selectSpec = SqlSelectValueSpec.Create(SqlFunctionCallScalarExpression.CreateBuiltin(SqlFunctionCallScalarExpression.Names.Count, countExpression));
-            SqlSelectClause selectClause = SqlSelectClause.Create(selectSpec, null);
-            return selectClause;
-        }
-
-        /// <summary>
-        /// Property references that refer to array-valued properties are converted to collection references.
-        /// </summary>
-        /// <param name="propRef">Property reference object.</param>
-        /// <returns>An inputPathCollection which contains the same property path as the propRef.</returns>
-        private static SqlInputPathCollection ConvertPropertyRefToPath(SqlPropertyRefScalarExpression propRef)
-        {
-            List<SqlIdentifier> identifiers = new List<SqlIdentifier>();
-            while (true)
-            {
-                identifiers.Add(propRef.Identifier);
-                SqlScalarExpression parent = propRef.Member;
-                if (parent == null)
-                {
-                    break;
-                }
-
-                if (parent is SqlPropertyRefScalarExpression)
-                {
-                    propRef = parent as SqlPropertyRefScalarExpression;
-                }
-                else
-                {
-                    throw new DocumentQueryException(ClientResources.NotSupported);
-                }
-            }
-
-            if (identifiers.Count == 0)
-            {
-                throw new DocumentQueryException(ClientResources.NotSupported);
-            }
-
-            SqlPathExpression path = null;
-            for (int i = identifiers.Count - 2; i >= 0; i--)
-            {
-                SqlIdentifier identifer = identifiers[i];
-                path = SqlIdentifierPathExpression.Create(path, identifer);
-            }
-
-            SqlIdentifier last = identifiers[identifiers.Count - 1];
-            SqlInputPathCollection result = SqlInputPathCollection.Create(last, path);
-            return result;
-        }
-
-        private static SqlInputPathCollection ConvertMemberIndexerToPath(SqlMemberIndexerScalarExpression memberIndexerExpression)
-        {
-            // root.Children.Age ==> root["Children"]["Age"]
-            List<SqlStringLiteral> literals = new List<SqlStringLiteral>();
-            while (true)
-            {
-                literals.Add((SqlStringLiteral)((SqlLiteralScalarExpression)memberIndexerExpression.Indexer).Literal);
-                SqlScalarExpression parent = memberIndexerExpression.Member;
-                if (parent == null)
-                {
-                    break;
-                }
-
-                if (parent is SqlPropertyRefScalarExpression sqlPropertyRefScalarExpression)
-                {
-                    literals.Add(SqlStringLiteral.Create(sqlPropertyRefScalarExpression.Identifier.Value));
-                    break;
-                }
-
-                if (parent is SqlMemberIndexerScalarExpression)
-                {
-                    memberIndexerExpression = parent as SqlMemberIndexerScalarExpression;
-                }
-                else
-                {
-                    throw new DocumentQueryException(ClientResources.NotSupported);
-                }
-            }
-
-            if (literals.Count == 0)
-            {
-                throw new ArgumentException("memberIndexerExpression");
-            }
-
-            SqlPathExpression path = null;
-            for (int i = literals.Count - 2; i >= 0; i--)
-            {
-                path = SqlStringPathExpression.Create(path, literals[i]);
-            }
-
-            SqlInputPathCollection result = SqlInputPathCollection.Create(SqlIdentifier.Create(literals[literals.Count - 1].Value), path);
-            return result;
-        }
-
-        #endregion LINQ Specific Visitors
-
-        private enum SubqueryKind
-        {
-            ArrayScalarExpression,
-            ExistsScalarExpression,
-            SubqueryScalarExpression,
-        }
-    }
-}
->>>>>>> fa6f43a9
+//------------------------------------------------------------
+// Copyright (c) Microsoft Corporation.  All rights reserved.
+//------------------------------------------------------------
+namespace Microsoft.Azure.Cosmos.Linq
+{
+    using System;
+    using System.Collections;
+    using System.Collections.Generic;
+    using System.Collections.Immutable;
+    using System.Collections.ObjectModel;
+    using System.Data.Common;
+    using System.Diagnostics;
+    using System.Globalization;
+    using System.Linq;
+    using System.Linq.Expressions;
+    using System.Reflection;
+    using System.Text.RegularExpressions;
+    using Microsoft.Azure.Cosmos.CosmosElements;
+    using Microsoft.Azure.Cosmos.Query.Core.ClientDistributionPlan.Cql;
+    using Microsoft.Azure.Cosmos.Serialization.HybridRow;
+    using Microsoft.Azure.Cosmos.Serializer;
+    using Microsoft.Azure.Cosmos.Spatial;
+    using Microsoft.Azure.Cosmos.SqlObjects;
+    using Microsoft.Azure.Documents;
+    using static Microsoft.Azure.Cosmos.Linq.FromParameterBindings;
+
+    // ReSharper disable UnusedParameter.Local
+
+    //////////////////////////////////////////////////////////////////////
+    //
+    // data.SelectMany(x => x.fields.SelectMany(y => y.fields.Select(z => f(x,y,z)))
+    //  expression tree:
+    // SelectMany - lambda - Selectmany - lambda - Select - lambda - f(x,y,z)
+    //   |            |          |           |       |          |
+    //  data          x          .- fields   y       .- fields  z
+    //                           |                   |
+    //                           x                   y
+    // parameter bound_to
+    //    x        data
+    //    y        x.fields
+    //    z        y.fields
+    //
+    // data.Where(x => f(x)).Select(y => g(y))
+    //  expression tree:
+    // Select - lambda - g(y)
+    //    |        |
+    //    |        y
+    //  Where - lambda - f(x)
+    //    |        |
+    //  data       x
+    //
+    // parameter bound_to
+    //    x       data
+    //    y       Where
+
+    /// <summary>
+    /// Core Linq to DocDBSQL translator.
+    /// </summary>
+    internal static class ExpressionToSql
+    {
+        public static class LinqMethods
+        {
+            public const string Any = "Any";
+            public const string Average = "Average";
+            public const string Count = "Count";
+            public const string Distinct = "Distinct";
+            public const string First = "First";
+            public const string FirstOrDefault = "FirstOrDefault";
+            public const string Max = "Max";
+            public const string Min = "Min";
+            public const string GroupBy = "GroupBy";
+            public const string OrderBy = "OrderBy";
+            public const string OrderByDescending = "OrderByDescending";
+            public const string Select = "Select";
+            public const string SelectMany = "SelectMany";
+            public const string Single = "Single";
+            public const string SingleOrDefault = "SingleOrDefault";
+            public const string Skip = "Skip";
+            public const string Sum = "Sum";
+            public const string ThenBy = "ThenBy";
+            public const string ThenByDescending = "ThenByDescending";
+            public const string Take = "Take";
+            public const string Where = "Where";
+        }
+
+        private static readonly string SqlRoot = "root";
+        private static readonly string DefaultParameterName = "v";
+        private static readonly bool usePropertyRef = false;
+
+        /// <summary>
+        /// Toplevel entry point.
+        /// </summary>
+        /// <param name="inputExpression">An Expression representing a Query on a IDocumentQuery object.</param>
+        /// <param name="parameters">Optional dictionary for parameter name and value</param>
+        /// <param name="linqSerializerOptions">Optional serializer options.</param>
+        /// <param name="clientOperation">Indicates the client operation that needs to be performed on the results of SqlQuery.</param>
+        /// <returns>The corresponding SQL query.</returns>
+        public static SqlQuery TranslateQuery(
+            Expression inputExpression,
+            IDictionary<object, string> parameters,
+            CosmosLinqSerializerOptionsInternal linqSerializerOptions,
+            out ScalarOperationKind clientOperation)
+        {
+            TranslationContext context = new TranslationContext(linqSerializerOptions, parameters);
+            ExpressionToSql.Translate(inputExpression, context); // ignore result here
+
+            QueryUnderConstruction query = context.CurrentQuery;
+            query = query.FlattenAsPossible();
+            SqlQuery result = query.GetSqlQuery();
+            clientOperation = context.ClientOperation;
+
+            return result;
+        }
+
+        /// <summary>
+        /// Translate an expression into a query.
+        /// Query is constructed as a side-effect in context.CurrentQuery.
+        /// </summary>
+        /// <param name="inputExpression">Expression to translate.</param>
+        /// <param name="context">Context for translation.</param>
+        private static Collection Translate(Expression inputExpression, TranslationContext context)
+        {
+            Debug.Assert(context != null, "Translation Context should not be null");
+
+            if (inputExpression == null)
+            {
+                throw new ArgumentNullException("inputExpression");
+            }
+
+            Collection collection;
+            switch (inputExpression.NodeType)
+            {
+                case ExpressionType.Call:
+                    MethodCallExpression methodCallExpression = (MethodCallExpression)inputExpression;
+                    bool shouldConvertToScalarAnyCollection = (context.PeekMethod() == null) && methodCallExpression.Method.Name.Equals(LinqMethods.Any);
+                    collection = ExpressionToSql.VisitMethodCall(methodCallExpression, context);
+                    if (shouldConvertToScalarAnyCollection) collection = ExpressionToSql.ConvertToScalarAnyCollection(context);
+
+                    break;
+
+                case ExpressionType.Constant:
+                    collection = ExpressionToSql.TranslateInput((ConstantExpression)inputExpression, context);
+                    break;
+
+                case ExpressionType.MemberAccess:
+                    collection = ExpressionToSql.VisitMemberAccessCollectionExpression(inputExpression, context, ExpressionToSql.GetBindingParameterName(context));
+                    break;
+
+                case ExpressionType.Parameter:
+                    SqlScalarExpression scalar = ExpressionToSql.VisitNonSubqueryScalarExpression(inputExpression, context);
+                    collection = ExpressionToSql.ConvertToCollection(scalar);
+                    break;
+
+                default:
+                    throw new DocumentQueryException(string.Format(CultureInfo.CurrentCulture, ClientResources.ExpressionTypeIsNotSupported, inputExpression.NodeType));
+            }
+            return collection;
+        }
+
+        private static Collection TranslateInput(ConstantExpression inputExpression, TranslationContext context)
+        {
+            if (!typeof(IDocumentQuery).IsAssignableFrom(inputExpression.Type))
+            {
+                throw new DocumentQueryException(ClientResources.InputIsNotIDocumentQuery);
+            }
+
+            // ExpressionToSql is the query input value: a IDocumentQuery
+            if (!(inputExpression.Value is IDocumentQuery input))
+            {
+                throw new DocumentQueryException(ClientResources.InputIsNotIDocumentQuery);
+            }
+
+            context.CurrentQuery = new QueryUnderConstruction(context.GetGenFreshParameterFunc());
+            Type elemType = TypeSystem.GetElementType(inputExpression.Type);
+            context.SetInputParameter(elemType, ParameterSubstitution.InputParameterName); // ignore result
+
+            // First outer collection
+            Collection result = new Collection(ExpressionToSql.SqlRoot);
+            return result;
+        }
+
+        /// <summary>
+        /// Get a parameter name to be binded to the collection from the next lambda.
+        /// It's merely for readability purpose. If that is not possible, use a default 
+        /// parameter name.
+        /// </summary>
+        /// <param name="context">The translation context</param>
+        /// <returns>A parameter name</returns>
+        private static string GetBindingParameterName(TranslationContext context)
+        {
+            MethodCallExpression peekMethod = context.PeekMethod();
+
+            // The parameter name is the top method's parameter if applicable
+            string parameterName = null;
+            if (peekMethod.Arguments.Count > 1)
+            {
+                if (peekMethod.Arguments[1] is LambdaExpression lambda && lambda.Parameters.Count > 0)
+                {
+                    parameterName = lambda.Parameters[0].Name;
+                }
+            }
+
+            parameterName ??= ExpressionToSql.DefaultParameterName;
+
+            return parameterName;
+        }
+
+        #region VISITOR
+
+        /// <summary>
+        /// Visitor which produces a SqlScalarExpression.
+        /// </summary>
+        /// <param name="inputExpression">Expression to visit.</param>
+        /// <param name="context">Context information.</param>
+        /// <returns>The translation as a ScalarExpression.</returns>
+        internal static SqlScalarExpression VisitNonSubqueryScalarExpression(Expression inputExpression, TranslationContext context)
+        {
+            if (inputExpression == null)
+            {
+                return null;
+            }
+
+            switch (inputExpression.NodeType)
+            {
+                case ExpressionType.Negate:
+                case ExpressionType.NegateChecked:
+                case ExpressionType.Not:
+                case ExpressionType.Convert:
+                case ExpressionType.ConvertChecked:
+                case ExpressionType.ArrayLength:
+                case ExpressionType.Quote:
+                case ExpressionType.TypeAs:
+                    return ExpressionToSql.VisitUnary((UnaryExpression)inputExpression, context);
+                case ExpressionType.Add:
+                case ExpressionType.AddChecked:
+                case ExpressionType.Subtract:
+                case ExpressionType.SubtractChecked:
+                case ExpressionType.Multiply:
+                case ExpressionType.MultiplyChecked:
+                case ExpressionType.Divide:
+                case ExpressionType.Modulo:
+                case ExpressionType.And:
+                case ExpressionType.AndAlso:
+                case ExpressionType.Or:
+                case ExpressionType.OrElse:
+                case ExpressionType.LessThan:
+                case ExpressionType.LessThanOrEqual:
+                case ExpressionType.GreaterThan:
+                case ExpressionType.GreaterThanOrEqual:
+                case ExpressionType.Equal:
+                case ExpressionType.NotEqual:
+                case ExpressionType.Coalesce:
+                case ExpressionType.ArrayIndex:
+                case ExpressionType.RightShift:
+                case ExpressionType.LeftShift:
+                case ExpressionType.ExclusiveOr:
+                    return ExpressionToSql.VisitBinary((BinaryExpression)inputExpression, context);
+                case ExpressionType.TypeIs:
+                    return ExpressionToSql.VisitTypeIs((TypeBinaryExpression)inputExpression, context);
+                case ExpressionType.Conditional:
+                    return ExpressionToSql.VisitConditional((ConditionalExpression)inputExpression, context);
+                case ExpressionType.Constant:
+                    return ExpressionToSql.VisitConstant((ConstantExpression)inputExpression, context);
+                case ExpressionType.Parameter:
+                    return ExpressionToSql.VisitParameter((ParameterExpression)inputExpression, context);
+                case ExpressionType.MemberAccess:
+                    return ExpressionToSql.VisitMemberAccess((MemberExpression)inputExpression, context);
+                case ExpressionType.New:
+                    return ExpressionToSql.VisitNew((NewExpression)inputExpression, context);
+                case ExpressionType.NewArrayInit:
+                case ExpressionType.NewArrayBounds:
+                    return ExpressionToSql.VisitNewArray((NewArrayExpression)inputExpression, context);
+                case ExpressionType.Invoke:
+                    return ExpressionToSql.VisitInvocation((InvocationExpression)inputExpression, context);
+                case ExpressionType.MemberInit:
+                    return ExpressionToSql.VisitMemberInit((MemberInitExpression)inputExpression, context);
+                case ExpressionType.ListInit:
+                    return ExpressionToSql.VisitListInit((ListInitExpression)inputExpression, context);
+                case ExpressionType.Call:
+                    return ExpressionToSql.VisitMethodCallScalar((MethodCallExpression)inputExpression, context);
+                default:
+                    throw new DocumentQueryException(string.Format(CultureInfo.CurrentCulture, ClientResources.ExpressionTypeIsNotSupported, inputExpression.NodeType));
+            }
+        }
+
+        private static SqlScalarExpression GetDataTagsMatchObject(Expression dataTagsBinding, TranslationContext context)
+        {
+            var dataTagsExpression = ExtractExpression<MemberExpression>(dataTagsBinding);
+            return VisitMemberAccess(dataTagsExpression, context);
+        }
+        private static IEnumerable<string> GetQueryTagsMatchObject(Expression queryTagsBinding, ParameterExpression matchParam, object matchValue)
+        {
+            var queryLambda = matchParam == null ? Expression.Lambda(queryTagsBinding) : Expression.Lambda(queryTagsBinding, matchParam);
+            var query = matchValue == null ? queryLambda.Compile().DynamicInvoke() : queryLambda.Compile().DynamicInvoke(matchValue);
+            var queryTags = (IEnumerable<string>)query;
+            return queryTags;
+        }
+        private static TagsQueryOptions GetQueryTagsOptionsObject(Expression queryOptionsBinding)
+        {
+            var queryTagsOptionsExpression = ExtractExpression<ConstantExpression>(queryOptionsBinding);
+            var queryTagsOptions = (TagsQueryOptions)queryTagsOptionsExpression.Value;
+            return queryTagsOptions;
+        }
+
+        private static string GetUdfNameObject(Expression udfNameBinding)
+        {
+            var udfNameExpression = ExtractExpression<ConstantExpression>(udfNameBinding);
+            var udfName = udfNameExpression.Value?.ToString() ?? string.Empty;
+            return udfName;
+        }
+
+        private static SqlTagsMatchExpression GetSqlTagsMatchExpression(Expression dataTagsExpression, Expression queryTagsExpression, Expression queryOptionsExpression, Expression udfNameExpression, TranslationContext context, ParameterExpression matchParam = null, object matchValue = null)
+        {
+            var dataTags = GetDataTagsMatchObject(dataTagsExpression, context);
+            var queryTags = GetQueryTagsMatchObject(queryTagsExpression, matchParam, matchValue);
+            var queryOptions = GetQueryTagsOptionsObject(queryOptionsExpression);
+
+            var udfName = CosmosTags.UdfNameDefault;
+            if (udfNameExpression != null)
+                udfName = GetUdfNameObject(udfNameExpression);
+
+            return SqlTagsMatchExpression.Create(dataTags.ToString(), queryTags, queryOptions, udfName);
+        }
+
+        private static SqlTagsMatchExpression GetSqlTagsMatchExpression(MemberInitExpression memberInitExpression, TranslationContext context, ParameterExpression matchParam = null, object matchValue = null)
+        {
+            var matchObject = ExtractExpression<MemberInitExpression>(memberInitExpression);
+            if (matchObject.Bindings.Count < 3)
+                throw new DocumentQueryException("The MatchObject must have at least 3 properties populated -> DataTags, QueryTags and QueryOptions");
+
+            Expression udfNameExpression = null;
+            if (matchObject.Bindings.Count == 4)
+                udfNameExpression = ((MemberAssignment)matchObject.Bindings[3]).Expression;
+
+            return GetSqlTagsMatchExpression(((MemberAssignment)matchObject.Bindings[0]).Expression, ((MemberAssignment)matchObject.Bindings[1]).Expression, ((MemberAssignment)matchObject.Bindings[2]).Expression, udfNameExpression, context, matchParam, matchValue);
+        }
+
+        private static SqlTagsMatchExpression GetSqlTagsMatchExpression(NewExpression newExpression, TranslationContext context, ParameterExpression matchParam = null, object matchValue = null)
+        {
+            var matchObject = ExtractExpression<NewExpression>(newExpression);
+            if (matchObject.Arguments.Count < 3)
+                throw new DocumentQueryException("The MatchObject must have at least 3 properties populated -> DataTags, QueryTags and QueryOptions");
+
+            Expression udfNameExpression = null;
+            if (matchObject.Arguments.Count == 4)
+                udfNameExpression = matchObject.Arguments[3];
+
+            return GetSqlTagsMatchExpression(matchObject.Arguments[0], matchObject.Arguments[1], matchObject.Arguments[2], udfNameExpression, context, matchParam, matchValue);
+        }
+
+        private static SqlTagsMatchExpression GetSqlTagsMatchExpression(MethodCallExpression methodCallExpression, TranslationContext context, ParameterExpression matchParam = null, object matchValue = null)
+        {
+            var matchObject = ExtractExpression<MethodCallExpression>(methodCallExpression);
+            if (matchObject.Arguments.Count < 3)
+                throw new DocumentQueryException("The MatchObject must have at least 3 properties populated -> DataTags, QueryTags and QueryOptions");
+
+            Expression udfNameExpression = null;
+            if (matchObject.Arguments.Count == 4)
+                udfNameExpression = matchObject.Arguments[3];
+
+            return GetSqlTagsMatchExpression(matchObject.Arguments[0], matchObject.Arguments[1], matchObject.Arguments[2], udfNameExpression, context, matchParam, matchValue);
+        }
+
+        private static SqlTagsMatchExpressionList GetSqlTagsMatchExpressionList(NewArrayExpression matchListObjects, TranslationContext context, ParameterExpression matchParam = null, object matchValue = null)
+        {
+            var sqlMatchExpressions = new List<SqlTagsMatchExpression>();
+            foreach (var childExpression in matchListObjects.Expressions)
+            {
+                //MemberInit - Handles new MatchObject { DataTags = xxxxx.... }
+                if (childExpression is MemberInitExpression memberInitExpression)
+                {
+                    var tagsMatchExpression = GetSqlTagsMatchExpression(memberInitExpression, context, matchParam, matchValue);                    
+                    sqlMatchExpressions.Add(tagsMatchExpression);
+                    continue;
+                }
+
+                //New - Handles new MatchObject(xxxxx)
+                if (childExpression is NewExpression newExpression)
+                {
+                    var tagsMatchExpression = GetSqlTagsMatchExpression(newExpression, context, matchParam, matchValue);                    
+                    sqlMatchExpressions.Add(tagsMatchExpression);
+                    continue;
+                }
+
+                //Method - Handles MatchObject.Create(xxxxx)
+                if (childExpression is MethodCallExpression methodCallExpression)
+                {
+                    var tagsMatchExpression = GetSqlTagsMatchExpression(methodCallExpression, context, matchParam, matchValue);                    
+                    sqlMatchExpressions.Add(tagsMatchExpression);
+                    continue;
+                }
+
+                throw new NotSupportedException($"The Expression [{childExpression.Type}] is not supported. Please create a MatchObject using either new MatchObject{{}} or new MatchObject() MatchObject.Create()");
+            }
+
+            return SqlTagsMatchExpressionList.Create(sqlMatchExpressions);
+        }
+
+        private static T ExtractExpression<T>(Expression expression)
+            where T : Expression
+        {
+            if (expression is T result)
+            {
+                return result;
+            }
+
+            throw new DocumentQueryException($"The Expression was not a {typeof(T).Name}");
+        }
+        private static SqlScalarExpression VisitMethodCallScalar(MethodCallExpression methodCallExpression, TranslationContext context)
+        {
+            // Check if it is a UDF method call
+            if (methodCallExpression.Method.Equals(typeof(CosmosLinq).GetMethod("InvokeUserDefinedFunction")))
+            {
+                string udfName = ((ConstantExpression)methodCallExpression.Arguments[0]).Value as string;
+                if (string.IsNullOrEmpty(udfName))
+                {
+                    throw new DocumentQueryException(string.Format(CultureInfo.CurrentCulture, ClientResources.UdfNameIsNullOrEmpty));
+                }
+
+                SqlIdentifier methodName = SqlIdentifier.Create(udfName);
+                List<SqlScalarExpression> arguments = new List<SqlScalarExpression>();
+
+                if (methodCallExpression.Arguments.Count == 2)
+                {
+                    // We have two cases here, if the udf was expecting only one parameter and this parameter is an array
+                    // then the second argument will be an expression of this array.
+                    // else we will have a NewArrayExpression of the udf arguments
+                    if (methodCallExpression.Arguments[1] is NewArrayExpression newArrayExpression)
+                    {
+                        ReadOnlyCollection<Expression> argumentsExpressions = newArrayExpression.Expressions;
+                        foreach (Expression argument in argumentsExpressions)
+                        {
+                            arguments.Add(ExpressionToSql.VisitScalarExpression(argument, context));
+                        }
+                    }
+                    else if (methodCallExpression.Arguments[1].NodeType == ExpressionType.Constant &&
+                        methodCallExpression.Arguments[1].Type == typeof(object[]))
+                    {
+                        object[] argumentsExpressions = (object[])((ConstantExpression)methodCallExpression.Arguments[1]).Value;
+                        foreach (object argument in argumentsExpressions)
+                        {
+                            arguments.Add(ExpressionToSql.VisitConstant(Expression.Constant(argument), context));
+                        }
+                    }
+                    else
+                    {
+                        arguments.Add(ExpressionToSql.VisitScalarExpression(methodCallExpression.Arguments[1], context));
+                    }
+                }
+
+                return SqlFunctionCallScalarExpression.Create(methodName, true, arguments.ToImmutableArray());
+            }
+            if (methodCallExpression.Method.DeclaringType == typeof(CosmosTags) && methodCallExpression.Method.Name == "Match")
+            {
+                SqlScalarExpression memberExpression = VisitMemberAccess((MemberExpression)methodCallExpression.Arguments[0], context);
+                object queryTags = ((ConstantExpression)methodCallExpression.Arguments[1]).Value;
+                IEnumerable<string> enumerableTags = queryTags as IEnumerable<string>;
+
+                if (queryTags != null)
+                {
+                    enumerableTags = enumerableTags ?? (IEnumerable<string>)queryTags.GetType()
+                        .GetProperty("RawTags", BindingFlags.Instance | BindingFlags.Public)?
+                        .GetMethod
+                        .Invoke(queryTags, Array.Empty<object>());
+                    if (enumerableTags == null)
+                        throw new DocumentQueryException("Unsupported tags constant expression.");
+                }
+
+                TagsQueryOptions queryOptions = (TagsQueryOptions)((ConstantExpression)methodCallExpression.Arguments[2]).Value;
+                string udfName = CosmosTags.UdfNameDefault;
+                if (methodCallExpression.Arguments.Count == 4)
+                    udfName = (string)((ConstantExpression)methodCallExpression.Arguments[3]).Value;
+                return SqlTagsMatchExpression.Create(memberExpression.ToString(), enumerableTags ?? Enumerable.Empty<string>(), queryOptions, udfName);
+            }
+            if (methodCallExpression.Method.DeclaringType == typeof(CosmosTags) && methodCallExpression.Method.Name == "MatchAny")
+            {
+                if (methodCallExpression.Arguments.Count != 1)
+                    throw new DocumentQueryException("The MatchAny() method requires a single argument. Either supply an Array or Lambda Select");
+
+                var arg0 = methodCallExpression.Arguments[0];
+                if (arg0 is MethodCallExpression lambdaMethodExpression)
+                {
+                    //Handles MatchAny(filters.Select(f => new MatchObjectList { xxxxx }))
+                    if (lambdaMethodExpression.Method.Name == "Select")
+                    {
+                        var selectValue = Expression.Lambda(lambdaMethodExpression.Arguments[0]).Compile().DynamicInvoke();
+                        var lambda = ExtractExpression<LambdaExpression>(lambdaMethodExpression.Arguments[1]);
+
+                        if (selectValue is IEnumerable matchesObjectMultiple)
+                        {
+                            var lambdaExpression = ExtractExpression<NewExpression>(lambda.Body);
+                            var matchListObjectExpression = ExtractExpression<NewExpression>(lambdaExpression);
+                            var matchListObjects = ExtractExpression<NewArrayExpression>(matchListObjectExpression.Arguments[0]);
+                            
+                            var results = new List<SqlTagsMatchExpressionList>();
+                            foreach (var matchObjects in matchesObjectMultiple)
+                            {
+                                var matchesList = GetSqlTagsMatchExpressionList(matchListObjects, context, lambda.Parameters[0], matchObjects);
+                                results.Add(matchesList);
+                            }
+
+                            return SqlTagsMatchExpressionLists.Create(results);
+                        }
+                        
+                        throw new DocumentQueryException($"The MatchAny() Lambda Select [{selectValue.GetType().Name}] must return an IEnumerable that resolves to a list of ");
+                    }
+                    throw new DocumentQueryException($"The MatchAny() Lambda [{lambdaMethodExpression.Method.Name}] was not valid Select");
+                }
+
+                //Handles MatchAny(new [] {new MatchObjectList[] { xxxxx } })
+                if (arg0 is NewArrayExpression argNewArray)
+                {
+                    var results = new List<SqlTagsMatchExpressionList>();
+                    foreach (var matchObjectListExpression in argNewArray.Expressions)
+                    {
+                        if (matchObjectListExpression is NewExpression matchObjectList)
+                        {
+                            var matchObjectListArgs = matchObjectList.Arguments.FirstOrDefault();
+                            if (matchObjectListArgs == null)
+                                throw new DocumentQueryException("The MatchAny() takes an Array of MatchObjectLists");
+                            
+                            if (matchObjectListArgs is NewArrayExpression matchObjectListArgArray)
+                            {
+                                 var matchesList = GetSqlTagsMatchExpressionList(matchObjectListArgArray, context);
+                                 results.Add(matchesList);
+                            }
+                            else
+                            {
+                                throw new DocumentQueryException("The MatchAny() takes an Array of MatchObjectLists");
+                            }
+                        }
+                        else
+                        {
+                            throw new DocumentQueryException("The MatchAny() takes an Array of MatchObjectLists");
+                        }
+                    }
+                    return SqlTagsMatchExpressionLists.Create(results);
+                }
+
+                throw new NotSupportedException("The MatchAny parameter was not the correct Type");
+            }
+            else
+            {
+                return BuiltinFunctionVisitor.VisitBuiltinFunctionCall(methodCallExpression, context);
+            }
+        }
+
+        private static SqlObjectProperty VisitBinding(MemberBinding binding, TranslationContext context)
+        {
+            switch (binding.BindingType)
+            {
+                case MemberBindingType.Assignment:
+                    return ExpressionToSql.VisitMemberAssignment((MemberAssignment)binding, context);
+                case MemberBindingType.MemberBinding:
+                    return ExpressionToSql.VisitMemberMemberBinding((MemberMemberBinding)binding, context);
+                case MemberBindingType.ListBinding:
+                default:
+                    return ExpressionToSql.VisitMemberListBinding((MemberListBinding)binding, context);
+            }
+        }
+
+        private static SqlUnaryScalarOperatorKind GetUnaryOperatorKind(ExpressionType type)
+        {
+            switch (type)
+            {
+                case ExpressionType.UnaryPlus:
+                    return SqlUnaryScalarOperatorKind.Plus;
+                case ExpressionType.Negate:
+                    return SqlUnaryScalarOperatorKind.Minus;
+                case ExpressionType.OnesComplement:
+                    return SqlUnaryScalarOperatorKind.BitwiseNot;
+                case ExpressionType.Not:
+                    return SqlUnaryScalarOperatorKind.Not;
+                default:
+                    throw new DocumentQueryException(string.Format(CultureInfo.CurrentCulture, ClientResources.UnaryOperatorNotSupported, type));
+            }
+        }
+
+        private static SqlScalarExpression VisitUnary(UnaryExpression inputExpression, TranslationContext context)
+        {
+            SqlScalarExpression operand = ExpressionToSql.VisitScalarExpression(inputExpression.Operand, context);
+
+            // handle NOT IN
+            if (operand is SqlInScalarExpression sqlInScalarExpression && inputExpression.NodeType == ExpressionType.Not)
+            {
+                SqlInScalarExpression inExpression = sqlInScalarExpression;
+                return SqlInScalarExpression.Create(inExpression.Needle, true, inExpression.Haystack);
+            }
+
+            if (inputExpression.NodeType == ExpressionType.Quote)
+            {
+                return operand;
+            }
+
+            if (inputExpression.NodeType == ExpressionType.Convert)
+            {
+                return operand;
+            }
+
+            SqlUnaryScalarOperatorKind op = GetUnaryOperatorKind(inputExpression.NodeType);
+            return SqlUnaryScalarExpression.Create(op, operand);
+        }
+
+        private static SqlBinaryScalarOperatorKind GetBinaryOperatorKind(ExpressionType expressionType, Type resultType)
+        {
+            switch (expressionType)
+            {
+                case ExpressionType.Add:
+                    {
+                        if (resultType == typeof(string))
+                        {
+                            return SqlBinaryScalarOperatorKind.StringConcat;
+                        }
+                        return SqlBinaryScalarOperatorKind.Add;
+                    }
+                case ExpressionType.AndAlso:
+                    return SqlBinaryScalarOperatorKind.And;
+                case ExpressionType.And:
+                    return SqlBinaryScalarOperatorKind.BitwiseAnd;
+                case ExpressionType.Or:
+                    return SqlBinaryScalarOperatorKind.BitwiseOr;
+                case ExpressionType.ExclusiveOr:
+                    return SqlBinaryScalarOperatorKind.BitwiseXor;
+                case ExpressionType.Divide:
+                    return SqlBinaryScalarOperatorKind.Divide;
+                case ExpressionType.Equal:
+                    return SqlBinaryScalarOperatorKind.Equal;
+                case ExpressionType.GreaterThan:
+                    return SqlBinaryScalarOperatorKind.GreaterThan;
+                case ExpressionType.GreaterThanOrEqual:
+                    return SqlBinaryScalarOperatorKind.GreaterThanOrEqual;
+                case ExpressionType.LessThan:
+                    return SqlBinaryScalarOperatorKind.LessThan;
+                case ExpressionType.LessThanOrEqual:
+                    return SqlBinaryScalarOperatorKind.LessThanOrEqual;
+                case ExpressionType.Modulo:
+                    return SqlBinaryScalarOperatorKind.Modulo;
+                case ExpressionType.Multiply:
+                    return SqlBinaryScalarOperatorKind.Multiply;
+                case ExpressionType.NotEqual:
+                    return SqlBinaryScalarOperatorKind.NotEqual;
+                case ExpressionType.OrElse:
+                    return SqlBinaryScalarOperatorKind.Or;
+                case ExpressionType.Subtract:
+                    return SqlBinaryScalarOperatorKind.Subtract;
+                case ExpressionType.Coalesce:
+                    return SqlBinaryScalarOperatorKind.Coalesce;
+                default:
+                    throw new DocumentQueryException(string.Format(CultureInfo.CurrentCulture, ClientResources.BinaryOperatorNotSupported, expressionType));
+            }
+        }
+
+        private static SqlScalarExpression VisitBinary(BinaryExpression inputExpression, TranslationContext context)
+        {
+            // Speical case for string.CompareTo
+            // if any of the left or right expression is MethodCallExpression
+            // the other expression should only be constant (integer)
+            MethodCallExpression methodCallExpression = null;
+            ConstantExpression constantExpression = null;
+
+            bool reverseNodeType = false;
+            if (inputExpression.Left.NodeType == ExpressionType.Call && inputExpression.Right.NodeType == ExpressionType.Constant)
+            {
+                methodCallExpression = (MethodCallExpression)inputExpression.Left;
+                constantExpression = (ConstantExpression)inputExpression.Right;
+            }
+            else if (inputExpression.Right.NodeType == ExpressionType.Call && inputExpression.Left.NodeType == ExpressionType.Constant)
+            {
+                methodCallExpression = (MethodCallExpression)inputExpression.Right;
+                constantExpression = (ConstantExpression)inputExpression.Left;
+                reverseNodeType = true;
+            }
+
+            if (methodCallExpression != null && constantExpression != null)
+            {
+                if (TryMatchStringCompareTo(methodCallExpression, constantExpression, inputExpression.NodeType))
+                {
+                    return ExpressionToSql.VisitStringCompareTo(methodCallExpression, inputExpression.NodeType, reverseNodeType, context);
+                }
+
+                if (TryMatchStringCompare(methodCallExpression, constantExpression, inputExpression.NodeType))
+                {
+                    return ExpressionToSql.VisitStringCompare(methodCallExpression, inputExpression.NodeType, reverseNodeType, context);
+                }
+            }
+
+            SqlScalarExpression left = ExpressionToSql.VisitScalarExpression(inputExpression.Left, context);
+            SqlScalarExpression right = ExpressionToSql.VisitScalarExpression(inputExpression.Right, context);
+
+            if (inputExpression.NodeType == ExpressionType.ArrayIndex)
+            {
+                SqlMemberIndexerScalarExpression result = SqlMemberIndexerScalarExpression.Create(left, right);
+                return result;
+            }
+
+            SqlBinaryScalarOperatorKind op = GetBinaryOperatorKind(inputExpression.NodeType, inputExpression.Type);
+
+            if (left is SqlMemberIndexerScalarExpression && right is SqlLiteralScalarExpression literalScalarExpression)
+            {
+                right = ExpressionToSql.ApplyCustomConverters(inputExpression.Left, literalScalarExpression, context);
+            }
+            else if (right is SqlMemberIndexerScalarExpression && left is SqlLiteralScalarExpression sqlLiteralScalarExpression)
+            {
+                left = ExpressionToSql.ApplyCustomConverters(inputExpression.Right, sqlLiteralScalarExpression, context);
+            }
+
+            return SqlBinaryScalarExpression.Create(op, left, right);
+        }
+
+        private static SqlScalarExpression ApplyCustomConverters(Expression left, SqlLiteralScalarExpression right, TranslationContext context)
+        {
+            MemberExpression memberExpression;
+            if (left is UnaryExpression unaryExpression)
+            {
+                memberExpression = unaryExpression.Operand as MemberExpression;
+            }
+            else
+            {
+                memberExpression = left as MemberExpression;
+            }
+
+            if (memberExpression != null && 
+                right.Literal is not SqlNullLiteral)
+            {
+                Type memberType = memberExpression.Type;
+                if (memberType.IsNullable())
+                {
+                    memberType = memberType.NullableUnderlyingType();
+                }
+
+                bool requiresCustomSerialization = context.CosmosLinqSerializer.RequiresCustomSerialization(memberExpression, memberType);
+                if (requiresCustomSerialization)
+                {
+                    object value = default(object);
+                    // Enum
+                    if (memberType.IsEnum())
+                    {
+                        try
+                        {
+                            Number64 number64 = ((SqlNumberLiteral)right.Literal).Value;
+                            if (number64.IsDouble)
+                            {
+                                value = Enum.ToObject(memberType, Number64.ToDouble(number64));
+                            }
+                            else
+                            {
+                                value = Enum.ToObject(memberType, Number64.ToLong(number64));
+                            }
+                        }
+                        catch
+                        {
+                            value = ((SqlStringLiteral)right.Literal).Value;
+                        }
+
+                    }
+                    // DateTime
+                    else if (memberType == typeof(DateTime))
+                    {
+                        SqlStringLiteral serializedDateTime = (SqlStringLiteral)right.Literal;
+                        value = DateTime.Parse(serializedDateTime.Value, provider: null, DateTimeStyles.RoundtripKind);
+                    }
+
+                    if (value != default(object))
+                    {
+                        string serializedValue = context.CosmosLinqSerializer.Serialize(value, memberExpression, memberType);
+                        return CosmosElement.Parse(serializedValue).Accept(CosmosElementToSqlScalarExpressionVisitor.Singleton);
+                    }
+                }
+            }
+
+            return right;
+        }
+
+        private static bool TryMatchStringCompareTo(MethodCallExpression left, ConstantExpression right, ExpressionType compareOperator)
+        {
+            if (left.Method.Equals(typeof(string).GetMethod("CompareTo", new Type[] { typeof(string) })) && left.Arguments.Count == 1)
+            {
+                // operator can only be =, >, >=, <, <=
+                switch (compareOperator)
+                {
+                    case ExpressionType.Equal:
+                    case ExpressionType.GreaterThan:
+                    case ExpressionType.GreaterThanOrEqual:
+                    case ExpressionType.LessThan:
+                    case ExpressionType.LessThanOrEqual:
+                        break;
+                    default:
+                        throw new DocumentQueryException(string.Format(CultureInfo.CurrentCulture, ClientResources.StringCompareToInvalidOperator));
+                }
+
+                // the constant value should be zero, otherwise we can't determine how to translate the expression
+                // it could be either integer or nullable integer
+                if (!(right.Type == typeof(int) && (int)right.Value == 0) &&
+                    !(right.Type == typeof(int?) && ((int?)right.Value).HasValue && ((int?)right.Value).Value == 0))
+                {
+                    throw new DocumentQueryException(string.Format(CultureInfo.CurrentCulture, ClientResources.StringCompareToInvalidConstant));
+                }
+
+                return true;
+            }
+
+            return false;
+        }
+
+        private static SqlScalarExpression VisitStringCompareTo(
+            MethodCallExpression left,
+            ExpressionType compareOperator,
+            bool reverseNodeType,
+            TranslationContext context)
+        {
+            if (reverseNodeType)
+            {
+                compareOperator = ReverseExpressionTypeForStrings(compareOperator, ClientResources.StringCompareToInvalidOperator);
+            }
+
+            SqlBinaryScalarOperatorKind op = GetBinaryOperatorKind(compareOperator, null);
+
+            SqlScalarExpression leftExpression = ExpressionToSql.VisitNonSubqueryScalarExpression(left.Object, context);
+            SqlScalarExpression rightExpression = ExpressionToSql.VisitNonSubqueryScalarExpression(left.Arguments[0], context);
+
+            return SqlBinaryScalarExpression.Create(op, leftExpression, rightExpression);
+        }
+
+        private static ExpressionType ReverseExpressionTypeForStrings(ExpressionType compareOperator, string errorMessage)
+        {
+            switch (compareOperator)
+            {
+                case ExpressionType.Equal:
+                    // do nothing
+                    break;
+                case ExpressionType.GreaterThan:
+                    compareOperator = ExpressionType.LessThan;
+                    break;
+                case ExpressionType.GreaterThanOrEqual:
+                    compareOperator = ExpressionType.LessThanOrEqual;
+                    break;
+                case ExpressionType.LessThan:
+                    compareOperator = ExpressionType.GreaterThan;
+                    break;
+                case ExpressionType.LessThanOrEqual:
+                    compareOperator = ExpressionType.GreaterThanOrEqual;
+                    break;
+                default:
+                    throw new DocumentQueryException(string.Format(CultureInfo.CurrentCulture, errorMessage));
+            }
+
+            return compareOperator;
+        }
+
+        private static bool TryMatchStringCompare(MethodCallExpression left, ConstantExpression right, ExpressionType compareOperator)
+        {
+            if (left.Method.Equals(typeof(string).GetMethod("Compare", new Type[] { typeof(string), typeof(string) })) && left.Arguments.Count == 2)
+            {
+                // operator can only be =, >, >=, <, <=
+                switch (compareOperator)
+                {
+                    case ExpressionType.Equal:
+                    case ExpressionType.GreaterThan:
+                    case ExpressionType.GreaterThanOrEqual:
+                    case ExpressionType.LessThan:
+                    case ExpressionType.LessThanOrEqual:
+                        break;
+                    default:
+                        throw new DocumentQueryException(string.Format(CultureInfo.CurrentCulture, ClientResources.StringCompareInvalidOperator));
+                }
+
+                // the constant value should be zero, otherwise we can't determine how to translate the expression
+                // it could be either integer or nullable integer
+                if (!(right.Type == typeof(int) && (int)right.Value == 0) &&
+                    !(right.Type == typeof(int?) && ((int?)right.Value).HasValue && ((int?)right.Value).Value == 0))
+                {
+                    throw new DocumentQueryException(string.Format(CultureInfo.CurrentCulture, ClientResources.StringCompareInvalidConstant));
+                }
+
+                return true;
+            }
+
+            return false;
+        }
+
+        private static SqlScalarExpression VisitStringCompare(
+            MethodCallExpression left,
+            ExpressionType compareOperator,
+            bool reverseNodeType,
+            TranslationContext context)
+        {
+            if (reverseNodeType)
+            {
+                compareOperator = ReverseExpressionTypeForStrings(compareOperator, ClientResources.StringCompareInvalidOperator);
+            }
+
+            SqlBinaryScalarOperatorKind op = GetBinaryOperatorKind(compareOperator, null);
+
+            SqlScalarExpression leftExpression = ExpressionToSql.VisitNonSubqueryScalarExpression(left.Arguments[0], context);
+            SqlScalarExpression rightExpression = ExpressionToSql.VisitNonSubqueryScalarExpression(left.Arguments[1], context);
+
+            return SqlBinaryScalarExpression.Create(op, leftExpression, rightExpression);
+        }
+
+        private static SqlScalarExpression VisitTypeIs(TypeBinaryExpression inputExpression, TranslationContext context)
+        {
+            throw new DocumentQueryException(string.Format(CultureInfo.CurrentCulture, ClientResources.ExpressionTypeIsNotSupported, inputExpression.NodeType));
+        }
+
+        public static SqlScalarExpression VisitConstant(ConstantExpression inputExpression, TranslationContext context)
+        {
+            if (inputExpression.Value == null)
+            {
+                return SqlLiteralScalarExpression.SqlNullLiteralScalarExpression;
+            }
+
+            if (inputExpression.Type.IsNullable())
+            {
+                return VisitConstant(Expression.Constant(inputExpression.Value, Nullable.GetUnderlyingType(inputExpression.Type)), context);
+            }
+
+            if (context.Parameters != null && context.Parameters.TryGetValue(inputExpression.Value, out string paramName))
+            {
+                SqlParameter sqlParameter = SqlParameter.Create(paramName);
+                return SqlParameterRefScalarExpression.Create(sqlParameter);
+            }
+
+            Type constantType = inputExpression.Value.GetType();
+            if (constantType.IsValueType)
+            {
+                if (inputExpression.Value is bool boolValue)
+                {
+                    SqlBooleanLiteral literal = SqlBooleanLiteral.Create(boolValue);
+                    return SqlLiteralScalarExpression.Create(literal);
+                }
+
+                if (ExpressionToSql.TryGetSqlNumberLiteral(inputExpression.Value, out SqlNumberLiteral numberLiteral))
+                {
+                    return SqlLiteralScalarExpression.Create(numberLiteral);
+                }
+
+                if (inputExpression.Value is Guid guidValue)
+                {
+                    SqlStringLiteral literal = SqlStringLiteral.Create(guidValue.ToString());
+                    return SqlLiteralScalarExpression.Create(literal);
+                }
+
+                //!HACK START
+                if (constantType == typeof(DateTimeOffset))
+                {
+                    SqlStringLiteral literal = SqlStringLiteral.Create(((DateTimeOffset)inputExpression.Value).UtcDateTime.ToString("O", CultureInfo.InvariantCulture));
+                    return SqlLiteralScalarExpression.Create(literal);
+                }
+                //!HACK END
+            }
+
+            if (inputExpression.Value is string stringValue)
+            {
+                SqlStringLiteral literal = SqlStringLiteral.Create(stringValue);
+                return SqlLiteralScalarExpression.Create(literal);
+            }
+
+            if (typeof(Geometry).IsAssignableFrom(constantType))
+            {
+                return GeometrySqlExpressionFactory.Construct(inputExpression);
+            }
+
+            if (inputExpression.Value is IEnumerable enumerable)
+            {
+                List<SqlScalarExpression> arrayItems = new List<SqlScalarExpression>();
+
+                foreach (object item in enumerable)
+                {
+                    arrayItems.Add(VisitConstant(Expression.Constant(item), context));
+                }
+
+                return SqlArrayCreateScalarExpression.Create(arrayItems.ToImmutableArray());
+            }
+
+            string serializedConstant = context.CosmosLinqSerializer.SerializeScalarExpression(inputExpression);
+            
+            return CosmosElement.Parse(serializedConstant).Accept(CosmosElementToSqlScalarExpressionVisitor.Singleton);
+        }
+
+        private static SqlScalarExpression VisitConditional(ConditionalExpression inputExpression, TranslationContext context)
+        {
+            SqlScalarExpression conditionExpression = ExpressionToSql.VisitScalarExpression(inputExpression.Test, context);
+            SqlScalarExpression firstExpression = ExpressionToSql.VisitScalarExpression(inputExpression.IfTrue, context);
+            SqlScalarExpression secondExpression = ExpressionToSql.VisitScalarExpression(inputExpression.IfFalse, context);
+
+            return SqlConditionalScalarExpression.Create(conditionExpression, firstExpression, secondExpression);
+        }
+
+        private static SqlScalarExpression VisitParameter(ParameterExpression inputExpression, TranslationContext context)
+        {
+            Expression subst = context.LookupSubstitution(inputExpression);
+            if (subst != null)
+            {
+                return ExpressionToSql.VisitNonSubqueryScalarExpression(subst, context);
+            }
+
+            string name = inputExpression.Name;
+            SqlIdentifier id = SqlIdentifier.Create(name);
+            return SqlPropertyRefScalarExpression.Create(null, id);
+        }
+
+        private static SqlScalarExpression VisitMemberAccess(MemberExpression inputExpression, TranslationContext context)
+        {
+            SqlScalarExpression memberExpression = ExpressionToSql.VisitScalarExpression(inputExpression.Expression, context);
+            string memberName = inputExpression.Member.GetMemberName(context);
+
+            // If the resulting memberName is null, then the indexer should be on the root of the object.
+            if (memberName == null)
+            {
+                return memberExpression;
+            }
+
+            // if expression is nullable
+            if (inputExpression.Expression.Type.IsNullable())
+            {
+                MemberNames memberNames = context.MemberNames;
+
+                // ignore .Value 
+                if (memberName == memberNames.Value)
+                {
+                    return memberExpression;
+                }
+
+                // convert .HasValue to IS_DEFINED expression
+                if (memberName == memberNames.HasValue)
+                {
+                    return SqlFunctionCallScalarExpression.CreateBuiltin("IS_DEFINED", memberExpression);
+                }
+            }
+
+            if (usePropertyRef)
+            {
+                SqlIdentifier propertyIdentifier = SqlIdentifier.Create(memberName);
+                SqlPropertyRefScalarExpression propertyRefExpression = SqlPropertyRefScalarExpression.Create(memberExpression, propertyIdentifier);
+                return propertyRefExpression;
+            }
+            else
+            {
+                SqlScalarExpression indexExpression = SqlLiteralScalarExpression.Create(SqlStringLiteral.Create(memberName));
+                SqlMemberIndexerScalarExpression memberIndexerExpression = SqlMemberIndexerScalarExpression.Create(memberExpression, indexExpression);
+                return memberIndexerExpression;
+            }
+        }
+
+        private static SqlScalarExpression[] VisitExpressionList(ReadOnlyCollection<Expression> inputExpressionList, TranslationContext context)
+        {
+            SqlScalarExpression[] result = new SqlScalarExpression[inputExpressionList.Count];
+            for (int i = 0; i < inputExpressionList.Count; i++)
+            {
+                SqlScalarExpression p = ExpressionToSql.VisitScalarExpression(inputExpressionList[i], context);
+                result[i] = p;
+            }
+
+            return result;
+        }
+
+        private static SqlObjectProperty VisitMemberAssignment(MemberAssignment inputExpression, TranslationContext context)
+        {
+            SqlScalarExpression assign = ExpressionToSql.VisitScalarExpression(inputExpression.Expression, context);
+            string memberName = inputExpression.Member.GetMemberName(context);
+            SqlPropertyName propName = SqlPropertyName.Create(memberName);
+            SqlObjectProperty prop = SqlObjectProperty.Create(propName, assign);
+            return prop;
+        }
+
+        private static SqlObjectProperty VisitMemberMemberBinding(MemberMemberBinding inputExpression, TranslationContext context)
+        {
+            throw new DocumentQueryException(ClientResources.MemberBindingNotSupported);
+        }
+
+        private static SqlObjectProperty VisitMemberListBinding(MemberListBinding inputExpression, TranslationContext context)
+        {
+            throw new DocumentQueryException(ClientResources.MemberBindingNotSupported);
+        }
+
+        private static SqlObjectProperty[] VisitBindingList(ReadOnlyCollection<MemberBinding> inputExpressionList, TranslationContext context)
+        {
+            SqlObjectProperty[] list = new SqlObjectProperty[inputExpressionList.Count];
+            for (int i = 0; i < inputExpressionList.Count; i++)
+            {
+                SqlObjectProperty b = ExpressionToSql.VisitBinding(inputExpressionList[i], context);
+                list[i] = b;
+            }
+
+            return list;
+        }
+
+        private static SqlObjectProperty[] CreateInitializers(ReadOnlyCollection<Expression> arguments, ReadOnlyCollection<MemberInfo> members, TranslationContext context)
+        {
+            if (arguments.Count != members.Count)
+            {
+                throw new InvalidOperationException("Expected same number of arguments as members");
+            }
+
+            SqlObjectProperty[] result = new SqlObjectProperty[arguments.Count];
+            for (int i = 0; i < arguments.Count; i++)
+            {
+                Expression arg = arguments[i];
+                MemberInfo member = members[i];
+                SqlScalarExpression value = ExpressionToSql.VisitScalarExpression(arg, context);
+
+                string memberName = member.GetMemberName(context);
+                SqlPropertyName propName = SqlPropertyName.Create(memberName);
+                SqlObjectProperty prop = SqlObjectProperty.Create(propName, value);
+                result[i] = prop;
+            }
+
+            return result;
+        }
+
+        private static SqlSelectItem[] CreateSelectItems(ReadOnlyCollection<Expression> arguments, ReadOnlyCollection<MemberInfo> members, TranslationContext context)
+        {
+            if (arguments.Count != members.Count)
+            {
+                throw new InvalidOperationException("Expected same number of arguments as members");
+            }
+
+            SqlSelectItem[] result = new SqlSelectItem[arguments.Count];
+            for (int i = 0; i < arguments.Count; i++)
+            {
+                Expression arg = arguments[i];
+                MemberInfo member = members[i];
+                SqlScalarExpression selectExpression = ExpressionToSql.VisitScalarExpression(arg, context);
+
+                string memberName = member.GetMemberName(context);
+                SqlIdentifier alias = SqlIdentifier.Create(memberName);
+                SqlSelectItem prop = SqlSelectItem.Create(selectExpression, alias);
+                result[i] = prop;
+            }
+
+            return result;
+        }
+
+        private static SqlScalarExpression VisitNew(NewExpression inputExpression, TranslationContext context)
+        {
+            if (typeof(Geometry).IsAssignableFrom(inputExpression.Type))
+            {
+                return GeometrySqlExpressionFactory.Construct(inputExpression);
+            }
+
+            if (inputExpression.Arguments.Count > 0)
+            {
+                if (inputExpression.Members == null)
+                {
+                    throw new DocumentQueryException(ClientResources.ConstructorInvocationNotSupported);
+                }
+
+                SqlObjectProperty[] propertyBindings = ExpressionToSql.CreateInitializers(inputExpression.Arguments, inputExpression.Members, context);
+                SqlObjectCreateScalarExpression create = SqlObjectCreateScalarExpression.Create(propertyBindings);
+                return create;
+            }
+            else
+            {
+                // no need to return anything; the initializer will generate the complete code
+                return null;
+            }
+        }
+
+        private static SqlScalarExpression VisitMemberInit(MemberInitExpression inputExpression, TranslationContext context)
+        {
+            ExpressionToSql.VisitNew(inputExpression.NewExpression, context); // Return value is ignored
+            SqlObjectProperty[] propertyBindings = ExpressionToSql.VisitBindingList(inputExpression.Bindings, context);
+            SqlObjectCreateScalarExpression create = SqlObjectCreateScalarExpression.Create(propertyBindings);
+            return create;
+        }
+
+        private static SqlScalarExpression VisitListInit(ListInitExpression inputExpression, TranslationContext context)
+        {
+            throw new DocumentQueryException(string.Format(CultureInfo.CurrentCulture, ClientResources.ExpressionTypeIsNotSupported, inputExpression.NodeType));
+        }
+
+        private static SqlScalarExpression VisitNewArray(NewArrayExpression inputExpression, TranslationContext context)
+        {
+            SqlScalarExpression[] exprs = ExpressionToSql.VisitExpressionList(inputExpression.Expressions, context);
+            if (inputExpression.NodeType == ExpressionType.NewArrayInit)
+            {
+                SqlArrayCreateScalarExpression array = SqlArrayCreateScalarExpression.Create(exprs);
+                return array;
+            }
+            else
+            {
+                throw new DocumentQueryException(string.Format(CultureInfo.CurrentCulture, ClientResources.ExpressionTypeIsNotSupported, inputExpression.NodeType));
+            }
+        }
+
+        private static SqlScalarExpression VisitInvocation(InvocationExpression inputExpression, TranslationContext context)
+        {
+            throw new DocumentQueryException(string.Format(CultureInfo.CurrentCulture, ClientResources.ExpressionTypeIsNotSupported, inputExpression.NodeType));
+        }
+
+        #endregion VISITOR
+
+        #region Scalar and CollectionScalar Visitors
+
+        private static Collection ConvertToCollection(SqlScalarExpression scalar)
+        {
+            if (usePropertyRef)
+            {
+                SqlPropertyRefScalarExpression propertyRefExpression = scalar as SqlPropertyRefScalarExpression;
+                if (propertyRefExpression == null)
+                {
+                    throw new DocumentQueryException(ClientResources.PathExpressionsOnly);
+                }
+
+                SqlInputPathCollection path = ConvertPropertyRefToPath(propertyRefExpression);
+                Collection result = new Collection(path);
+                return result;
+            }
+            else
+            {
+                SqlMemberIndexerScalarExpression memberIndexerExpression = scalar as SqlMemberIndexerScalarExpression;
+                if (memberIndexerExpression == null)
+                {
+                    SqlPropertyRefScalarExpression propertyRefExpression = scalar as SqlPropertyRefScalarExpression;
+                    if (propertyRefExpression == null)
+                    {
+                        throw new DocumentQueryException(ClientResources.PathExpressionsOnly);
+                    }
+
+                    SqlInputPathCollection path = ConvertPropertyRefToPath(propertyRefExpression);
+                    Collection result = new Collection(path);
+                    return result;
+                }
+                else
+                {
+                    SqlInputPathCollection path = ConvertMemberIndexerToPath(memberIndexerExpression);
+                    Collection result = new Collection(path);
+                    return result;
+                }
+            }
+        }
+
+        /// <summary>
+        /// Convert the context's current query to a scalar Any collection
+        /// by wrapping it as following: SELECT VALUE COUNT(v0) > 0 FROM (current query) AS v0.
+        /// This is used in cases where LINQ expression ends with Any() which is a boolean scalar.
+        /// Normally Any would translate to SELECT VALUE EXISTS() subquery. However that wouldn't work
+        /// for these cases because it would result in a boolean value for each row instead of 
+        /// one single "aggregated" boolean value.
+        /// </summary>
+        /// <param name="context">The translation context</param>
+        /// <returns>The scalar Any collection</returns>
+        private static Collection ConvertToScalarAnyCollection(TranslationContext context)
+        {
+            SqlQuery query = context.CurrentQuery.FlattenAsPossible().GetSqlQuery();
+            SqlCollection subqueryCollection = SqlSubqueryCollection.Create(query);
+
+            ParameterExpression parameterExpression = context.GenerateFreshParameter(typeof(object), ExpressionToSql.DefaultParameterName);
+            Binding binding = new Binding(parameterExpression, subqueryCollection, isInCollection: false, isInputParameter: true);
+
+            context.CurrentQuery = new QueryUnderConstruction(context.GetGenFreshParameterFunc());
+            context.CurrentQuery.AddBinding(binding);
+
+            SqlSelectSpec selectSpec = SqlSelectValueSpec.Create(
+                SqlBinaryScalarExpression.Create(
+                    SqlBinaryScalarOperatorKind.GreaterThan,
+                    SqlFunctionCallScalarExpression.CreateBuiltin(
+                        SqlFunctionCallScalarExpression.Names.Count,
+                        SqlPropertyRefScalarExpression.Create(null, SqlIdentifier.Create(parameterExpression.Name))),
+                    SqlLiteralScalarExpression.Create(SqlNumberLiteral.Create(0))));
+            SqlSelectClause selectClause = SqlSelectClause.Create(selectSpec);
+            context.CurrentQuery.AddSelectClause(selectClause);
+
+            return new Collection(LinqMethods.Any);
+        }
+
+        private static SqlScalarExpression VisitNonSubqueryScalarExpression(Expression expression, ReadOnlyCollection<ParameterExpression> parameters, TranslationContext context)
+        {
+            foreach (ParameterExpression par in parameters)
+            {
+                context.PushParameter(par, context.CurrentSubqueryBinding.ShouldBeOnNewQuery);
+            }
+
+            SqlScalarExpression scalarExpression = ExpressionToSql.VisitNonSubqueryScalarExpression(expression, context);
+
+            foreach (ParameterExpression par in parameters)
+            {
+                context.PopParameter();
+            }
+
+            return scalarExpression;
+        }
+
+        private static SqlScalarExpression VisitNonSubqueryScalarLambda(LambdaExpression lambdaExpression, TranslationContext context)
+        {
+            ReadOnlyCollection<ParameterExpression> parameters = lambdaExpression.Parameters;
+            if (parameters.Count != 1)
+            {
+                throw new DocumentQueryException(string.Format(CultureInfo.CurrentCulture, ClientResources.InvalidArgumentsCount, lambdaExpression.Body, 1, parameters.Count));
+            }
+
+            return ExpressionToSql.VisitNonSubqueryScalarExpression(lambdaExpression.Body, parameters, context);
+        }
+
+        private static Collection VisitCollectionExpression(Expression expression, ReadOnlyCollection<ParameterExpression> parameters, TranslationContext context)
+        {
+            foreach (ParameterExpression par in parameters)
+            {
+                context.PushParameter(par, context.CurrentSubqueryBinding.ShouldBeOnNewQuery);
+            }
+
+            Collection collection = ExpressionToSql.VisitCollectionExpression(expression, context, parameters.Count > 0 ? parameters.First().Name : ExpressionToSql.DefaultParameterName);
+
+            foreach (ParameterExpression par in parameters)
+            {
+                context.PopParameter();
+            }
+
+            return collection;
+        }
+
+        private static Collection VisitCollectionExpression(Expression expression, TranslationContext context, string parameterName)
+        {
+            Collection result;
+            switch (expression.NodeType)
+            {
+                case ExpressionType.Call:
+                    result = ExpressionToSql.Translate(expression, context);
+                    break;
+
+                case ExpressionType.MemberAccess:
+                    result = ExpressionToSql.VisitMemberAccessCollectionExpression(expression, context, parameterName);
+                    break;
+
+                default:
+                    throw new DocumentQueryException(string.Format(CultureInfo.CurrentCulture, ClientResources.ExpressionTypeIsNotSupported, expression.NodeType));
+            }
+
+            return result;
+        }
+
+        /// <summary>
+        /// Visit a lambda which is supposed to return a collection.
+        /// </summary>
+        /// <param name="lambdaExpression">LambdaExpression with a result which is a collection.</param>
+        /// <param name="context">The translation context.</param>
+        /// <returns>The collection computed by the lambda.</returns>
+        private static Collection VisitCollectionLambda(LambdaExpression lambdaExpression, TranslationContext context)
+        {
+            ReadOnlyCollection<ParameterExpression> parameters = lambdaExpression.Parameters;
+            if (parameters.Count != 1)
+            {
+                throw new DocumentQueryException(string.Format(CultureInfo.CurrentCulture, ClientResources.InvalidArgumentsCount, lambdaExpression.Body, 1, parameters.Count));
+            }
+
+            return ExpressionToSql.VisitCollectionExpression(lambdaExpression.Body, lambdaExpression.Parameters, context);
+        }
+
+        /// <summary>
+        /// Visit an expression, usually a MemberAccess, then trigger parameter binding for that expression.
+        /// </summary>
+        /// <param name="inputExpression">The input expression</param>
+        /// <param name="context">The current translation context</param>
+        /// <param name="parameterName">Parameter name is merely for readability</param>
+        private static Collection VisitMemberAccessCollectionExpression(Expression inputExpression, TranslationContext context, string parameterName)
+        {
+            SqlScalarExpression body = ExpressionToSql.VisitNonSubqueryScalarExpression(inputExpression, context);
+            Type type = inputExpression.Type;
+
+            Collection collection = ExpressionToSql.ConvertToCollection(body);
+            context.PushCollection(collection);
+            ParameterExpression parameter = context.GenerateFreshParameter(type, parameterName);
+            context.PushParameter(parameter, context.CurrentSubqueryBinding.ShouldBeOnNewQuery);
+            context.PopParameter();
+            context.PopCollection();
+
+            return new Collection(parameter.Name);
+        }
+
+        /// <summary>
+        /// Visit a method call, construct the corresponding query in context.CurrentQuery.
+        /// At ExpressionToSql point only LINQ method calls are allowed.
+        /// These methods are static extension methods of IQueryable or IEnumerable.
+        /// </summary>
+        /// <param name="inputExpression">Method to translate.</param>
+        /// <param name="context">Query translation context.</param>
+        private static Collection VisitMethodCall(MethodCallExpression inputExpression, TranslationContext context)
+        {
+            context.PushMethod(inputExpression);
+
+            Type declaringType = inputExpression.Method.DeclaringType;
+            if ((declaringType != typeof(Queryable) && declaringType != typeof(Enumerable))
+                || !inputExpression.Method.IsStatic)
+            {
+                throw new DocumentQueryException(string.Format(CultureInfo.CurrentCulture, ClientResources.OnlyLINQMethodsAreSupported, inputExpression.Method.Name));
+            }
+
+            Type returnType = inputExpression.Method.ReturnType;
+            Type returnElementType = TypeSystem.GetElementType(returnType);
+
+            if (inputExpression.Object != null)
+            {
+                throw new DocumentQueryException(ClientResources.ExpectedMethodCallsMethods);
+            }
+
+            Expression inputCollection = inputExpression.Arguments[0]; // all these methods are static extension methods, so argument[0] is the collection
+
+            Type inputElementType = TypeSystem.GetElementType(inputCollection.Type);
+            Collection collection = ExpressionToSql.Translate(inputCollection, context);
+
+            context.PushCollection(collection);
+
+            Collection result = new Collection(inputExpression.Method.Name);
+            bool shouldBeOnNewQuery = context.CurrentQuery.ShouldBeOnNewQuery(inputExpression.Method.Name, inputExpression.Arguments.Count);
+            context.PushSubqueryBinding(shouldBeOnNewQuery);
+
+            if (context.LastExpressionIsGroupBy)
+            {
+                throw new DocumentQueryException(string.Format(CultureInfo.CurrentCulture, "Group By cannot be followed by other methods"));
+            }
+
+            switch (inputExpression.Method.Name)
+            {
+                case LinqMethods.Any:
+                    {
+                        result = new Collection(string.Empty);
+
+                        if (inputExpression.Arguments.Count == 2)
+                        {
+                            // Any is translated to an SELECT VALUE EXISTS() where Any operation itself is treated as a Where.
+                            SqlWhereClause where = ExpressionToSql.VisitWhere(inputExpression.Arguments, context);
+                            context.CurrentQuery = context.CurrentQuery.AddWhereClause(where, context);
+                        }
+                        break;
+                    }
+                case LinqMethods.Average:
+                    {
+                        SqlSelectClause select = ExpressionToSql.VisitAggregateFunction(inputExpression.Arguments, context, SqlFunctionCallScalarExpression.Names.Avg);
+                        context.CurrentQuery = context.CurrentQuery.AddSelectClause(select, context);
+                        break;
+                    }
+                case LinqMethods.Count:
+                    {
+                        SqlSelectClause select = ExpressionToSql.VisitCount(inputExpression.Arguments, context);
+                        context.CurrentQuery = context.CurrentQuery.AddSelectClause(select, context);
+                        break;
+                    }
+                case LinqMethods.Distinct:
+                    {
+                        SqlSelectClause select = ExpressionToSql.VisitDistinct(inputExpression.Arguments, context);
+                        context.CurrentQuery = context.CurrentQuery.AddSelectClause(select, context);
+                        break;
+                    }
+                case LinqMethods.FirstOrDefault:
+                    {
+                        if (inputExpression.Arguments.Count == 1)
+                        {
+                            // TOP is not allowed when OFFSET ... LIMIT is present.
+                            if (!context.CurrentQuery.HasOffsetSpec())
+                            {
+                                SqlNumberLiteral sqlNumberLiteral = SqlNumberLiteral.Create(1);
+                                SqlTopSpec topSpec = SqlTopSpec.Create(sqlNumberLiteral);
+                                context.CurrentQuery = context.CurrentQuery.AddTopSpec(topSpec);
+                            }
+
+                            context.SetClientOperation(ScalarOperationKind.FirstOrDefault);
+                        }
+                        else
+                        {
+                            throw new DocumentQueryException(string.Format(CultureInfo.CurrentCulture, ClientResources.InvalidArgumentsCount, inputExpression.Method.Name, 0, inputExpression.Arguments.Count - 1));
+                        }
+
+                        break;
+                    }
+                case LinqMethods.Max:
+                    {
+                        SqlSelectClause select = ExpressionToSql.VisitAggregateFunction(inputExpression.Arguments, context, SqlFunctionCallScalarExpression.Names.Max);
+                        context.CurrentQuery = context.CurrentQuery.AddSelectClause(select, context);
+                        break;
+                    }
+                case LinqMethods.Min:
+                    {
+                        SqlSelectClause select = ExpressionToSql.VisitAggregateFunction(inputExpression.Arguments, context, SqlFunctionCallScalarExpression.Names.Min);
+                        context.CurrentQuery = context.CurrentQuery.AddSelectClause(select, context);
+                        break;
+                    }
+                case LinqMethods.GroupBy:
+                    {
+                        context.CurrentQuery = context.PackageCurrentQueryIfNeccessary();
+                        result = ExpressionToSql.VisitGroupBy(returnElementType, inputExpression.Arguments, context);
+                        context.LastExpressionIsGroupBy = true;
+                        break;
+                    }
+                case LinqMethods.OrderBy:
+                    {
+                        SqlOrderByClause orderBy = ExpressionToSql.VisitOrderBy(inputExpression.Arguments, false, context);
+                        context.CurrentQuery = context.CurrentQuery.AddOrderByClause(orderBy, context);
+                        break;
+                    }
+                case LinqMethods.OrderByDescending:
+                    {
+                        SqlOrderByClause orderBy = ExpressionToSql.VisitOrderBy(inputExpression.Arguments, true, context);
+                        context.CurrentQuery = context.CurrentQuery.AddOrderByClause(orderBy, context);
+                        break;
+                    }
+                case LinqMethods.Select:
+                    {
+                        SqlSelectClause select = ExpressionToSql.VisitSelect(inputExpression.Arguments, context);
+                        context.CurrentQuery = context.CurrentQuery.AddSelectClause(select, context);
+                        break;
+                    }
+                case LinqMethods.SelectMany:
+                    {
+                        context.CurrentQuery = context.PackageCurrentQueryIfNeccessary();
+                        result = ExpressionToSql.VisitSelectMany(inputExpression.Arguments, context);
+                        break;
+                    }
+                case LinqMethods.Skip:
+                    {
+                        SqlOffsetSpec offsetSpec = ExpressionToSql.VisitSkip(inputExpression.Arguments, context);
+                        context.CurrentQuery = context.CurrentQuery.AddOffsetSpec(offsetSpec, context);
+                        break;
+                    }
+                case LinqMethods.Sum:
+                    {
+                        SqlSelectClause select = ExpressionToSql.VisitAggregateFunction(inputExpression.Arguments, context, SqlFunctionCallScalarExpression.Names.Sum);
+                        context.CurrentQuery = context.CurrentQuery.AddSelectClause(select, context);
+                        break;
+                    }
+                case LinqMethods.Take:
+                    {
+                        if (context.CurrentQuery.HasOffsetSpec())
+                        {
+                            SqlLimitSpec limitSpec = ExpressionToSql.VisitTakeLimit(inputExpression.Arguments, context);
+                            context.CurrentQuery = context.CurrentQuery.AddLimitSpec(limitSpec, context);
+                        }
+                        else
+                        {
+                            SqlTopSpec topSpec = ExpressionToSql.VisitTakeTop(inputExpression.Arguments, context);
+                            context.CurrentQuery = context.CurrentQuery.AddTopSpec(topSpec);
+                        }
+                        break;
+                    }
+                case LinqMethods.ThenBy:
+                    {
+                        SqlOrderByClause thenBy = ExpressionToSql.VisitOrderBy(inputExpression.Arguments, false, context);
+                        context.CurrentQuery = context.CurrentQuery.UpdateOrderByClause(thenBy, context);
+                        break;
+                    }
+                case LinqMethods.ThenByDescending:
+                    {
+                        SqlOrderByClause thenBy = ExpressionToSql.VisitOrderBy(inputExpression.Arguments, true, context);
+                        context.CurrentQuery = context.CurrentQuery.UpdateOrderByClause(thenBy, context);
+                        break;
+                    }
+                case LinqMethods.Where:
+                    {
+                        SqlWhereClause where = ExpressionToSql.VisitWhere(inputExpression.Arguments, context);
+                        context.CurrentQuery = context.CurrentQuery.AddWhereClause(where, context);
+                        break;
+                    }
+                default:
+                    throw new DocumentQueryException(string.Format(CultureInfo.CurrentCulture, ClientResources.MethodNotSupported, inputExpression.Method.Name));
+            }
+
+            context.PopSubqueryBinding();
+            context.PopCollection();
+            context.PopMethod();
+            return result;
+        }
+
+        /// <summary>
+        /// Visit a method call, construct the corresponding query and return the select clause for the aggregate function.
+        /// At ExpressionToSql point only LINQ method calls are allowed.
+        /// These methods are static extension methods of IQueryable or IEnumerable.
+        /// </summary>
+        /// <param name="inputExpression">Method to translate.</param>
+        /// <param name="context">Query translation context.</param>
+        private static SqlSelectClause VisitGroupByAggregateMethodCall(MethodCallExpression inputExpression, TranslationContext context)
+        {
+            context.PushMethod(inputExpression);
+
+            Type declaringType = inputExpression.Method.DeclaringType;
+            if ((declaringType != typeof(Queryable) && declaringType != typeof(Enumerable))
+                || !inputExpression.Method.IsStatic)
+            {
+                throw new DocumentQueryException(string.Format(CultureInfo.CurrentCulture, ClientResources.OnlyLINQMethodsAreSupported, inputExpression.Method.Name));
+            }
+
+            if (inputExpression.Object != null)
+            {
+                throw new DocumentQueryException(ClientResources.ExpectedMethodCallsMethods);
+            }
+
+            if (context.LastExpressionIsGroupBy)
+            {
+                throw new DocumentQueryException(string.Format(CultureInfo.CurrentCulture, "Group By cannot be followed by other methods"));
+            }
+
+            SqlSelectClause select;
+            switch (inputExpression.Method.Name)
+            {
+                case LinqMethods.Average:
+                    {
+                        select = ExpressionToSql.VisitAggregateFunction(inputExpression.Arguments, context, SqlFunctionCallScalarExpression.Names.Avg);
+                        break;
+                    }
+                case LinqMethods.Count:
+                    {
+                        select = ExpressionToSql.VisitCount(inputExpression.Arguments, context);
+                        break;
+                    }
+                case LinqMethods.Max:
+                    {
+                        select = ExpressionToSql.VisitAggregateFunction(inputExpression.Arguments, context, SqlFunctionCallScalarExpression.Names.Max);
+                        break;
+                    }
+                case LinqMethods.Min:
+                    {
+                        select = ExpressionToSql.VisitAggregateFunction(inputExpression.Arguments, context, SqlFunctionCallScalarExpression.Names.Min);
+                        break;
+                    }
+                case LinqMethods.Sum:
+                    {
+                        select = ExpressionToSql.VisitAggregateFunction(inputExpression.Arguments, context, SqlFunctionCallScalarExpression.Names.Sum);
+                        break;
+                    }
+                default:
+                    throw new DocumentQueryException(string.Format(CultureInfo.CurrentCulture, ClientResources.MethodNotSupported, inputExpression.Method.Name));
+            }
+
+            context.PopMethod();
+            return select;
+        }
+
+        /// <summary>
+        /// Determine if an expression should be translated to a subquery.
+        /// This only applies to expression that is inside a lamda.
+        /// </summary>
+        /// <param name="expression">The input expression</param>
+        /// <param name="expressionObjKind">The expression object kind of the expression</param>
+        /// <param name="isMinMaxAvgMethod">True if the method is either Min, Max, or Avg</param>
+        /// <returns>True if subquery is needed, otherwise false</returns>
+        private static bool IsSubqueryScalarExpression(Expression expression, out SubqueryKind? expressionObjKind, out bool isMinMaxAvgMethod)
+        {
+            if (!(expression is MethodCallExpression methodCallExpression))
+            {
+                expressionObjKind = null;
+                isMinMaxAvgMethod = false;
+                return false;
+            }
+
+            string methodName = methodCallExpression.Method.Name;
+            bool isSubqueryExpression;
+
+            isMinMaxAvgMethod = false;
+
+            switch (methodName)
+            {
+                case LinqMethods.Min:
+                case LinqMethods.Max:
+                case LinqMethods.Average:
+                    isMinMaxAvgMethod = true;
+                    isSubqueryExpression = true;
+                    expressionObjKind = SubqueryKind.SubqueryScalarExpression;
+                    break;
+
+                case LinqMethods.Sum:
+                    isSubqueryExpression = true;
+                    expressionObjKind = SubqueryKind.SubqueryScalarExpression;
+                    break;
+
+                case LinqMethods.Count:
+                    if (methodCallExpression.Arguments.Count > 1)
+                    {
+                        isSubqueryExpression = true;
+                        expressionObjKind = SubqueryKind.SubqueryScalarExpression;
+                    }
+                    else
+                    {
+                        SubqueryKind? objKind;
+                        bool isMinMaxAvg;
+                        isSubqueryExpression = ExpressionToSql.IsSubqueryScalarExpression(
+                            methodCallExpression.Arguments[0] as MethodCallExpression,
+                            out objKind, out isMinMaxAvg);
+
+                        if (isSubqueryExpression)
+                        {
+                            isSubqueryExpression = true;
+                            expressionObjKind = SubqueryKind.SubqueryScalarExpression;
+                        }
+                        else
+                        {
+                            isSubqueryExpression = false;
+                            expressionObjKind = null;
+                        }
+                    }
+                    break;
+
+                case LinqMethods.Any:
+                    isSubqueryExpression = true;
+                    expressionObjKind = SubqueryKind.ExistsScalarExpression;
+                    break;
+
+                case LinqMethods.Select:
+                case LinqMethods.SelectMany:
+                case LinqMethods.Where:
+                case LinqMethods.OrderBy:
+                case LinqMethods.OrderByDescending:
+                case LinqMethods.ThenBy:
+                case LinqMethods.ThenByDescending:
+                case LinqMethods.Skip:
+                case LinqMethods.Take:
+                case LinqMethods.Distinct:
+                case LinqMethods.GroupBy:
+                    isSubqueryExpression = true;
+                    expressionObjKind = SubqueryKind.ArrayScalarExpression;
+                    break;
+
+                default:
+                    isSubqueryExpression = false;
+                    expressionObjKind = null;
+                    break;
+            }
+
+            return isSubqueryExpression;
+        }
+
+        /// <summary>
+        /// Visit an lambda expression which is in side a lambda and translate it to a scalar expression or a subquery scalar expression.
+        /// See the other overload of this method for more details.
+        /// </summary>
+        /// <param name="lambda">The input lambda expression</param>
+        /// <param name="context">The translation context</param>
+        /// <returns>A scalar expression representing the input expression</returns>
+        private static SqlScalarExpression VisitScalarExpression(LambdaExpression lambda, TranslationContext context)
+        {
+            return ExpressionToSql.VisitScalarExpression(
+                lambda.Body,
+                lambda.Parameters,
+                context);
+        }
+
+        /// <summary>
+        /// Visit an lambda expression which is inside a lambda and translate it to a scalar expression or a collection scalar expression.
+        /// If it is a collection scalar expression, e.g. should be translated to subquery such as SELECT VALUE ARRAY, SELECT VALUE EXISTS, 
+        /// SELECT VALUE [aggregate], the subquery will be aliased to a new binding for the FROM clause. E.g. consider 
+        /// Select(family => family.Children.Select(child => child.Grade)). Since the inner Select corresponds to a subquery, this method would 
+        /// create a new binding of v0 to the subquery SELECT VALUE ARRAY(), and the inner expression will be just SELECT v0.
+        /// </summary>
+        /// <param name="expression">The input expression</param>
+        /// <param name="context">The translation context</param>
+        /// <returns>A scalar expression representing the input expression</returns>
+        internal static SqlScalarExpression VisitScalarExpression(Expression expression, TranslationContext context)
+        {
+            return ExpressionToSql.VisitScalarExpression(
+                expression,
+                new ReadOnlyCollection<ParameterExpression>(Array.Empty<ParameterExpression>()),
+                context);
+        }
+
+        internal static bool TryGetSqlNumberLiteral(object value, out SqlNumberLiteral sqlNumberLiteral)
+        {
+            sqlNumberLiteral = default(SqlNumberLiteral);
+            if (value is byte byteValue)
+            {
+                sqlNumberLiteral = SqlNumberLiteral.Create(byteValue);
+            }
+            else if (value is sbyte sbyteValue)
+            {
+                sqlNumberLiteral = SqlNumberLiteral.Create(sbyteValue);
+            }
+            else if (value is decimal decimalValue)
+            {
+                if ((decimalValue >= long.MinValue) && (decimalValue <= long.MaxValue) && (decimalValue % 1 == 0))
+                {
+                    sqlNumberLiteral = SqlNumberLiteral.Create(Convert.ToInt64(decimalValue));
+                }
+                else
+                {
+                    sqlNumberLiteral = SqlNumberLiteral.Create(Convert.ToDouble(decimalValue));
+                }
+            }
+            else if (value is double doubleValue)
+            {
+                sqlNumberLiteral = SqlNumberLiteral.Create(doubleValue);
+            }
+            else if (value is float floatVlaue)
+            {
+                sqlNumberLiteral = SqlNumberLiteral.Create(floatVlaue);
+            }
+            else if (value is int intValue)
+            {
+                sqlNumberLiteral = SqlNumberLiteral.Create(intValue);
+            }
+            else if (value is uint uintValue)
+            {
+                sqlNumberLiteral = SqlNumberLiteral.Create(uintValue);
+            }
+            else if (value is long longValue)
+            {
+                sqlNumberLiteral = SqlNumberLiteral.Create(longValue);
+            }
+            else if (value is ulong ulongValue)
+            {
+                if (ulongValue <= long.MaxValue)
+                {
+                    sqlNumberLiteral = SqlNumberLiteral.Create(Convert.ToInt64(ulongValue));
+                }
+                else
+                {
+                    sqlNumberLiteral = SqlNumberLiteral.Create(Convert.ToDouble(ulongValue));
+                }
+            }
+            else if (value is short shortValue)
+            {
+                sqlNumberLiteral = SqlNumberLiteral.Create(shortValue);
+            }
+            else if (value is ushort ushortValue)
+            {
+                sqlNumberLiteral = SqlNumberLiteral.Create(ushortValue);
+            }
+
+            return sqlNumberLiteral != default(SqlNumberLiteral);
+        }
+
+        /// <summary>
+        /// Visit an lambda expression which is in side a lambda and translate it to a scalar expression or a collection scalar expression.
+        /// See the other overload of this method for more details.
+        /// </summary>
+        private static SqlScalarExpression VisitScalarExpression(Expression expression,
+            ReadOnlyCollection<ParameterExpression> parameters,
+            TranslationContext context)
+        {
+            SubqueryKind? expressionObjKind;
+            bool isMinMaxAvgMethod;
+            bool shouldUseSubquery = ExpressionToSql.IsSubqueryScalarExpression(expression, out expressionObjKind, out isMinMaxAvgMethod);
+
+            SqlScalarExpression sqlScalarExpression;
+            if (!shouldUseSubquery)
+            {
+                sqlScalarExpression = ExpressionToSql.VisitNonSubqueryScalarExpression(expression, parameters, context);
+            }
+            else
+            {
+                SqlQuery query = ExpressionToSql.CreateSubquery(expression, parameters, context);
+
+                ParameterExpression parameterExpression = context.GenerateFreshParameter(typeof(object), ExpressionToSql.DefaultParameterName);
+                SqlCollection subqueryCollection = ExpressionToSql.CreateSubquerySqlCollection(
+                    query,
+                    isMinMaxAvgMethod ? SubqueryKind.ArrayScalarExpression : expressionObjKind.Value);
+
+                Binding newBinding = new Binding(parameterExpression, subqueryCollection,
+                    isInCollection: false, isInputParameter: context.IsInMainBranchSelect());
+
+                context.CurrentSubqueryBinding.NewBindings.Add(newBinding);
+
+                if (isMinMaxAvgMethod)
+                {
+                    sqlScalarExpression = SqlMemberIndexerScalarExpression.Create(
+                        SqlPropertyRefScalarExpression.Create(null, SqlIdentifier.Create(parameterExpression.Name)),
+                        SqlLiteralScalarExpression.Create(SqlNumberLiteral.Create(0)));
+                }
+                else
+                {
+                    sqlScalarExpression = SqlPropertyRefScalarExpression.Create(null, SqlIdentifier.Create(parameterExpression.Name));
+                }
+            }
+
+            return sqlScalarExpression;
+        }
+
+        /// <summary>
+        /// Create a subquery SQL collection object for a SQL query
+        /// </summary>
+        /// <param name="query">The SQL query object</param>
+        /// <param name="subqueryType">The subquery type</param>
+        private static SqlCollection CreateSubquerySqlCollection(SqlQuery query, SubqueryKind subqueryType)
+        {
+            SqlCollection subqueryCollection;
+            switch (subqueryType)
+            {
+                case SubqueryKind.ArrayScalarExpression:
+                    SqlArrayScalarExpression arrayScalarExpression = SqlArrayScalarExpression.Create(query);
+                    query = SqlQuery.Create(
+                        SqlSelectClause.Create(SqlSelectValueSpec.Create(arrayScalarExpression)),
+                        fromClause: null, whereClause: null, groupByClause: null, orderByClause: null, offsetLimitClause: null);
+                    break;
+
+                case SubqueryKind.ExistsScalarExpression:
+                    SqlExistsScalarExpression existsScalarExpression = SqlExistsScalarExpression.Create(query);
+                    query = SqlQuery.Create(
+                        SqlSelectClause.Create(SqlSelectValueSpec.Create(existsScalarExpression)),
+                        fromClause: null, whereClause: null, groupByClause: null, orderByClause: null, offsetLimitClause: null);
+                    break;
+
+                case SubqueryKind.SubqueryScalarExpression:
+                    // No need to wrap query as in ArrayScalarExpression, or ExistsScalarExpression
+                    break;
+
+                default:
+                    throw new DocumentQueryException($"Unsupported subquery type {subqueryType}");
+            }
+
+            subqueryCollection = SqlSubqueryCollection.Create(query);
+            return subqueryCollection;
+        }
+
+        /// <summary>
+        /// Create a subquery from a subquery scalar expression.
+        /// By visiting the collection expression, this builds a new QueryUnderConstruction on top of the current one
+        /// and then translate it to a SQL query while keeping the current QueryUnderConstruction in tact.
+        /// </summary>
+        /// <param name="expression">The subquery scalar expression</param>
+        /// <param name="parameters">The list of parameters of the expression</param>
+        /// <param name="context">The translation context</param>
+        /// <returns>A query corresponding to the collection expression</returns>
+        /// <remarks>The QueryUnderConstruction remains unchanged after this.</remarks>
+        private static SqlQuery CreateSubquery(Expression expression, ReadOnlyCollection<ParameterExpression> parameters, TranslationContext context)
+        {
+            bool shouldBeOnNewQuery = context.CurrentSubqueryBinding.ShouldBeOnNewQuery;
+
+            QueryUnderConstruction queryBeforeVisit = context.CurrentQuery;
+            QueryUnderConstruction packagedQuery = new QueryUnderConstruction(context.GetGenFreshParameterFunc(), context.CurrentQuery);
+            packagedQuery.FromParameters.SetInputParameter(typeof(object), context.CurrentQuery.GetInputParameterInContext(shouldBeOnNewQuery).Name, context.InScope);
+            context.CurrentQuery = packagedQuery;
+
+            if (shouldBeOnNewQuery) context.CurrentSubqueryBinding.ShouldBeOnNewQuery = false;
+
+            Collection collection = ExpressionToSql.VisitCollectionExpression(expression, parameters, context);
+
+            QueryUnderConstruction subquery = context.CurrentQuery.GetSubquery(queryBeforeVisit);
+            context.CurrentSubqueryBinding.ShouldBeOnNewQuery = shouldBeOnNewQuery;
+            context.CurrentQuery = queryBeforeVisit;
+
+            SqlQuery sqlSubquery = subquery.FlattenAsPossible().GetSqlQuery();
+            return sqlSubquery;
+        }
+
+        #endregion Scalar and CollectionScalar Visitors
+
+        #region LINQ Specific Visitors
+
+        private static SqlWhereClause VisitWhere(ReadOnlyCollection<Expression> arguments, TranslationContext context)
+        {
+            if (arguments.Count != 2)
+            {
+                throw new DocumentQueryException(string.Format(CultureInfo.CurrentCulture, ClientResources.InvalidArgumentsCount, LinqMethods.Where, 2, arguments.Count));
+            }
+
+            LambdaExpression function = Utilities.GetLambda(arguments[1]);
+            SqlScalarExpression sqlfunc = ExpressionToSql.VisitScalarExpression(function, context);
+            SqlWhereClause where = SqlWhereClause.Create(sqlfunc);
+            return where;
+        }
+
+        private static SqlSelectClause VisitSelect(ReadOnlyCollection<Expression> arguments, TranslationContext context)
+        {
+            if (arguments.Count != 2)
+            {
+                throw new DocumentQueryException(string.Format(CultureInfo.CurrentCulture, ClientResources.InvalidArgumentsCount, LinqMethods.Select, 2, arguments.Count));
+            }
+
+            LambdaExpression lambda = Utilities.GetLambda(arguments[1]);
+
+            SqlScalarExpression sqlfunc = ExpressionToSql.VisitScalarExpression(lambda, context);
+            SqlSelectSpec sqlSpec = SqlSelectValueSpec.Create(sqlfunc);
+            SqlSelectClause select = SqlSelectClause.Create(sqlSpec, null);
+            return select;
+        }
+
+        private static Collection VisitSelectMany(ReadOnlyCollection<Expression> arguments, TranslationContext context)
+        {
+            if (arguments.Count != 2)
+            {
+                throw new DocumentQueryException(string.Format(CultureInfo.CurrentCulture, ClientResources.InvalidArgumentsCount, LinqMethods.SelectMany, 2, arguments.Count));
+            }
+
+            LambdaExpression lambda = Utilities.GetLambda(arguments[1]);
+
+            // If there is Distinct, Take or OrderBy the lambda then it needs to be in a subquery.
+            bool requireLocalExecution = false;
+
+            for (MethodCallExpression methodCall = lambda.Body as MethodCallExpression;
+                methodCall != null;
+                methodCall = methodCall.Arguments[0] as MethodCallExpression)
+            {
+                string methodName = methodCall.Method.Name;
+                requireLocalExecution |= methodName.Equals(LinqMethods.Distinct) || methodName.Equals(LinqMethods.Take) || methodName.Equals(LinqMethods.OrderBy) || methodName.Equals(LinqMethods.OrderByDescending);
+            }
+
+            Collection collection;
+            if (!requireLocalExecution)
+            {
+                collection = ExpressionToSql.VisitCollectionLambda(lambda, context);
+            }
+            else
+            {
+                collection = new Collection(string.Empty);
+                Binding binding;
+                SqlQuery query = ExpressionToSql.CreateSubquery(lambda.Body, lambda.Parameters, context);
+                SqlCollection subqueryCollection = SqlSubqueryCollection.Create(query);
+                ParameterExpression parameterExpression = context.GenerateFreshParameter(typeof(object), ExpressionToSql.DefaultParameterName);
+                binding = new Binding(parameterExpression, subqueryCollection, isInCollection: false, isInputParameter: true);
+                context.CurrentQuery.FromParameters.Add(binding);
+            }
+
+            return collection;
+        }
+
+        private static Collection VisitGroupBy(Type returnElementType, ReadOnlyCollection<Expression> arguments, TranslationContext context)
+        {
+            if (arguments.Count != 3)
+            {
+                throw new DocumentQueryException(string.Format(CultureInfo.CurrentCulture, ClientResources.InvalidArgumentsCount, LinqMethods.GroupBy, 3, arguments.Count));
+            }
+
+            // Key Selector handling
+            // First argument is input, second is key selector and third is value selector
+            LambdaExpression keySelectorLambda = Utilities.GetLambda(arguments[1]);
+
+            Collection collection = new Collection("Group By");
+            context.CurrentQuery.GroupByParameter = new FromParameterBindings();
+
+            SqlGroupByClause groupby;
+            ParameterExpression parameterExpression;
+            switch (keySelectorLambda.Body.NodeType)
+            {
+                case ExpressionType.Parameter:
+                case ExpressionType.Call:
+                case ExpressionType.MemberAccess:
+                    {
+                        // bind the parameters in the value selector to the current input
+                        foreach (ParameterExpression par in Utilities.GetLambda(arguments[2]).Parameters)
+                        {
+                            context.PushParameter(par, context.CurrentSubqueryBinding.ShouldBeOnNewQuery);
+                        }
+
+                        //Current GroupBy doesn't allow subquery, so we need to visit non subquery scalar lambda
+                        SqlScalarExpression keySelectorFunc = ExpressionToSql.VisitNonSubqueryScalarLambda(keySelectorLambda, context);
+
+                        // The group by clause don't need to handle the value selector, so adding the clause to the uery now.
+                        groupby = SqlGroupByClause.Create(keySelectorFunc);
+                        parameterExpression = context.GenerateFreshParameter(returnElementType, keySelectorFunc.ToString(), includeSuffix: false);
+
+                        break;
+                    }
+                case ExpressionType.New:
+                    {
+                        // bind the parameters in the key selector to the current input - in this case, the value selector key is being substituted by the key selector
+                        foreach (ParameterExpression par in Utilities.GetLambda(arguments[1]).Parameters)
+                        {
+                            context.PushParameter(par, context.CurrentSubqueryBinding.ShouldBeOnNewQuery);
+                        }
+
+                        NewExpression newExpression = (NewExpression)keySelectorLambda.Body;
+
+                        if (newExpression.Members == null)
+                        {
+                            throw new DocumentQueryException(ClientResources.ConstructorInvocationNotSupported);
+                        }
+
+                        ReadOnlyCollection<Expression> newExpressionArguments = newExpression.Arguments;
+
+                        List<SqlScalarExpression> keySelectorFunctions = new List<SqlScalarExpression>();
+                        for (int i = 0; i < newExpressionArguments.Count; i++)
+                        {
+                            //Current GroupBy doesn't allow subquery, so we need to visit non subquery scalara
+                            SqlScalarExpression keySelectorFunc = ExpressionToSql.VisitNonSubqueryScalarExpression(newExpressionArguments[i], context);
+                            keySelectorFunctions.Add(keySelectorFunc);
+                        }
+
+                        groupby = SqlGroupByClause.Create(keySelectorFunctions.ToImmutableArray());
+                        parameterExpression = context.GenerateFreshParameter(returnElementType, keySelectorFunctions.ToString(), includeSuffix: false);
+
+                        break;
+                    }
+                default:
+                    throw new DocumentQueryException(string.Format(CultureInfo.CurrentCulture, ClientResources.ExpressionTypeIsNotSupported, keySelectorLambda.Body.NodeType));
+            }
+
+            // The group by clause don't need to handle the value selector, so adding the clause to the qery now.
+            context.CurrentQuery = context.CurrentQuery.AddGroupByClause(groupby, context);
+
+            // Bind the alias
+            Binding binding = new Binding(parameterExpression, collection.inner, isInCollection: false, isInputParameter: true);
+            context.CurrentQuery.GroupByParameter.Add(binding);
+
+            // The alias for the key in the value selector lambda is the first arguemt lambda - we bound it to the parameter expression, which already has substitution
+            ParameterExpression valueSelectorKeyExpressionAlias = Utilities.GetLambda(arguments[2]).Parameters[0];
+            context.GroupByKeySubstitution.AddSubstitution(valueSelectorKeyExpressionAlias, parameterExpression);
+
+            // Value Selector Handingling
+            // Translate the body of the value selector lambda
+            Expression valueSelectorExpression = Utilities.GetLambda(arguments[2]).Body;
+
+            // The value selector function needs to be either a MethodCall or an AnonymousType
+            switch (valueSelectorExpression.NodeType)
+            {
+                case ExpressionType.MemberAccess:
+                    {
+                        MemberExpression memberAccessExpression = (MemberExpression)valueSelectorExpression;
+
+                        if (memberAccessExpression.Expression.NodeType == ExpressionType.Parameter)
+                        {
+                            // Look up the object of the expression to see if it is the key
+                            ParameterExpression memberAccessObject = (ParameterExpression)memberAccessExpression.Expression;
+                            Expression subst = context.GroupByKeySubstitution.Lookup(memberAccessObject);
+                            if (subst != null)
+                            {
+                                // If  there is a match, we construct a new Member Access expression with the substituted expression and visit it to create a select clause
+                                MemberExpression newMemberAccessExpression = memberAccessExpression.Update(keySelectorLambda.Body); 
+                                SqlScalarExpression selectExpression = ExpressionToSql.VisitMemberAccess(newMemberAccessExpression, context);
+
+                                SqlSelectSpec sqlSpec = SqlSelectValueSpec.Create(selectExpression);
+                                SqlSelectClause select = SqlSelectClause.Create(sqlSpec, null);
+                                context.CurrentQuery = context.CurrentQuery.AddSelectClause(select, context);
+                            }
+                        }
+                        break;
+                    }
+                case ExpressionType.Constant:
+                    {
+                        ConstantExpression constantExpression = (ConstantExpression)valueSelectorExpression;
+                        SqlScalarExpression selectExpression = ExpressionToSql.VisitConstant(constantExpression, context);
+
+                        SqlSelectSpec sqlSpec = SqlSelectValueSpec.Create(selectExpression);
+                        SqlSelectClause select = SqlSelectClause.Create(sqlSpec, null);
+                        context.CurrentQuery = context.CurrentQuery.AddSelectClause(select, context);
+                        break;
+                    }
+                case ExpressionType.Parameter:
+                    {
+                        ParameterExpression parameterValueExpression = (ParameterExpression)valueSelectorExpression;
+                        SqlScalarExpression selectExpression = ExpressionToSql.VisitParameter(parameterValueExpression, context);
+
+                        SqlSelectSpec sqlSpec = SqlSelectValueSpec.Create(selectExpression);
+                        SqlSelectClause select = SqlSelectClause.Create(sqlSpec, null);
+                        context.CurrentQuery = context.CurrentQuery.AddSelectClause(select, context);
+                        break;
+                    }
+                case ExpressionType.Call:
+                    {
+                        // Single Value Selector
+                        MethodCallExpression methodCallExpression = (MethodCallExpression)valueSelectorExpression;
+                        SqlSelectClause select = ExpressionToSql.VisitGroupByAggregateMethodCall(methodCallExpression, context);
+                        context.CurrentQuery = context.CurrentQuery.AddSelectClause(select, context);
+                        break;
+                    }
+                case ExpressionType.New:
+                    {
+                        // Add select item clause at the end of this method
+                        NewExpression newExpression = (NewExpression)valueSelectorExpression;
+
+                        if (newExpression.Members == null)
+                        {
+                            throw new DocumentQueryException(ClientResources.ConstructorInvocationNotSupported);
+                        }
+
+                        // Get the list of items and the bindings
+                        ReadOnlyCollection<Expression> newExpressionArguments = newExpression.Arguments;
+                        ReadOnlyCollection<MemberInfo> newExpressionMembers = newExpression.Members;
+
+                        SqlSelectItem[] selectItems = new SqlSelectItem[newExpressionArguments.Count];
+                        for (int i = 0; i < newExpressionArguments.Count; i++)
+                        {
+                            MemberInfo member = newExpressionMembers[i];
+                            string memberName = member.GetMemberName(context);
+                            SqlIdentifier alias = SqlIdentifier.Create(memberName);
+
+                            Expression arg = newExpressionArguments[i];
+                            switch (arg.NodeType)
+                            {
+                                case ExpressionType.Constant:
+                                    {
+                                        SqlScalarExpression selectExpression = ExpressionToSql.VisitConstant((ConstantExpression)arg, context);
+
+                                        SqlSelectItem prop = SqlSelectItem.Create(selectExpression, alias);
+                                        selectItems[i] = prop;
+                                        break;
+                                    }
+                                case ExpressionType.Parameter:
+                                    {
+                                        SqlScalarExpression selectExpression = ExpressionToSql.VisitParameter((ParameterExpression)arg, context);
+
+                                        SqlSelectItem prop = SqlSelectItem.Create(selectExpression, alias);
+                                        selectItems[i] = prop;
+                                        break;
+                                    }
+                                case ExpressionType.Call:
+                                    {
+                                        SqlSelectClause selectClause = ExpressionToSql.VisitGroupByAggregateMethodCall((MethodCallExpression)arg, context);
+                                        SqlScalarExpression selectExpression = ((SqlSelectValueSpec)selectClause.SelectSpec).Expression;
+
+                                        SqlSelectItem prop = SqlSelectItem.Create(selectExpression, alias);
+                                        selectItems[i] = prop;
+                                        break;
+                                    }
+                                case ExpressionType.MemberAccess:
+                                    {
+                                        MemberExpression memberAccessExpression = (MemberExpression)arg;
+
+                                        if (memberAccessExpression.Expression.NodeType == ExpressionType.Parameter)
+                                        {
+                                            // Look up the object of the expression to see if it is the key
+                                            ParameterExpression memberAccessObject = (ParameterExpression)memberAccessExpression.Expression;
+                                            Expression subst = context.GroupByKeySubstitution.Lookup(memberAccessObject);
+                                            if (subst != null)
+                                            {
+                                                // If  there is a match, we construct a new Member Access expression with the substituted expression and visit it to create a select clause
+                                                MemberExpression newMemberAccessExpression = memberAccessExpression.Update(keySelectorLambda.Body); /*System.Linq.Expressions.Expression.Field(subst, memberAccessExpression.Member.Name);*/
+                                                SqlScalarExpression selectExpression = ExpressionToSql.VisitMemberAccess(newMemberAccessExpression, context);
+
+                                                SqlSelectItem prop = SqlSelectItem.Create(selectExpression, alias);
+                                                selectItems[i] = prop;
+                                            }
+                                        }
+                                        break;
+                                    }
+                                default:
+                                    throw new DocumentQueryException(string.Format(CultureInfo.CurrentCulture, ClientResources.ExpressionTypeIsNotSupported, arg.NodeType));
+                            }
+                        }
+
+                        SqlSelectListSpec sqlSpec = SqlSelectListSpec.Create(selectItems);
+                        SqlSelectClause select = SqlSelectClause.Create(sqlSpec, null);
+                        context.CurrentQuery = context.CurrentQuery.AddSelectClause(select, context);
+
+                        break;
+                    }
+                default:
+                    throw new DocumentQueryException(string.Format(CultureInfo.CurrentCulture, ClientResources.ExpressionTypeIsNotSupported, valueSelectorExpression.NodeType));
+            }
+
+            // Pop the correct number of items off the parameter stack
+            switch (keySelectorLambda.Body.NodeType)
+            {
+                case ExpressionType.Parameter:
+                case ExpressionType.Call:
+                case ExpressionType.MemberAccess:
+                    {
+                        foreach (ParameterExpression param in Utilities.GetLambda(arguments[2]).Parameters)
+                        {
+                            context.PopParameter();
+                        }
+                        break;
+                    }
+                case ExpressionType.New:
+                    {
+                        //bind the parameters in the value selector to the current input
+                        foreach (ParameterExpression param in Utilities.GetLambda(arguments[1]).Parameters)
+                        {
+                            context.PopParameter();
+                        }
+                        break;
+                    }
+                default:
+                    break;
+            }
+
+            return collection;
+        }
+
+        private static SqlOrderByClause VisitOrderBy(ReadOnlyCollection<Expression> arguments, bool isDescending, TranslationContext context)
+        {
+            if (arguments.Count != 2)
+            {
+                throw new DocumentQueryException(string.Format(CultureInfo.CurrentCulture, ClientResources.InvalidArgumentsCount, LinqMethods.OrderBy, 2, arguments.Count));
+            }
+
+            LambdaExpression lambda = Utilities.GetLambda(arguments[1]);
+            SqlScalarExpression sqlfunc = ExpressionToSql.VisitScalarExpression(lambda, context);
+            SqlOrderByItem orderByItem = SqlOrderByItem.Create(sqlfunc, isDescending);
+            SqlOrderByClause orderby = SqlOrderByClause.Create(new SqlOrderByItem[] { orderByItem });
+            return orderby;
+        }
+
+        private static bool TryGetTopSkipTakeLiteral(
+            SqlScalarExpression scalarExpression,
+            TranslationContext context,
+            out SqlNumberLiteral literal)
+        {
+            literal = default(SqlNumberLiteral);
+
+            if (scalarExpression is SqlLiteralScalarExpression literalScalarExpression)
+            {
+                if (literalScalarExpression.Literal is SqlNumberLiteral numberLiteral)
+                {
+                    // After a member access in SelectMany's lambda, if there is only Top/Skip/Take then
+                    // it is necessary to trigger the binding because Skip is just a spec with no binding on its own. 
+                    // This can be done by pushing and popping a temporary parameter. E.g. In SelectMany(f => f.Children.Skip(1)), 
+                    // it's necessary to consider Skip as Skip(x => x, 1) to bind x to f.Children. Similarly for Top and Limit.
+                    ParameterExpression parameter = context.GenerateFreshParameter(typeof(object), ExpressionToSql.DefaultParameterName);
+                    context.PushParameter(parameter, context.CurrentSubqueryBinding.ShouldBeOnNewQuery);
+                    context.PopParameter();
+
+                    literal = numberLiteral;
+                }
+            }
+
+            return (literal != default(SqlNumberLiteral)) && (literal.Value >= 0);
+        }
+
+        private static bool TryGetTopSkipTakeParameter(
+            SqlScalarExpression scalarExpression,
+            TranslationContext context,
+            out SqlParameter sqlParameter)
+        {
+            sqlParameter = default(SqlParameter);
+            SqlParameterRefScalarExpression parameterRefScalarExpression = scalarExpression as SqlParameterRefScalarExpression;
+            if (parameterRefScalarExpression != null)
+            {
+                sqlParameter = parameterRefScalarExpression.Parameter;
+            }
+
+            return (sqlParameter != default(SqlParameter)) && !string.IsNullOrEmpty(sqlParameter.Name);
+        }
+
+        private static SqlOffsetSpec VisitSkip(ReadOnlyCollection<Expression> arguments, TranslationContext context)
+        {
+            if (arguments.Count != 2)
+            {
+                throw new DocumentQueryException(string.Format(CultureInfo.CurrentCulture, ClientResources.InvalidArgumentsCount, LinqMethods.Skip, 2, arguments.Count));
+            }
+
+            Expression expression = arguments[1];
+            if (expression == null)
+            {
+                throw new ArgumentNullException(nameof(expression));
+            }
+
+            SqlScalarExpression scalarExpression = ExpressionToSql.VisitScalarExpression(expression, context);
+            SqlNumberLiteral offsetNumberLiteral;
+            SqlParameter sqlParameter;
+            SqlOffsetSpec offsetSpec;
+
+            // skipExpression must be number literal
+            if (TryGetTopSkipTakeLiteral(scalarExpression, context, out offsetNumberLiteral))
+            {
+                offsetSpec = SqlOffsetSpec.Create(offsetNumberLiteral);
+            }
+            else if (TryGetTopSkipTakeParameter(scalarExpression, context, out sqlParameter))
+            {
+                offsetSpec = SqlOffsetSpec.Create(sqlParameter);
+            }
+            else
+            {
+                // .Skip() has only one overload that takes int
+                // so we really should always get a number (integer) literal here
+                // the below throw serves as assert
+                throw new ArgumentException(ClientResources.InvalidSkipValue);
+            }
+
+            return offsetSpec;
+        }
+
+        private static SqlLimitSpec VisitTakeLimit(ReadOnlyCollection<Expression> arguments, TranslationContext context)
+        {
+            if (arguments.Count != 2)
+            {
+                throw new DocumentQueryException(string.Format(CultureInfo.CurrentCulture, ClientResources.InvalidArgumentsCount, LinqMethods.Take, 2, arguments.Count));
+            }
+
+            Expression expression = arguments[1];
+            if (expression == null)
+            {
+                throw new ArgumentNullException(nameof(expression));
+            }
+
+            SqlScalarExpression scalarExpression = ExpressionToSql.VisitScalarExpression(expression, context);
+            SqlNumberLiteral takeNumberLiteral;
+            SqlParameter sqlParameter;
+            SqlLimitSpec limitSpec;
+
+            // takeExpression must be number literal
+            if (TryGetTopSkipTakeLiteral(scalarExpression, context, out takeNumberLiteral))
+            {
+                limitSpec = SqlLimitSpec.Create(takeNumberLiteral);
+            }
+            else if (TryGetTopSkipTakeParameter(scalarExpression, context, out sqlParameter))
+            {
+                limitSpec = SqlLimitSpec.Create(sqlParameter);
+            }
+            else
+            {
+                // .Take() has only one overload that takes int
+                // so we really should always get a number (integer) literal here
+                // the below throw serves as assert
+                throw new ArgumentException(ClientResources.InvalidTakeValue);
+            }
+
+            return limitSpec;
+        }
+
+        private static SqlTopSpec VisitTakeTop(ReadOnlyCollection<Expression> arguments, TranslationContext context)
+        {
+            if (arguments.Count != 2)
+            {
+                throw new DocumentQueryException(string.Format(CultureInfo.CurrentCulture, ClientResources.InvalidArgumentsCount, LinqMethods.Take, 2, arguments.Count));
+            }
+
+            Expression expression = arguments[1];
+            if (expression == null)
+            {
+                throw new ArgumentNullException(nameof(expression));
+            }
+
+            SqlScalarExpression scalarExpression = ExpressionToSql.VisitScalarExpression(expression, context);
+            SqlNumberLiteral takeNumberLiteral;
+            SqlParameter sqlParameter;
+            SqlTopSpec topSpec;
+
+            // takeExpression must be number literal
+            if (TryGetTopSkipTakeLiteral(scalarExpression, context, out takeNumberLiteral))
+            {
+                topSpec = SqlTopSpec.Create(takeNumberLiteral);
+            }
+            else if (TryGetTopSkipTakeParameter(scalarExpression, context, out sqlParameter))
+            {
+                topSpec = SqlTopSpec.Create(sqlParameter);
+            }
+            else
+            {
+                // .Take() has only one overload that takes int
+                // so we really should always get a number (integer) literal here
+                // the below throw serves as assert
+                throw new ArgumentException(ClientResources.InvalidTakeValue);
+            }
+
+            return topSpec;
+        }
+
+        private static SqlSelectClause VisitAggregateFunction(
+            ReadOnlyCollection<Expression> arguments,
+            TranslationContext context,
+            string aggregateFunctionName)
+        {
+            SqlScalarExpression aggregateExpression;
+            if (arguments.Count == 1)
+            {
+                // Need to trigger parameter binding for cases where an aggregate function immediately follows a member access.
+                ParameterExpression parameter = context.GenerateFreshParameter(typeof(object), ExpressionToSql.DefaultParameterName);
+                context.PushParameter(parameter, context.CurrentSubqueryBinding.ShouldBeOnNewQuery);
+
+                // If there is a groupby, since there is no argument to the aggregate, we consider it to be invoked on the source collection, and not the group by keys 
+                aggregateExpression = ExpressionToSql.VisitParameter(parameter, context);
+                context.PopParameter();
+            }
+            else if (arguments.Count == 2)
+            {
+                LambdaExpression lambda = Utilities.GetLambda(arguments[1]);
+                    
+                aggregateExpression = context.CurrentQuery.GroupByParameter != null
+                    ? ExpressionToSql.VisitNonSubqueryScalarLambda(lambda, context)
+                    : ExpressionToSql.VisitScalarExpression(lambda, context);
+            }
+            else
+            {
+                throw new DocumentQueryException(string.Format(CultureInfo.CurrentCulture, ClientResources.InvalidArgumentsCount, aggregateFunctionName, 2, arguments.Count));
+            }
+
+            SqlFunctionCallScalarExpression aggregateFunctionCall;
+            aggregateFunctionCall = SqlFunctionCallScalarExpression.CreateBuiltin(aggregateFunctionName, aggregateExpression);
+
+            SqlSelectSpec selectSpec = SqlSelectValueSpec.Create(aggregateFunctionCall);
+            SqlSelectClause selectClause = SqlSelectClause.Create(selectSpec, null);
+            return selectClause;
+        }
+
+        private static SqlSelectClause VisitDistinct(
+            ReadOnlyCollection<Expression> arguments,
+            TranslationContext context)
+        {
+            string functionName = LinqMethods.Distinct;
+            if (arguments.Count != 1)
+            {
+                throw new DocumentQueryException(string.Format(CultureInfo.CurrentCulture, ClientResources.InvalidArgumentsCount, functionName, 1, arguments.Count));
+            }
+
+            // We consider Distinct as Distinct(v0 => v0)
+            // It's necessary to visit this identity method to replace the parameters names
+            ParameterExpression parameter = context.GenerateFreshParameter(typeof(object), ExpressionToSql.DefaultParameterName);
+            LambdaExpression identityLambda = Expression.Lambda(parameter, parameter);
+            SqlScalarExpression sqlfunc = ExpressionToSql.VisitNonSubqueryScalarLambda(identityLambda, context);
+            SqlSelectSpec sqlSpec = SqlSelectValueSpec.Create(sqlfunc);
+            SqlSelectClause select = SqlSelectClause.Create(sqlSpec, topSpec: null, hasDistinct: true);
+            return select;
+        }
+
+        private static SqlSelectClause VisitCount(
+            ReadOnlyCollection<Expression> arguments,
+            TranslationContext context)
+        {
+            SqlScalarExpression countExpression;
+            countExpression = SqlLiteralScalarExpression.Create(SqlNumberLiteral.Create((Number64)1));
+
+            if (arguments.Count == 2)
+            {
+                SqlWhereClause whereClause = ExpressionToSql.VisitWhere(arguments, context);
+                context.CurrentQuery = context.CurrentQuery.AddWhereClause(whereClause, context);
+            }
+            else if (arguments.Count != 1)
+            {
+                throw new DocumentQueryException(string.Format(CultureInfo.CurrentCulture, ClientResources.InvalidArgumentsCount, LinqMethods.Count, 2, arguments.Count));
+            }
+
+            SqlSelectSpec selectSpec = SqlSelectValueSpec.Create(SqlFunctionCallScalarExpression.CreateBuiltin(SqlFunctionCallScalarExpression.Names.Count, countExpression));
+            SqlSelectClause selectClause = SqlSelectClause.Create(selectSpec, null);
+            return selectClause;
+        }
+
+        /// <summary>
+        /// Property references that refer to array-valued properties are converted to collection references.
+        /// </summary>
+        /// <param name="propRef">Property reference object.</param>
+        /// <returns>An inputPathCollection which contains the same property path as the propRef.</returns>
+        private static SqlInputPathCollection ConvertPropertyRefToPath(SqlPropertyRefScalarExpression propRef)
+        {
+            List<SqlIdentifier> identifiers = new List<SqlIdentifier>();
+            while (true)
+            {
+                identifiers.Add(propRef.Identifier);
+                SqlScalarExpression parent = propRef.Member;
+                if (parent == null)
+                {
+                    break;
+                }
+
+                if (parent is SqlPropertyRefScalarExpression)
+                {
+                    propRef = parent as SqlPropertyRefScalarExpression;
+                }
+                else
+                {
+                    throw new DocumentQueryException(ClientResources.NotSupported);
+                }
+            }
+
+            if (identifiers.Count == 0)
+            {
+                throw new DocumentQueryException(ClientResources.NotSupported);
+            }
+
+            SqlPathExpression path = null;
+            for (int i = identifiers.Count - 2; i >= 0; i--)
+            {
+                SqlIdentifier identifer = identifiers[i];
+                path = SqlIdentifierPathExpression.Create(path, identifer);
+            }
+
+            SqlIdentifier last = identifiers[identifiers.Count - 1];
+            SqlInputPathCollection result = SqlInputPathCollection.Create(last, path);
+            return result;
+        }
+
+        private static SqlInputPathCollection ConvertMemberIndexerToPath(SqlMemberIndexerScalarExpression memberIndexerExpression)
+        {
+            // root.Children.Age ==> root["Children"]["Age"]
+            List<SqlStringLiteral> literals = new List<SqlStringLiteral>();
+            while (true)
+            {
+                literals.Add((SqlStringLiteral)((SqlLiteralScalarExpression)memberIndexerExpression.Indexer).Literal);
+                SqlScalarExpression parent = memberIndexerExpression.Member;
+                if (parent == null)
+                {
+                    break;
+                }
+
+                if (parent is SqlPropertyRefScalarExpression sqlPropertyRefScalarExpression)
+                {
+                    literals.Add(SqlStringLiteral.Create(sqlPropertyRefScalarExpression.Identifier.Value));
+                    break;
+                }
+
+                if (parent is SqlMemberIndexerScalarExpression)
+                {
+                    memberIndexerExpression = parent as SqlMemberIndexerScalarExpression;
+                }
+                else
+                {
+                    throw new DocumentQueryException(ClientResources.NotSupported);
+                }
+            }
+
+            if (literals.Count == 0)
+            {
+                throw new ArgumentException("memberIndexerExpression");
+            }
+
+            SqlPathExpression path = null;
+            for (int i = literals.Count - 2; i >= 0; i--)
+            {
+                path = SqlStringPathExpression.Create(path, literals[i]);
+            }
+
+            SqlInputPathCollection result = SqlInputPathCollection.Create(SqlIdentifier.Create(literals[literals.Count - 1].Value), path);
+            return result;
+        }
+
+        #endregion LINQ Specific Visitors
+
+        private enum SubqueryKind
+        {
+            ArrayScalarExpression,
+            ExistsScalarExpression,
+            SubqueryScalarExpression,
+        }
+    }
+}