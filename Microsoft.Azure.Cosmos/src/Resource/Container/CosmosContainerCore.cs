﻿//------------------------------------------------------------
// Copyright (c) Microsoft Corporation.  All rights reserved.
//------------------------------------------------------------

namespace Microsoft.Azure.Cosmos
{
    using System;
    using System.IO;
    using System.Net;
    using System.Threading;
    using System.Threading.Tasks;
    using Microsoft.Azure.Cosmos.Routing;
    using Microsoft.Azure.Cosmos.Scripts;
    using Microsoft.Azure.Documents;
    using Microsoft.Azure.Documents.Routing;

    /// <summary>
    /// Operations for reading, replacing, or deleting a specific, existing cosmosContainer by id.
    /// 
    /// <see cref="CosmosContainers"/> for creating new containers, and reading/querying all containers;
    /// </summary>
    internal partial class CosmosContainerCore : CosmosContainer
    {
        /// <summary>
        /// Only used for unit testing
        /// </summary>
        internal CosmosContainerCore() {}

        internal CosmosContainerCore(
            CosmosClientContext clientContext,
            CosmosDatabaseCore database,
            string containerId,
            CosmosQueryClient queryClient = null)
        {
            this.Id = containerId;
            this.ClientContext = clientContext;
            this.LinkUri = clientContext.CreateLink(
                parentLink: database.LinkUri.OriginalString,
                uriPathSegment: Paths.CollectionsPathSegment,
                id: containerId);

            this.Database = database;
<<<<<<< HEAD
            this.StoredProcedures = new CosmosStoredProceduresCore(this.ClientContext, this);
            this.Triggers = new CosmosTriggers(this.ClientContext, this);
            this.UserDefinedFunctions = new CosmosUserDefinedFunctions(this.ClientContext, this);

            this.cachedUriSegmentWithoutId = this.GetResourceSegmentUriWithoutId();
            this.queryClient = queryClient ?? new CosmosQueryClientCore(this.ClientContext, this);
=======
            this.Items = new CosmosItemsCore(this.ClientContext, this);
>>>>>>> 5e9f0c47
        }

        public override string Id { get; }

        public override CosmosDatabase Database { get; }

<<<<<<< HEAD
        public override CosmosStoredProcedures StoredProcedures { get; }
=======
        public override CosmosItems Items { get; }
>>>>>>> 5e9f0c47

        internal virtual Uri LinkUri { get; }

        internal virtual CosmosClientContext ClientContext { get; }

        public override Task<CosmosContainerResponse> ReadContainerAsync(
            CosmosContainerRequestOptions requestOptions = null,
            CancellationToken cancellationToken = default(CancellationToken))
        {
            Task<CosmosResponseMessage> response = this.ReadContainerStreamAsync(
                requestOptions: requestOptions,
                cancellationToken: cancellationToken);

            return this.ClientContext.ResponseFactory.CreateContainerResponse(this, response);
        }

        public override Task<CosmosContainerResponse> ReplaceContainerAsync(
            CosmosContainerSettings containerSettings,
            CosmosContainerRequestOptions requestOptions = null,
            CancellationToken cancellationToken = default(CancellationToken))
        {
            this.ClientContext.ValidateResource(containerSettings.Id);

            Task<CosmosResponseMessage> response = this.ReplaceContainerStreamAsync(
                streamPayload: CosmosResource.ToStream(containerSettings),
                requestOptions: requestOptions,
                cancellationToken: cancellationToken);

            return this.ClientContext.ResponseFactory.CreateContainerResponse(this, response);
        }

        public override Task<CosmosContainerResponse> DeleteContainerAsync(
            CosmosContainerRequestOptions requestOptions = null,
            CancellationToken cancellationToken = default(CancellationToken))
        {
            Task<CosmosResponseMessage> response = this.DeleteContainerStreamAsync(
                requestOptions: requestOptions,
                cancellationToken: cancellationToken);

            return this.ClientContext.ResponseFactory.CreateContainerResponse(this, response);
        }

        public override async Task<int?> ReadProvisionedThroughputAsync(
            CancellationToken cancellationToken = default(CancellationToken))
        {
            CosmosOfferResult offerResult = await this.ReadProvisionedThroughputIfExistsAsync(cancellationToken);
            if (offerResult.StatusCode == HttpStatusCode.OK || offerResult.StatusCode == HttpStatusCode.NotFound)
            {
                return offerResult.Throughput;
            }

            throw offerResult.CosmosException;
        }

        public override async Task ReplaceProvisionedThroughputAsync(
            int throughput,
            CancellationToken cancellationToken = default(CancellationToken))
        {
            CosmosOfferResult offerResult = await this.ReplaceProvisionedThroughputIfExistsAsync(throughput, cancellationToken);
            if (offerResult.StatusCode != HttpStatusCode.OK)
            {
                throw offerResult.CosmosException;
            }
        }

        public override Task<CosmosResponseMessage> DeleteContainerStreamAsync(
            CosmosContainerRequestOptions requestOptions = null,
            CancellationToken cancellationToken = default(CancellationToken))
        {
            return this.ProcessStreamAsync(
               streamPayload: null,
               operationType: OperationType.Delete,
               requestOptions: requestOptions,
               cancellationToken: cancellationToken);
        }

        public override Task<CosmosResponseMessage> ReplaceContainerStreamAsync(
            Stream streamPayload,
            CosmosContainerRequestOptions requestOptions = null,
            CancellationToken cancellationToken = default(CancellationToken))
        {
            return this.ProcessStreamAsync(
                streamPayload: streamPayload,
                operationType: OperationType.Replace,
                requestOptions: requestOptions,
                cancellationToken: cancellationToken);
        }

        public override Task<CosmosResponseMessage> ReadContainerStreamAsync(
            CosmosContainerRequestOptions requestOptions = null,
            CancellationToken cancellationToken = default(CancellationToken))
        {
            return this.ProcessStreamAsync(
                streamPayload: null,
                operationType: OperationType.Read,
                requestOptions: requestOptions,
                cancellationToken: cancellationToken);
        }

        internal Task<CosmosOfferResult> ReadProvisionedThroughputIfExistsAsync(
            CancellationToken cancellationToken = default(CancellationToken))
        {
            return this.GetRID(cancellationToken)
                .ContinueWith(task => task.Result == null ?
                    Task.FromResult(new CosmosOfferResult(
                        statusCode: HttpStatusCode.Found,
                        cosmosRequestException: new CosmosException(
                            message: RMResources.NotFound,
                            statusCode: HttpStatusCode.Found,
                            subStatusCode: (int)SubStatusCodes.Unknown,
                            activityId: null,
                            requestCharge: 0))) :
                    this.ClientContext.Client.Offers.ReadProvisionedThroughputIfExistsAsync(task.Result, cancellationToken),
                    cancellationToken)
                .Unwrap();
        }

        internal Task<CosmosOfferResult> ReplaceProvisionedThroughputIfExistsAsync(
            int targetThroughput,
            CancellationToken cancellationToken = default(CancellationToken))
        {
            return this.GetRID(cancellationToken)
                 .ContinueWith(task => this.ClientContext.Client.Offers.ReplaceThroughputIfExistsAsync(task.Result, targetThroughput, cancellationToken), cancellationToken)
                 .Unwrap();
        }

        /// <summary>
        /// Gets the container's settings by using the internal cache.
        /// In case the cache does not have information about this container, it may end up making a server call to fetch the data.
        /// </summary>
        /// <param name="cancellationToken"><see cref="CancellationToken"/> representing request cancellation.</param>
        /// <returns>A <see cref="Task"/> containing the <see cref="CosmosContainerSettings"/> for this container.</returns>
        internal async Task<CosmosContainerSettings> GetCachedContainerSettingsAsync(CancellationToken cancellationToken = default(CancellationToken))
        {
            ClientCollectionCache collectionCache = await this.ClientContext.DocumentClient.GetCollectionCacheAsync();
            return await collectionCache.GetByNameAsync(HttpConstants.Versions.CurrentVersion, this.LinkUri.OriginalString, cancellationToken);
        }

        // Name based look-up, needs re-computation and can't be cached
        internal Task<string> GetRID(CancellationToken cancellationToken)
        {
            return this.GetCachedContainerSettingsAsync(cancellationToken)
                            .ContinueWith(containerSettingsTask => containerSettingsTask.Result?.ResourceId, cancellationToken);
        }

        internal Task<PartitionKeyDefinition> GetPartitionKeyDefinitionAsync(CancellationToken cancellationToken = default(CancellationToken))
        {
            return this.GetCachedContainerSettingsAsync(cancellationToken)
                            .ContinueWith(containerSettingsTask => containerSettingsTask.Result?.PartitionKey, cancellationToken);
        }

        /// <summary>
        /// Instantiates a new instance of the <see cref="PartitionKeyInternal"/> object.
        /// </summary>
        /// <remarks>
        /// The function selects the right partition key constant for inserting documents that don't have
        /// a value for partition key. The constant selection is based on whether the collection is migrated
        /// or user partitioned
        /// </remarks>
        internal async Task<PartitionKeyInternal> GetNonePartitionKeyValue(CancellationToken cancellationToken = default(CancellationToken))
        {
            CosmosContainerSettings containerSettings = await this.GetCachedContainerSettingsAsync(cancellationToken);
            return containerSettings.GetNoneValue();
        }

        internal Task<CollectionRoutingMap> GetRoutingMapAsync(CancellationToken cancellationToken)
        {
            string collectionRID = null;
            return this.GetRID(cancellationToken)
                .ContinueWith(ridTask =>
                {
                    collectionRID = ridTask.Result;
                    return this.ClientContext.Client.DocumentClient.GetPartitionKeyRangeCacheAsync();
                })
                .Unwrap()
                .ContinueWith(partitionKeyRangeCachetask =>
                {
                    PartitionKeyRangeCache partitionKeyRangeCache = partitionKeyRangeCachetask.Result;
                    return partitionKeyRangeCache.TryLookupAsync(
                            collectionRID,
                            null,
                            null,
                            cancellationToken);
                })
                .Unwrap();
        }

        private Task<CosmosResponseMessage> ProcessStreamAsync(
            Stream streamPayload,
            OperationType operationType,
            CosmosContainerRequestOptions requestOptions = null,
            CancellationToken cancellationToken = default(CancellationToken))
        {
            return this.ClientContext.ProcessResourceOperationStreamAsync(
              resourceUri: this.LinkUri,
              resourceType: ResourceType.Collection,
              operationType: operationType,
              cosmosContainerCore: null,
              partitionKey: null,
              streamPayload: streamPayload,
              requestOptions: requestOptions,
              requestEnricher: null,
              cancellationToken: cancellationToken);
        }
    }
}<|MERGE_RESOLUTION|>--- conflicted
+++ resolved
@@ -40,27 +40,14 @@
                 id: containerId);
 
             this.Database = database;
-<<<<<<< HEAD
-            this.StoredProcedures = new CosmosStoredProceduresCore(this.ClientContext, this);
-            this.Triggers = new CosmosTriggers(this.ClientContext, this);
-            this.UserDefinedFunctions = new CosmosUserDefinedFunctions(this.ClientContext, this);
 
             this.cachedUriSegmentWithoutId = this.GetResourceSegmentUriWithoutId();
             this.queryClient = queryClient ?? new CosmosQueryClientCore(this.ClientContext, this);
-=======
-            this.Items = new CosmosItemsCore(this.ClientContext, this);
->>>>>>> 5e9f0c47
         }
 
         public override string Id { get; }
 
         public override CosmosDatabase Database { get; }
-
-<<<<<<< HEAD
-        public override CosmosStoredProcedures StoredProcedures { get; }
-=======
-        public override CosmosItems Items { get; }
->>>>>>> 5e9f0c47
 
         internal virtual Uri LinkUri { get; }
 
