﻿//------------------------------------------------------------
// Copyright (c) Microsoft Corporation.  All rights reserved.
//------------------------------------------------------------

namespace Microsoft.Azure.Cosmos.Routing
{
    using System;
    using System.Diagnostics;
    using System.Net;
    using System.Threading;
    using System.Threading.Tasks;
    using Microsoft.Azure.Cosmos.Common;
    using Microsoft.Azure.Documents;

    internal class InvalidPartitionExceptionRetryPolicy : IDocumentClientRetryPolicy
    {
        private readonly IDocumentClientRetryPolicy nextPolicy;
        private DocumentServiceRequest documentServiceRequest;

        private bool retried;

        public InvalidPartitionExceptionRetryPolicy(
            IDocumentClientRetryPolicy nextPolicy)
        {
            this.nextPolicy = nextPolicy;
        }

        public async Task<ShouldRetryResult> ShouldRetryAsync(
            Exception exception,
            CancellationToken cancellationToken)
        {
            cancellationToken.ThrowIfCancellationRequested();
            DocumentClientException clientException = exception as DocumentClientException;
            ShouldRetryResult shouldRetryResult = this.ShouldRetryInternal(
                clientException?.StatusCode,
                clientException?.GetSubStatus(),
                clientException?.ResourceAddress);
            if (shouldRetryResult != null)
            {
                return shouldRetryResult;
            }

            return this.nextPolicy != null ? await this.nextPolicy.ShouldRetryAsync(exception, cancellationToken) : ShouldRetryResult.NoRetry();
        }

<<<<<<< HEAD
        public async Task<ShouldRetryResult> ShouldRetryAsync(
            CosmosResponseMessage httpResponseMessage,
=======
        public Task<ShouldRetryResult> ShouldRetryAsync(
            ResponseMessage httpResponseMessage,
>>>>>>> e25464df
            CancellationToken cancellationToken)
        {
            ShouldRetryResult shouldRetryResult = this.ShouldRetryInternal(
                httpResponseMessage.StatusCode,
                httpResponseMessage.Headers.SubStatusCode,
                httpResponseMessage.GetResourceAddress());

            if (shouldRetryResult != null)
            {
                return shouldRetryResult;
            }

            return this.nextPolicy != null ? await this.nextPolicy.ShouldRetryAsync(httpResponseMessage, cancellationToken) : ShouldRetryResult.NoRetry();
        }

        private ShouldRetryResult ShouldRetryInternal(
            HttpStatusCode? statusCode,
            SubStatusCodes? subStatusCode,
            string resourceIdOrFullName)
        {
            if (!statusCode.HasValue
                && (!subStatusCode.HasValue
                || subStatusCode.Value == SubStatusCodes.Unknown))
            {
                return null;
            }

            if (statusCode == HttpStatusCode.Gone
                && subStatusCode == SubStatusCodes.NameCacheIsStale)
            {
                if (!this.retried)
                {
                    if (this.documentServiceRequest == null)
                    {
                        throw new InvalidOperationException("OnBeforeSendRequest was never called");
                    }

                    this.documentServiceRequest.ForceNameCacheRefresh = true;
                    this.documentServiceRequest.ClearRoutingHints();

                    this.retried = true;
                    return ShouldRetryResult.RetryAfter(TimeSpan.Zero);
                }
                else
                {
                    return ShouldRetryResult.NoRetry();
                }
            }

            return null;
        }

        public void OnBeforeSendRequest(DocumentServiceRequest request)
        {
            this.documentServiceRequest = request;
            this.nextPolicy?.OnBeforeSendRequest(request);
        }
    }
}<|MERGE_RESOLUTION|>--- conflicted
+++ resolved
@@ -43,13 +43,8 @@
             return this.nextPolicy != null ? await this.nextPolicy.ShouldRetryAsync(exception, cancellationToken) : ShouldRetryResult.NoRetry();
         }
 
-<<<<<<< HEAD
         public async Task<ShouldRetryResult> ShouldRetryAsync(
-            CosmosResponseMessage httpResponseMessage,
-=======
-        public Task<ShouldRetryResult> ShouldRetryAsync(
             ResponseMessage httpResponseMessage,
->>>>>>> e25464df
             CancellationToken cancellationToken)
         {
             ShouldRetryResult shouldRetryResult = this.ShouldRetryInternal(
