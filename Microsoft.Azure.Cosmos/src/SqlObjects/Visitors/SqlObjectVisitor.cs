﻿//------------------------------------------------------------
// Copyright (c) Microsoft Corporation.  All rights reserved.
//------------------------------------------------------------
namespace Microsoft.Azure.Cosmos.Sql
{
    internal abstract class SqlObjectVisitor
    {
        public abstract void Visit(SqlAliasedCollectionExpression sqlObject);
        public abstract void Visit(SqlArrayCreateScalarExpression sqlObject);
        public abstract void Visit(SqlArrayIteratorCollectionExpression sqlObject);
        public abstract void Visit(SqlArrayScalarExpression sqlObject);
        public abstract void Visit(SqlBetweenScalarExpression sqlObject);
        public abstract void Visit(SqlBinaryScalarExpression sqlObject);
        public abstract void Visit(SqlBooleanLiteral sqlObject);
        public abstract void Visit(SqlCoalesceScalarExpression sqlObject);
        public abstract void Visit(SqlConditionalScalarExpression sqlObject);
        public abstract void Visit(SqlExistsScalarExpression sqlObject);
        public abstract void Visit(SqlFromClause sqlObject);
        public abstract void Visit(SqlFunctionCallScalarExpression sqlObject);
        public abstract void Visit(SqlGroupByClause sqlObject);
        public abstract void Visit(SqlIdentifier sqlObject);
        public abstract void Visit(SqlIdentifierPathExpression sqlObject);
        public abstract void Visit(SqlInputPathCollection sqlObject);
        public abstract void Visit(SqlInScalarExpression sqlObject);
        public abstract void Visit(SqlLimitSpec sqlObject);
        public abstract void Visit(SqlJoinCollectionExpression sqlObject);
        public abstract void Visit(SqlLiteralArrayCollection sqlObject);
        public abstract void Visit(SqlLiteralScalarExpression sqlObject);
        public abstract void Visit(SqlMemberIndexerScalarExpression sqlObject);
        public abstract void Visit(SqlNullLiteral sqlObject);
        public abstract void Visit(SqlNumberLiteral sqlObject);
        public abstract void Visit(SqlNumberPathExpression sqlObject);
        public abstract void Visit(SqlObjectCreateScalarExpression sqlObject);
        public abstract void Visit(SqlObjectProperty sqlObject);
        public abstract void Visit(SqlOffsetLimitClause sqlObject);
        public abstract void Visit(SqlOffsetSpec sqlObject);
        public abstract void Visit(SqlOrderbyClause sqlObject);
        public abstract void Visit(SqlOrderByItem sqlObject);
        public abstract void Visit(SqlParameter sqlObject);
        public abstract void Visit(SqlParameterRefScalarExpression sqlObject);
        public abstract void Visit(SqlProgram sqlObject);
        public abstract void Visit(SqlPropertyName sqlObject);
        public abstract void Visit(SqlPropertyRefScalarExpression sqlObject);
        public abstract void Visit(SqlQuery sqlObject);
        public abstract void Visit(SqlSelectClause sqlObject);
        public abstract void Visit(SqlSelectItem sqlObject);
        public abstract void Visit(SqlSelectListSpec sqlObject);
        public abstract void Visit(SqlSelectStarSpec sqlObject);
        public abstract void Visit(SqlSelectValueSpec sqlObject);
        public abstract void Visit(SqlStringLiteral sqlObject);
        public abstract void Visit(SqlStringPathExpression sqlObject);
        public abstract void Visit(SqlSubqueryCollection sqlObject);
        public abstract void Visit(SqlSubqueryScalarExpression sqlObject);
        public abstract void Visit(SqlTagsMatchExpression sqlObject);
        public abstract void Visit(SqlTopSpec sqlObject);
        public abstract void Visit(SqlUnaryScalarExpression sqlObject);
        public abstract void Visit(SqlUndefinedLiteral sqlObject);
        public abstract void Visit(SqlWhereClause sqlObject);
    }

    internal abstract class SqlObjectVisitor<TResult>
    {
        public abstract TResult Visit(SqlAliasedCollectionExpression sqlObject);
        public abstract TResult Visit(SqlArrayCreateScalarExpression sqlObject);
        public abstract TResult Visit(SqlArrayIteratorCollectionExpression sqlObject);
        public abstract TResult Visit(SqlArrayScalarExpression sqlObject);
        public abstract TResult Visit(SqlBetweenScalarExpression sqlObject);
        public abstract TResult Visit(SqlBinaryScalarExpression sqlObject);
        public abstract TResult Visit(SqlBooleanLiteral sqlObject);
        public abstract TResult Visit(SqlCoalesceScalarExpression sqlObject);
        public abstract TResult Visit(SqlConditionalScalarExpression sqlObject);
        public abstract TResult Visit(SqlExistsScalarExpression sqlObject);
        public abstract TResult Visit(SqlFromClause sqlObject);
        public abstract TResult Visit(SqlFunctionCallScalarExpression sqlObject);
        public abstract TResult Visit(SqlGroupByClause sqlObject);
        public abstract TResult Visit(SqlIdentifier sqlObject);
        public abstract TResult Visit(SqlIdentifierPathExpression sqlObject);
        public abstract TResult Visit(SqlInputPathCollection sqlObject);
        public abstract TResult Visit(SqlInScalarExpression sqlObject);
        public abstract TResult Visit(SqlLimitSpec sqlObject);
        public abstract TResult Visit(SqlJoinCollectionExpression sqlObject);
        public abstract TResult Visit(SqlLiteralArrayCollection sqlObject);
        public abstract TResult Visit(SqlLiteralScalarExpression sqlObject);
        public abstract TResult Visit(SqlMemberIndexerScalarExpression sqlObject);
        public abstract TResult Visit(SqlNullLiteral sqlObject);
        public abstract TResult Visit(SqlNumberLiteral sqlObject);
        public abstract TResult Visit(SqlNumberPathExpression sqlObject);
        public abstract TResult Visit(SqlObjectCreateScalarExpression sqlObject);
        public abstract TResult Visit(SqlObjectProperty sqlObject);
        public abstract TResult Visit(SqlOffsetLimitClause sqlObject);
        public abstract TResult Visit(SqlOffsetSpec sqlObject);
        public abstract TResult Visit(SqlOrderbyClause sqlObject);
        public abstract TResult Visit(SqlOrderByItem sqlObject);
        public abstract TResult Visit(SqlParameter sqlObject);
        public abstract TResult Visit(SqlParameterRefScalarExpression sqlObject);
        public abstract TResult Visit(SqlProgram sqlObject);
        public abstract TResult Visit(SqlPropertyName sqlObject);
        public abstract TResult Visit(SqlPropertyRefScalarExpression sqlObject);
        public abstract TResult Visit(SqlQuery sqlObject);
        public abstract TResult Visit(SqlSelectClause sqlObject);
        public abstract TResult Visit(SqlSelectItem sqlObject);
        public abstract TResult Visit(SqlSelectListSpec sqlObject);
        public abstract TResult Visit(SqlSelectStarSpec sqlObject);
        public abstract TResult Visit(SqlSelectValueSpec sqlObject);
        public abstract TResult Visit(SqlStringLiteral sqlObject);
        public abstract TResult Visit(SqlStringPathExpression sqlObject);
        public abstract TResult Visit(SqlSubqueryCollection sqlObject);
        public abstract TResult Visit(SqlSubqueryScalarExpression sqlObject);
        public abstract TResult Visit(SqlTagsMatchExpression sqlObject);
        public abstract TResult Visit(SqlTopSpec sqlObject);
        public abstract TResult Visit(SqlUnaryScalarExpression sqlObject);
        public abstract TResult Visit(SqlUndefinedLiteral sqlObject);
        public abstract TResult Visit(SqlWhereClause sqlObject);
    }

    internal abstract class SqlObjectVisitor<TArg, TOutput>
    {
<<<<<<< HEAD
        public abstract TOutput Visit(SqlAliasedCollectionExpression sqlObject, TInput input);
        public abstract TOutput Visit(SqlArrayCreateScalarExpression sqlObject, TInput input);
        public abstract TOutput Visit(SqlArrayIteratorCollectionExpression sqlObject, TInput input);
        public abstract TOutput Visit(SqlArrayScalarExpression sqlObject, TInput input);
        public abstract TOutput Visit(SqlBetweenScalarExpression sqlObject, TInput input);
        public abstract TOutput Visit(SqlBinaryScalarExpression sqlObject, TInput input);
        public abstract TOutput Visit(SqlBooleanLiteral sqlObject, TInput input);
        public abstract TOutput Visit(SqlCoalesceScalarExpression sqlObject, TInput input);
        public abstract TOutput Visit(SqlConditionalScalarExpression sqlObject, TInput input);
        public abstract TOutput Visit(SqlConversionScalarExpression sqlObject, TInput input);
        public abstract TOutput Visit(SqlExistsScalarExpression sqlObject, TInput input);
        public abstract TOutput Visit(SqlFromClause sqlObject, TInput input);
        public abstract TOutput Visit(SqlFunctionCallScalarExpression sqlObject, TInput input);
        public abstract TOutput Visit(SqlGeoNearCallScalarExpression sqlObject, TInput input);
        public abstract TOutput Visit(SqlGroupByClause sqlObject, TInput input);
        public abstract TOutput Visit(SqlIdentifier sqlObject, TInput input);
        public abstract TOutput Visit(SqlIdentifierPathExpression sqlObject, TInput input);
        public abstract TOutput Visit(SqlInputPathCollection sqlObject, TInput input);
        public abstract TOutput Visit(SqlInScalarExpression sqlObject, TInput input);
        public abstract TOutput Visit(SqlJoinCollectionExpression sqlObject, TInput input);
        public abstract TOutput Visit(SqlLimitSpec sqlObject, TInput input);
        public abstract TOutput Visit(SqlLiteralArrayCollection sqlObject, TInput input);
        public abstract TOutput Visit(SqlLiteralScalarExpression sqlObject, TInput input);
        public abstract TOutput Visit(SqlMemberIndexerScalarExpression sqlObject, TInput input);
        public abstract TOutput Visit(SqlNullLiteral sqlObject, TInput input);
        public abstract TOutput Visit(SqlNumberLiteral sqlObject, TInput input);
        public abstract TOutput Visit(SqlNumberPathExpression sqlObject, TInput input);
        public abstract TOutput Visit(SqlObjectCreateScalarExpression sqlObject, TInput input);
        public abstract TOutput Visit(SqlObjectLiteral sqlObject, TInput input);
        public abstract TOutput Visit(SqlObjectProperty sqlObject, TInput input);
        public abstract TOutput Visit(SqlOffsetLimitClause sqlObject, TInput input);
        public abstract TOutput Visit(SqlOffsetSpec sqlObject, TInput input);
        public abstract TOutput Visit(SqlOrderbyClause sqlObject, TInput input);
        public abstract TOutput Visit(SqlOrderByItem sqlObject, TInput input);
        public abstract TOutput Visit(SqlProgram sqlObject, TInput input);
        public abstract TOutput Visit(SqlPropertyName sqlObject, TInput input);
        public abstract TOutput Visit(SqlPropertyRefScalarExpression sqlObject, TInput input);
        public abstract TOutput Visit(SqlQuery sqlObject, TInput input);
        public abstract TOutput Visit(SqlSelectClause sqlObject, TInput input);
        public abstract TOutput Visit(SqlSelectItem sqlObject, TInput input);
        public abstract TOutput Visit(SqlSelectListSpec sqlObject, TInput input);
        public abstract TOutput Visit(SqlSelectStarSpec sqlObject, TInput input);
        public abstract TOutput Visit(SqlSelectValueSpec sqlObject, TInput input);
        public abstract TOutput Visit(SqlStringLiteral sqlObject, TInput input);
        public abstract TOutput Visit(SqlStringPathExpression sqlObject, TInput input);
        public abstract TOutput Visit(SqlSubqueryCollection sqlObject, TInput input);
        public abstract TOutput Visit(SqlSubqueryScalarExpression sqlObject, TInput input);
        public abstract TOutput Visit(SqlTagsMatchExpression sqlObject, TInput input);
        public abstract TOutput Visit(SqlTopSpec sqlObject, TInput input);
        public abstract TOutput Visit(SqlUnaryScalarExpression sqlObject, TInput input);
        public abstract TOutput Visit(SqlUndefinedLiteral sqlObject, TInput input);
        public abstract TOutput Visit(SqlWhereClause sqlObject, TInput input);
=======
        public abstract TOutput Visit(SqlAliasedCollectionExpression sqlObject, TArg input);
        public abstract TOutput Visit(SqlArrayCreateScalarExpression sqlObject, TArg input);
        public abstract TOutput Visit(SqlArrayIteratorCollectionExpression sqlObject, TArg input);
        public abstract TOutput Visit(SqlArrayScalarExpression sqlObject, TArg input);
        public abstract TOutput Visit(SqlBetweenScalarExpression sqlObject, TArg input);
        public abstract TOutput Visit(SqlBinaryScalarExpression sqlObject, TArg input);
        public abstract TOutput Visit(SqlBooleanLiteral sqlObject, TArg input);
        public abstract TOutput Visit(SqlCoalesceScalarExpression sqlObject, TArg input);
        public abstract TOutput Visit(SqlConditionalScalarExpression sqlObject, TArg input);
        public abstract TOutput Visit(SqlExistsScalarExpression sqlObject, TArg input);
        public abstract TOutput Visit(SqlFromClause sqlObject, TArg input);
        public abstract TOutput Visit(SqlFunctionCallScalarExpression sqlObject, TArg input);
        public abstract TOutput Visit(SqlGroupByClause sqlObject, TArg input);
        public abstract TOutput Visit(SqlIdentifier sqlObject, TArg input);
        public abstract TOutput Visit(SqlIdentifierPathExpression sqlObject, TArg input);
        public abstract TOutput Visit(SqlInputPathCollection sqlObject, TArg input);
        public abstract TOutput Visit(SqlInScalarExpression sqlObject, TArg input);
        public abstract TOutput Visit(SqlJoinCollectionExpression sqlObject, TArg input);
        public abstract TOutput Visit(SqlLimitSpec sqlObject, TArg input);
        public abstract TOutput Visit(SqlLiteralArrayCollection sqlObject, TArg input);
        public abstract TOutput Visit(SqlLiteralScalarExpression sqlObject, TArg input);
        public abstract TOutput Visit(SqlMemberIndexerScalarExpression sqlObject, TArg input);
        public abstract TOutput Visit(SqlNullLiteral sqlObject, TArg input);
        public abstract TOutput Visit(SqlNumberLiteral sqlObject, TArg input);
        public abstract TOutput Visit(SqlNumberPathExpression sqlObject, TArg input);
        public abstract TOutput Visit(SqlObjectCreateScalarExpression sqlObject, TArg input);
        public abstract TOutput Visit(SqlObjectProperty sqlObject, TArg input);
        public abstract TOutput Visit(SqlOffsetLimitClause sqlObject, TArg input);
        public abstract TOutput Visit(SqlOffsetSpec sqlObject, TArg input);
        public abstract TOutput Visit(SqlOrderbyClause sqlObject, TArg input);
        public abstract TOutput Visit(SqlOrderByItem sqlObject, TArg input);
        public abstract TOutput Visit(SqlParameter sqlObject, TArg input);
        public abstract TOutput Visit(SqlParameterRefScalarExpression sqlObject, TArg input);
        public abstract TOutput Visit(SqlProgram sqlObject, TArg input);
        public abstract TOutput Visit(SqlPropertyName sqlObject, TArg input);
        public abstract TOutput Visit(SqlPropertyRefScalarExpression sqlObject, TArg input);
        public abstract TOutput Visit(SqlQuery sqlObject, TArg input);
        public abstract TOutput Visit(SqlSelectClause sqlObject, TArg input);
        public abstract TOutput Visit(SqlSelectItem sqlObject, TArg input);
        public abstract TOutput Visit(SqlSelectListSpec sqlObject, TArg input);
        public abstract TOutput Visit(SqlSelectStarSpec sqlObject, TArg input);
        public abstract TOutput Visit(SqlSelectValueSpec sqlObject, TArg input);
        public abstract TOutput Visit(SqlStringLiteral sqlObject, TArg input);
        public abstract TOutput Visit(SqlStringPathExpression sqlObject, TArg input);
        public abstract TOutput Visit(SqlSubqueryCollection sqlObject, TArg input);
        public abstract TOutput Visit(SqlSubqueryScalarExpression sqlObject, TArg input);
        public abstract TOutput Visit(SqlTopSpec sqlObject, TArg input);
        public abstract TOutput Visit(SqlUnaryScalarExpression sqlObject, TArg input);
        public abstract TOutput Visit(SqlUndefinedLiteral sqlObject, TArg input);
        public abstract TOutput Visit(SqlWhereClause sqlObject, TArg input);
>>>>>>> 3dff127d
    }
}<|MERGE_RESOLUTION|>--- conflicted
+++ resolved
@@ -115,60 +115,6 @@
 
     internal abstract class SqlObjectVisitor<TArg, TOutput>
     {
-<<<<<<< HEAD
-        public abstract TOutput Visit(SqlAliasedCollectionExpression sqlObject, TInput input);
-        public abstract TOutput Visit(SqlArrayCreateScalarExpression sqlObject, TInput input);
-        public abstract TOutput Visit(SqlArrayIteratorCollectionExpression sqlObject, TInput input);
-        public abstract TOutput Visit(SqlArrayScalarExpression sqlObject, TInput input);
-        public abstract TOutput Visit(SqlBetweenScalarExpression sqlObject, TInput input);
-        public abstract TOutput Visit(SqlBinaryScalarExpression sqlObject, TInput input);
-        public abstract TOutput Visit(SqlBooleanLiteral sqlObject, TInput input);
-        public abstract TOutput Visit(SqlCoalesceScalarExpression sqlObject, TInput input);
-        public abstract TOutput Visit(SqlConditionalScalarExpression sqlObject, TInput input);
-        public abstract TOutput Visit(SqlConversionScalarExpression sqlObject, TInput input);
-        public abstract TOutput Visit(SqlExistsScalarExpression sqlObject, TInput input);
-        public abstract TOutput Visit(SqlFromClause sqlObject, TInput input);
-        public abstract TOutput Visit(SqlFunctionCallScalarExpression sqlObject, TInput input);
-        public abstract TOutput Visit(SqlGeoNearCallScalarExpression sqlObject, TInput input);
-        public abstract TOutput Visit(SqlGroupByClause sqlObject, TInput input);
-        public abstract TOutput Visit(SqlIdentifier sqlObject, TInput input);
-        public abstract TOutput Visit(SqlIdentifierPathExpression sqlObject, TInput input);
-        public abstract TOutput Visit(SqlInputPathCollection sqlObject, TInput input);
-        public abstract TOutput Visit(SqlInScalarExpression sqlObject, TInput input);
-        public abstract TOutput Visit(SqlJoinCollectionExpression sqlObject, TInput input);
-        public abstract TOutput Visit(SqlLimitSpec sqlObject, TInput input);
-        public abstract TOutput Visit(SqlLiteralArrayCollection sqlObject, TInput input);
-        public abstract TOutput Visit(SqlLiteralScalarExpression sqlObject, TInput input);
-        public abstract TOutput Visit(SqlMemberIndexerScalarExpression sqlObject, TInput input);
-        public abstract TOutput Visit(SqlNullLiteral sqlObject, TInput input);
-        public abstract TOutput Visit(SqlNumberLiteral sqlObject, TInput input);
-        public abstract TOutput Visit(SqlNumberPathExpression sqlObject, TInput input);
-        public abstract TOutput Visit(SqlObjectCreateScalarExpression sqlObject, TInput input);
-        public abstract TOutput Visit(SqlObjectLiteral sqlObject, TInput input);
-        public abstract TOutput Visit(SqlObjectProperty sqlObject, TInput input);
-        public abstract TOutput Visit(SqlOffsetLimitClause sqlObject, TInput input);
-        public abstract TOutput Visit(SqlOffsetSpec sqlObject, TInput input);
-        public abstract TOutput Visit(SqlOrderbyClause sqlObject, TInput input);
-        public abstract TOutput Visit(SqlOrderByItem sqlObject, TInput input);
-        public abstract TOutput Visit(SqlProgram sqlObject, TInput input);
-        public abstract TOutput Visit(SqlPropertyName sqlObject, TInput input);
-        public abstract TOutput Visit(SqlPropertyRefScalarExpression sqlObject, TInput input);
-        public abstract TOutput Visit(SqlQuery sqlObject, TInput input);
-        public abstract TOutput Visit(SqlSelectClause sqlObject, TInput input);
-        public abstract TOutput Visit(SqlSelectItem sqlObject, TInput input);
-        public abstract TOutput Visit(SqlSelectListSpec sqlObject, TInput input);
-        public abstract TOutput Visit(SqlSelectStarSpec sqlObject, TInput input);
-        public abstract TOutput Visit(SqlSelectValueSpec sqlObject, TInput input);
-        public abstract TOutput Visit(SqlStringLiteral sqlObject, TInput input);
-        public abstract TOutput Visit(SqlStringPathExpression sqlObject, TInput input);
-        public abstract TOutput Visit(SqlSubqueryCollection sqlObject, TInput input);
-        public abstract TOutput Visit(SqlSubqueryScalarExpression sqlObject, TInput input);
-        public abstract TOutput Visit(SqlTagsMatchExpression sqlObject, TInput input);
-        public abstract TOutput Visit(SqlTopSpec sqlObject, TInput input);
-        public abstract TOutput Visit(SqlUnaryScalarExpression sqlObject, TInput input);
-        public abstract TOutput Visit(SqlUndefinedLiteral sqlObject, TInput input);
-        public abstract TOutput Visit(SqlWhereClause sqlObject, TInput input);
-=======
         public abstract TOutput Visit(SqlAliasedCollectionExpression sqlObject, TArg input);
         public abstract TOutput Visit(SqlArrayCreateScalarExpression sqlObject, TArg input);
         public abstract TOutput Visit(SqlArrayIteratorCollectionExpression sqlObject, TArg input);
@@ -215,10 +161,10 @@
         public abstract TOutput Visit(SqlStringPathExpression sqlObject, TArg input);
         public abstract TOutput Visit(SqlSubqueryCollection sqlObject, TArg input);
         public abstract TOutput Visit(SqlSubqueryScalarExpression sqlObject, TArg input);
+        public abstract TOutput Visit(SqlTagsMatchExpression sqlObject, TArg input);
         public abstract TOutput Visit(SqlTopSpec sqlObject, TArg input);
         public abstract TOutput Visit(SqlUnaryScalarExpression sqlObject, TArg input);
         public abstract TOutput Visit(SqlUndefinedLiteral sqlObject, TArg input);
         public abstract TOutput Visit(SqlWhereClause sqlObject, TArg input);
->>>>>>> 3dff127d
     }
 }