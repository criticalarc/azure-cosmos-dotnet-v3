--- conflicted
+++ resolved
@@ -2,11 +2,7 @@
 // Copyright (c) Microsoft Corporation.  All rights reserved.
 //------------------------------------------------------------
 
-<<<<<<< HEAD
-namespace Microsoft.Azure.Cosmos.Sql
-=======
 namespace Microsoft.Azure.Cosmos.SqlObjects.Visitors
->>>>>>> d48fb274
 {
     using System;
     using System.Globalization;
