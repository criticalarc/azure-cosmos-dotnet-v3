--- conflicted
+++ resolved
@@ -19,12 +19,8 @@
             RequestMessage request,
             CancellationToken cancellationToken)
         {
-<<<<<<< HEAD
             IDocumentClientRetryPolicy retryPolicyInstance = await this.GetRetryPolicyAsync(request);
             request.OnBeforeSendRequestActions += retryPolicyInstance.OnBeforeSendRequest;
-=======
-            IDocumentClientRetryPolicy retryPolicyInstance = await GetRetryPolicyAsync(request);
->>>>>>> 743845dc
 
             try
             {
