﻿//------------------------------------------------------------
// Copyright (c) Microsoft Corporation.  All rights reserved.
//------------------------------------------------------------

namespace Microsoft.Azure.Cosmos.ChangeFeed.LeaseManagement
{
    using System;
    using System.Threading.Tasks;
    using Microsoft.Azure.Cosmos;
    using Microsoft.Azure.Cosmos.ChangeFeed.Utils;
    using Newtonsoft.Json;

    /// <summary>
    /// Implementation of <see cref="DocumentServiceLeaseStore"/> for state in Azure Cosmos DB
    /// </summary>
    internal sealed class DocumentServiceLeaseStoreCosmos : DocumentServiceLeaseStore
    {
        private readonly CosmosContainer container;
        private readonly string containerNamePrefix;
        private readonly RequestOptionsFactory requestOptionsFactory;
        private string lockETag;

        public DocumentServiceLeaseStoreCosmos(
            CosmosContainer container,
            string containerNamePrefix,
            RequestOptionsFactory requestOptionsFactory)
        {
            this.container = container;
            this.containerNamePrefix = containerNamePrefix;
            this.requestOptionsFactory = requestOptionsFactory;
        }

        public override async Task<bool> IsInitializedAsync()
        {
            string markerDocId = this.GetStoreMarkerName();

            return await this.container.ItemExistsAsync(this.requestOptionsFactory.GetPartitionKey(markerDocId), markerDocId).ConfigureAwait(false);
        }

        public override async Task MarkInitializedAsync()
        {
            string markerDocId = this.GetStoreMarkerName();
            var containerDocument = new { id = markerDocId };
<<<<<<< HEAD
            await this.container.Items.CreateItemAsync<dynamic>(                
                containerDocument,
                new ItemRequestOptions { PartitionKey = this.requestOptionsFactory.GetPartitionKey(markerDocId) }
                ).ConfigureAwait(false);
=======
            await this.container.CreateItemAsync<dynamic>(
                this.requestOptionsFactory.GetPartitionKey(markerDocId),
                containerDocument).ConfigureAwait(false);
>>>>>>> 77d12653
        }

        public override async Task<bool> AcquireInitializationLockAsync(TimeSpan lockTime)
        {
            string lockId = this.GetStoreLockName();
            var containerDocument = new LockDocument(){ Id = lockId, TimeToLive = (int)lockTime.TotalSeconds };
            var document = await this.container.TryCreateItemAsync<LockDocument>(
                this.requestOptionsFactory.GetPartitionKey(lockId),
                containerDocument).ConfigureAwait(false);

            if (document != null)
            {
                this.lockETag = document.ETag;
                return true;
            }

            return false;
        }

        public override async Task<bool> ReleaseInitializationLockAsync()
        {
            string lockId = this.GetStoreLockName();
            var requestOptions = new ItemRequestOptions()
            {
                IfMatchEtag = this.lockETag,
            };

            var document = await this.container.TryDeleteItemAsync<LockDocument>(
                this.requestOptionsFactory.GetPartitionKey(lockId),
                lockId,
                requestOptions).ConfigureAwait(false);

            if (document != null)
            {
                this.lockETag = null;
                return true;
            }

            return false;
        }

        private string GetStoreMarkerName()
        {
            return this.containerNamePrefix + ".info";
        }

        private string GetStoreLockName()
        {
            return this.containerNamePrefix + ".lock";
        }

        private class LockDocument
        {
            [JsonProperty("id")]
            public string Id { get; set; }

            [JsonProperty("ttl")]
            public int TimeToLive { get; set; }
        }
    }
}<|MERGE_RESOLUTION|>--- conflicted
+++ resolved
@@ -41,16 +41,12 @@
         {
             string markerDocId = this.GetStoreMarkerName();
             var containerDocument = new { id = markerDocId };
-<<<<<<< HEAD
-            await this.container.Items.CreateItemAsync<dynamic>(                
+
+            ItemRequestOptions requestOptions = new ItemRequestOptions();
+            requestOptions.PartitionKey = this.requestOptionsFactory.GetPartitionKey(markerDocId);
+            await this.container.CreateItemAsync<dynamic>(
                 containerDocument,
-                new ItemRequestOptions { PartitionKey = this.requestOptionsFactory.GetPartitionKey(markerDocId) }
-                ).ConfigureAwait(false);
-=======
-            await this.container.CreateItemAsync<dynamic>(
-                this.requestOptionsFactory.GetPartitionKey(markerDocId),
-                containerDocument).ConfigureAwait(false);
->>>>>>> 77d12653
+                requestOptions).ConfigureAwait(false);
         }
 
         public override async Task<bool> AcquireInitializationLockAsync(TimeSpan lockTime)
