﻿namespace Microsoft.Azure.Cosmos.SDK.EmulatorTests
{
    using System;
    using System.Collections.Generic;
    using System.Linq;
    using System.Net;
    using System.Threading;
    using System.Threading.Tasks;
    using Microsoft.Azure.Cosmos.Spatial;
    using Microsoft.VisualStudio.TestTools.UnitTesting;
    using Newtonsoft.Json;

    [TestClass]
    public class CosmosSpatialTests
    {
        private CosmosContainerCore Container = null;
        private DocumentClient documentClient;
        private CosmosJsonSerializerCore jsonSerializer = null;
        private readonly string spatialName = "SpatialName";
        protected CancellationTokenSource cancellationTokenSource = null;
        protected CancellationToken cancellationToken;
        protected CosmosClient cosmosClient = null;
        protected CosmosDatabase database = null;

        [TestInitialize]
        public async Task TestInitialize()
        {
            this.cancellationTokenSource = new CancellationTokenSource();
            this.cancellationToken = this.cancellationTokenSource.Token;

            this.cosmosClient = TestCommon.CreateCosmosClient();
            this.database = await this.cosmosClient.Databases.CreateDatabaseAsync(Guid.NewGuid().ToString(),
                cancellationToken: this.cancellationToken);

            this.documentClient = TestCommon.CreateClient(true, defaultConsistencyLevel: Documents.ConsistencyLevel.Session);

            string PartitionKey = "/partitionKey";
            ContainerResponse response = await this.database.Containers.CreateContainerAsync(
                new CosmosContainerSettings(id: Guid.NewGuid().ToString(), partitionKeyPath: PartitionKey),
                cancellationToken: this.cancellationToken);
            Assert.IsNotNull(response);
            Assert.IsNotNull(response.Container);
            Assert.IsNotNull(response.Resource);
            this.Container = (CosmosContainerCore)response;
            this.jsonSerializer = new CosmosJsonSerializerCore();
        }

        [TestCleanup]
        public async Task Cleanup()
        {
            if (this.documentClient != null)
            {
                this.documentClient.Dispose();
            }

            if (this.cosmosClient == null)
            {
                return;
            }

            if (this.database != null)
            {
                await this.database.DeleteAsync(
                    requestOptions: null,
                    cancellationToken: this.cancellationToken);
            }

            this.cancellationTokenSource?.Cancel();

            this.cosmosClient.Dispose();
        }

        [TestMethod]
        public async Task CreateDropMultiPolygonTest()
        {
            SpatialItem spatialItem = new SpatialItem
            {
                Name = spatialName,
                partitionKey = Guid.NewGuid().ToString(),
                id = Guid.NewGuid().ToString(),
                multiPolygon = this.GetMultiPoygon(),
            };

<<<<<<< HEAD
            ItemResponse<SpatialItem> createResponse = await this.Container.Items.CreateItemAsync<SpatialItem>(item: spatialItem, requestOptions: new ItemRequestOptions { PartitionKey = spatialItem.partitionKey });
=======
            ItemResponse<SpatialItem> createResponse = await this.Container.CreateItemAsync<SpatialItem>(partitionKey: spatialItem.partitionKey, item: spatialItem);
>>>>>>> 77d12653
            Assert.IsNotNull(createResponse);
            Assert.AreEqual(HttpStatusCode.Created, createResponse.StatusCode);

            ItemResponse<SpatialItem> readResponse = await this.Container.ReadItemAsync<SpatialItem>(partitionKey: spatialItem.partitionKey, id: spatialItem.id);
            Assert.IsNotNull(readResponse);
            Assert.AreEqual(HttpStatusCode.OK, readResponse.StatusCode);
            Assert.IsNotNull(readResponse.Resource.multiPolygon);

            IOrderedQueryable<SpatialItem> multipolygonQuery =
              this.documentClient.CreateDocumentQuery<SpatialItem>(this.Container.LinkUri.OriginalString, new FeedOptions() { EnableScanInQuery = true, EnableCrossPartitionQuery = true });
            SpatialItem[] withinQuery = multipolygonQuery
              .Where(f => f.multiPolygon.Within(this.GetMultiPoygon()) && f.multiPolygon.IsValid())
              .ToArray();
            Assert.IsTrue(withinQuery.Length == 1);
            foreach (SpatialItem item in withinQuery)
            {
                Assert.IsTrue(item.multiPolygon.Equals(this.GetMultiPoygon()));
            }

            ItemResponse<SpatialItem> deleteResponse = await this.Container.DeleteItemAsync<SpatialItem>(partitionKey: spatialItem.partitionKey, id: spatialItem.id);
            Assert.IsNotNull(deleteResponse);
            Assert.AreEqual(HttpStatusCode.NoContent, deleteResponse.StatusCode);
        }

        [TestMethod]
        public async Task CreateDropPolygonTest()
        {
            SpatialItem spatialItem = new SpatialItem
            {
                Name = spatialName,
                partitionKey = Guid.NewGuid().ToString(),
                id = Guid.NewGuid().ToString(),
                polygon = this.GetPolygon(),
            };

<<<<<<< HEAD
            ItemResponse<SpatialItem> createResponse = await this.Container.Items.CreateItemAsync<SpatialItem>(item: spatialItem, requestOptions: new ItemRequestOptions { PartitionKey = spatialItem.partitionKey });
=======
            ItemResponse<SpatialItem> createResponse = await this.Container.CreateItemAsync<SpatialItem>(partitionKey: spatialItem.partitionKey, item: spatialItem);
>>>>>>> 77d12653
            Assert.IsNotNull(createResponse);
            Assert.AreEqual(HttpStatusCode.Created, createResponse.StatusCode);

            ItemResponse<SpatialItem> readResponse = await this.Container.ReadItemAsync<SpatialItem>(partitionKey: spatialItem.partitionKey, id: spatialItem.id);
            Assert.IsNotNull(readResponse);
            Assert.AreEqual(HttpStatusCode.OK, readResponse.StatusCode);
            Assert.IsNotNull(readResponse.Resource.polygon);

            ItemResponse<SpatialItem> deleteResponse = await this.Container.DeleteItemAsync<SpatialItem>(partitionKey: spatialItem.partitionKey, id: spatialItem.id);
            Assert.IsNotNull(deleteResponse);
            Assert.AreEqual(HttpStatusCode.NoContent, deleteResponse.StatusCode);
        }

        [TestMethod]
        public async Task CreateDropLineStringTest()
        {
            SpatialItem spatialItem = new SpatialItem
            {
                Name = spatialName,
                partitionKey = Guid.NewGuid().ToString(),
                id = Guid.NewGuid().ToString(),
                lineString = this.GetLineString(),
            };

<<<<<<< HEAD
            ItemResponse<SpatialItem> createResponse = await this.Container.Items.CreateItemAsync<SpatialItem>(item: spatialItem, requestOptions: new ItemRequestOptions { PartitionKey = spatialItem.partitionKey });
=======
            ItemResponse<SpatialItem> createResponse = await this.Container.CreateItemAsync<SpatialItem>(partitionKey: spatialItem.partitionKey, item: spatialItem);
>>>>>>> 77d12653
            Assert.IsNotNull(createResponse);
            Assert.AreEqual(HttpStatusCode.Created, createResponse.StatusCode);

            ItemResponse<SpatialItem> readResponse = await this.Container.ReadItemAsync<SpatialItem>(partitionKey: spatialItem.partitionKey, id: spatialItem.id);
            Assert.IsNotNull(readResponse);
            Assert.AreEqual(HttpStatusCode.OK, readResponse.StatusCode);
            Assert.IsNotNull(readResponse.Resource.lineString);

            ItemResponse<SpatialItem> deleteResponse = await this.Container.DeleteItemAsync<SpatialItem>(partitionKey: spatialItem.partitionKey, id: spatialItem.id);
            Assert.IsNotNull(deleteResponse);
            Assert.AreEqual(HttpStatusCode.NoContent, deleteResponse.StatusCode);
        }

        [TestMethod]
        public async Task CreateDropPointTest()
        {
            SpatialItem spatialItem = new SpatialItem
            {
                Name = spatialName,
                partitionKey = Guid.NewGuid().ToString(),
                id = Guid.NewGuid().ToString(),
                point = this.GetPoint(),
            };
<<<<<<< HEAD
            ItemResponse<SpatialItem> createResponse = await this.Container.Items.CreateItemAsync<SpatialItem>(item: spatialItem, requestOptions: new ItemRequestOptions { PartitionKey = spatialItem.partitionKey });
=======
            ItemResponse<SpatialItem> createResponse = await this.Container.CreateItemAsync<SpatialItem>(partitionKey: spatialItem.partitionKey, item: spatialItem);
>>>>>>> 77d12653
            Assert.IsNotNull(createResponse);
            Assert.AreEqual(HttpStatusCode.Created, createResponse.StatusCode);

            ItemResponse<SpatialItem> readResponse = await this.Container.ReadItemAsync<SpatialItem>(partitionKey: spatialItem.partitionKey, id: spatialItem.id);
            Assert.IsNotNull(readResponse);
            Assert.AreEqual(HttpStatusCode.OK, readResponse.StatusCode);
            Assert.IsNotNull(readResponse.Resource.point);

            ItemResponse<SpatialItem> deleteResponse = await this.Container.DeleteItemAsync<SpatialItem>(partitionKey: spatialItem.partitionKey, id: spatialItem.id);
            Assert.IsNotNull(deleteResponse);
            Assert.AreEqual(HttpStatusCode.NoContent, deleteResponse.StatusCode);
        }

        internal class SpatialItem
        {
            [JsonProperty("name")]
            public string Name { get; set; }

            public string id { get; set; }


            [JsonProperty("point")]
            public Point point { get; set; }

            [JsonProperty("polygon")]
            public Polygon polygon { get; set; }

            [JsonProperty("lineString")]
            public LineString lineString { get; set; }

            [JsonProperty("partitionKey")]
            public string partitionKey { get; set; }

            [JsonProperty("MultiPointLocation")]
            public MultiPolygon multiPolygon { get; set; }

        }

        private MultiPolygon GetMultiPoygon()
        {
            MultiPolygon multiPolygon =
           new MultiPolygon(
           new[]
               {
                    new PolygonCoordinates(
                            new[]
                                {
                                    new LinearRing(
                                        new[]
                                            {
                                                new Position(20, 20), new Position(20, 21), new Position(21, 21),
                                                new Position(21, 20), new Position(20, 20)
                                            })
                                })
               });

            return multiPolygon;
        }

        private Polygon GetPolygon()
        {
            Polygon polygon = new Polygon(
                          new[]
        {
                        new LinearRing(
                            new[]
                                {
                                    new Position(20, 20),
                                    new Position(20, 21),
                                    new Position(21, 21),
                                    new Position(21, 20),
                                    new Position(22, 20)
                                })
        },
                          new GeometryParams
                          {
                              AdditionalProperties = new Dictionary<string, object> { { "b", "c" } },
                              BoundingBox = new BoundingBox(new Position(0, 0), new Position(40, 40)),
                              Crs = Crs.Named("SomeCrs")
                          });
            return polygon;
        }

        private LineString GetLineString()
        {
            LineString lineString = new LineString(
                             new[] {
                                 new Position(20, 30), new Position(30, 40) },
                                 new GeometryParams
                                 {
                                     AdditionalProperties = new Dictionary<string, object> { { "a", "b" } },
                                     BoundingBox = new BoundingBox(new Position(0, 0), new Position(40, 40)),
                                     Crs = Crs.Named("SomeCrs")
                                 });
            return lineString;
        }

        private Point GetPoint()
        {
            Point point = new Point(
                        new Position(20, 30),
                        new GeometryParams
                        {
                            AdditionalProperties = new Dictionary<string, object> { { "a", "b" } },
                            BoundingBox = new BoundingBox(new Position(0, 0), new Position(40, 40)),
                            Crs = Crs.Named("SomeCrs")
                        });
            return point;
        }
    }
}<|MERGE_RESOLUTION|>--- conflicted
+++ resolved
@@ -81,11 +81,7 @@
                 multiPolygon = this.GetMultiPoygon(),
             };
 
-<<<<<<< HEAD
-            ItemResponse<SpatialItem> createResponse = await this.Container.Items.CreateItemAsync<SpatialItem>(item: spatialItem, requestOptions: new ItemRequestOptions { PartitionKey = spatialItem.partitionKey });
-=======
-            ItemResponse<SpatialItem> createResponse = await this.Container.CreateItemAsync<SpatialItem>(partitionKey: spatialItem.partitionKey, item: spatialItem);
->>>>>>> 77d12653
+            ItemResponse<SpatialItem> createResponse = await this.Container.CreateItemAsync<SpatialItem>(item: spatialItem, requestOptions: new ItemRequestOptions { PartitionKey = spatialItem.partitionKey });
             Assert.IsNotNull(createResponse);
             Assert.AreEqual(HttpStatusCode.Created, createResponse.StatusCode);
 
@@ -121,11 +117,7 @@
                 polygon = this.GetPolygon(),
             };
 
-<<<<<<< HEAD
-            ItemResponse<SpatialItem> createResponse = await this.Container.Items.CreateItemAsync<SpatialItem>(item: spatialItem, requestOptions: new ItemRequestOptions { PartitionKey = spatialItem.partitionKey });
-=======
-            ItemResponse<SpatialItem> createResponse = await this.Container.CreateItemAsync<SpatialItem>(partitionKey: spatialItem.partitionKey, item: spatialItem);
->>>>>>> 77d12653
+            ItemResponse<SpatialItem> createResponse = await this.Container.CreateItemAsync<SpatialItem>(item: spatialItem, requestOptions: new ItemRequestOptions { PartitionKey = spatialItem.partitionKey });
             Assert.IsNotNull(createResponse);
             Assert.AreEqual(HttpStatusCode.Created, createResponse.StatusCode);
 
@@ -150,11 +142,7 @@
                 lineString = this.GetLineString(),
             };
 
-<<<<<<< HEAD
-            ItemResponse<SpatialItem> createResponse = await this.Container.Items.CreateItemAsync<SpatialItem>(item: spatialItem, requestOptions: new ItemRequestOptions { PartitionKey = spatialItem.partitionKey });
-=======
-            ItemResponse<SpatialItem> createResponse = await this.Container.CreateItemAsync<SpatialItem>(partitionKey: spatialItem.partitionKey, item: spatialItem);
->>>>>>> 77d12653
+            ItemResponse<SpatialItem> createResponse = await this.Container.CreateItemAsync<SpatialItem>(item: spatialItem, requestOptions: new ItemRequestOptions { PartitionKey = spatialItem.partitionKey });
             Assert.IsNotNull(createResponse);
             Assert.AreEqual(HttpStatusCode.Created, createResponse.StatusCode);
 
@@ -178,11 +166,7 @@
                 id = Guid.NewGuid().ToString(),
                 point = this.GetPoint(),
             };
-<<<<<<< HEAD
-            ItemResponse<SpatialItem> createResponse = await this.Container.Items.CreateItemAsync<SpatialItem>(item: spatialItem, requestOptions: new ItemRequestOptions { PartitionKey = spatialItem.partitionKey });
-=======
-            ItemResponse<SpatialItem> createResponse = await this.Container.CreateItemAsync<SpatialItem>(partitionKey: spatialItem.partitionKey, item: spatialItem);
->>>>>>> 77d12653
+            ItemResponse<SpatialItem> createResponse = await this.Container.CreateItemAsync<SpatialItem>(item: spatialItem, requestOptions: new ItemRequestOptions { PartitionKey = spatialItem.partitionKey });
             Assert.IsNotNull(createResponse);
             Assert.AreEqual(HttpStatusCode.Created, createResponse.StatusCode);
 
