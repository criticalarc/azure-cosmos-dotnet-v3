--- conflicted
+++ resolved
@@ -26,13 +26,8 @@
             CosmosContainer container = await database.Containers.CreateContainerAsync(Guid.NewGuid().ToString(), "/id");
 
             string id1 = Guid.NewGuid().ToString();
-<<<<<<< HEAD
-            TestPayload payload1 = await container.Items.CreateItemAsync<TestPayload>(new TestPayload { id = id1 }, new ItemRequestOptions { PartitionKey = id1 });
-            payload1 = await container.Items.ReadItemAsync<TestPayload>(id1, id1);
-=======
-            TestPayload payload1 = await container.CreateItemAsync<TestPayload>(id1, new TestPayload { id = id1 });
+            TestPayload payload1 = await container.CreateItemAsync<TestPayload>(new TestPayload { id = id1 }, new ItemRequestOptions { PartitionKey = id1 });
             payload1 = await container.ReadItemAsync<TestPayload>(id1, id1);
->>>>>>> 77d12653
         }
 
         private static void Interceptor(
