﻿//------------------------------------------------------------
// Copyright (c) Microsoft Corporation.  All rights reserved.
//------------------------------------------------------------

namespace Microsoft.Azure.Cosmos.SDK.EmulatorTests.ChangeFeed
{
    using System.Collections.Generic;
    using System.Linq;
    using System.Threading;
    using System.Threading.Tasks;
    using Microsoft.VisualStudio.TestTools.UnitTesting;

    [TestClass]
    [TestCategory("ChangeFeed")]
    public class SmokeTests : BaseChangeFeedClientHelper
    {
        [TestInitialize]
        public async Task TestInitialize()
        {
            await base.ChangeFeedTestInit();
        }

        [TestCleanup]
        public async Task Cleanup()
        {
            await base.TestCleanup();
        }

        [TestMethod]
        public async Task WritesTriggerDelegate_WithLeaseContainer()
        {
            IEnumerable<int> expectedIds = Enumerable.Range(0, 100);
            List<int> receivedIds = new List<int>();
            ChangeFeedProcessor processor = this.Container
                .CreateChangeFeedProcessorBuilder("test", (IReadOnlyCollection<TestClass> docs, CancellationToken token) =>
                {
                    foreach (TestClass doc in docs)
                    {
                        receivedIds.Add(int.Parse(doc.id));
                    }

                    return Task.CompletedTask;
                })
                .WithInstanceName("random")
                .WithCosmosLeaseContainer(this.LeaseContainer).Build();

            await processor.StartAsync();
            // Letting processor initialize
            await Task.Delay(BaseChangeFeedClientHelper.ChangeFeedSetupTime);
            // Inserting documents
            foreach (int id in expectedIds)
            {
<<<<<<< HEAD
                await this.Container.Items.CreateItemAsync<dynamic>(new { id = id.ToString() }, new ItemRequestOptions { PartitionKey = id.ToString() });
=======
                await this.Container.CreateItemAsync<dynamic>(id.ToString(), new { id = id.ToString() });
>>>>>>> 77d12653
            }

            // Waiting on all notifications to finish
            await Task.Delay(BaseChangeFeedClientHelper.ChangeFeedCleanupTime);
            await processor.StopAsync();
            // Verify that we maintain order
            CollectionAssert.AreEqual(expectedIds.ToList(), receivedIds);
        }

        [TestMethod]
        public async Task WritesTriggerDelegate_WithLeaseContainerWithDynamic()
        {
            IEnumerable<int> expectedIds = Enumerable.Range(0, 100);
            List<int> receivedIds = new List<int>();
            ChangeFeedProcessor processor = this.Container
                .CreateChangeFeedProcessorBuilder("test", (IReadOnlyCollection<dynamic> docs, CancellationToken token) =>
                {
                    foreach (dynamic doc in docs)
                    {
                        receivedIds.Add(int.Parse(doc.id.Value));
                    }

                    return Task.CompletedTask;
                })
                .WithInstanceName("random")
                .WithCosmosLeaseContainer(this.LeaseContainer).Build();

            await processor.StartAsync();
            // Letting processor initialize
            await Task.Delay(BaseChangeFeedClientHelper.ChangeFeedSetupTime);
            // Inserting documents
            foreach (int id in expectedIds)
            {
<<<<<<< HEAD
                await this.Container.Items.CreateItemAsync<dynamic>(new { id = id.ToString() }, new ItemRequestOptions { PartitionKey = id.ToString() });
=======
                await this.Container.CreateItemAsync<dynamic>(id.ToString(), new { id = id.ToString() });
>>>>>>> 77d12653
            }

            // Waiting on all notifications to finish
            await Task.Delay(BaseChangeFeedClientHelper.ChangeFeedCleanupTime);
            await processor.StopAsync();
            // Verify that we maintain order
            CollectionAssert.AreEqual(expectedIds.ToList(), receivedIds);
        }

        [TestMethod]
        public async Task WritesTriggerDelegate_WithInMemoryContainer()
        {
            IEnumerable<int> expectedIds = Enumerable.Range(0, 100);
            List<int> receivedIds = new List<int>();
            ChangeFeedProcessor processor = this.Container
                .CreateChangeFeedProcessorBuilder("test", (IReadOnlyCollection<TestClass> docs, CancellationToken token) =>
                {
                    foreach (TestClass doc in docs)
                    {
                        receivedIds.Add(int.Parse(doc.id));
                    }

                    return Task.CompletedTask;
                })
                .WithInstanceName("random")
                .WithInMemoryLeaseContainer().Build();

            await processor.StartAsync();
            // Letting processor initialize
            await Task.Delay(BaseChangeFeedClientHelper.ChangeFeedSetupTime);
            // Inserting documents
            foreach (int id in expectedIds)
            {
<<<<<<< HEAD
                await this.Container.Items.CreateItemAsync<dynamic>(new { id = id.ToString() }, new ItemRequestOptions { PartitionKey = id.ToString() });
=======
                await this.Container.CreateItemAsync<dynamic>(id.ToString(), new { id = id.ToString() });
>>>>>>> 77d12653
            }

            // Waiting on all notifications to finish
            await Task.Delay(BaseChangeFeedClientHelper.ChangeFeedCleanupTime);
            await processor.StopAsync();
            // Verify that we maintain order
            CollectionAssert.AreEqual(expectedIds.ToList(), receivedIds);
        }

        [TestMethod]
        public async Task WritesTriggerDelegate_WithInMemoryContainerWithDynamic()
        {
            IEnumerable<int> expectedIds = Enumerable.Range(0, 100);
            List<int> receivedIds = new List<int>();
            ChangeFeedProcessor processor = this.Container
                .CreateChangeFeedProcessorBuilder("test", (IReadOnlyCollection<dynamic> docs, CancellationToken token) =>
                {
                    foreach (dynamic doc in docs)
                    {
                        receivedIds.Add(int.Parse(doc.id.Value));
                    }

                    return Task.CompletedTask;
                })
                .WithInstanceName("random")
                .WithInMemoryLeaseContainer().Build();

            await processor.StartAsync();
            // Letting processor initialize
            await Task.Delay(BaseChangeFeedClientHelper.ChangeFeedSetupTime);
            // Inserting documents
            foreach (int id in expectedIds)
            {
<<<<<<< HEAD
                await this.Container.Items.CreateItemAsync<dynamic>(new { id = id.ToString() }, new ItemRequestOptions { PartitionKey = id.ToString() });
=======
                await this.Container.CreateItemAsync<dynamic>(id.ToString(), new { id = id.ToString() });
>>>>>>> 77d12653
            }

            // Waiting on all notifications to finish
            await Task.Delay(BaseChangeFeedClientHelper.ChangeFeedCleanupTime);
            await processor.StopAsync();
            // Verify that we maintain order
            CollectionAssert.AreEqual(expectedIds.ToList(), receivedIds);
        }

        public class TestClass
        {
            public string id { get; set; }
        }
    }
}<|MERGE_RESOLUTION|>--- conflicted
+++ resolved
@@ -50,11 +50,7 @@
             // Inserting documents
             foreach (int id in expectedIds)
             {
-<<<<<<< HEAD
-                await this.Container.Items.CreateItemAsync<dynamic>(new { id = id.ToString() }, new ItemRequestOptions { PartitionKey = id.ToString() });
-=======
-                await this.Container.CreateItemAsync<dynamic>(id.ToString(), new { id = id.ToString() });
->>>>>>> 77d12653
+                await this.Container.CreateItemAsync<dynamic>(new { id = id.ToString() }, new ItemRequestOptions { PartitionKey = id.ToString() });
             }
 
             // Waiting on all notifications to finish
@@ -88,11 +84,7 @@
             // Inserting documents
             foreach (int id in expectedIds)
             {
-<<<<<<< HEAD
-                await this.Container.Items.CreateItemAsync<dynamic>(new { id = id.ToString() }, new ItemRequestOptions { PartitionKey = id.ToString() });
-=======
-                await this.Container.CreateItemAsync<dynamic>(id.ToString(), new { id = id.ToString() });
->>>>>>> 77d12653
+                await this.Container.CreateItemAsync<dynamic>(new { id = id.ToString() }, new ItemRequestOptions { PartitionKey = id.ToString() });
             }
 
             // Waiting on all notifications to finish
@@ -126,11 +118,7 @@
             // Inserting documents
             foreach (int id in expectedIds)
             {
-<<<<<<< HEAD
-                await this.Container.Items.CreateItemAsync<dynamic>(new { id = id.ToString() }, new ItemRequestOptions { PartitionKey = id.ToString() });
-=======
-                await this.Container.CreateItemAsync<dynamic>(id.ToString(), new { id = id.ToString() });
->>>>>>> 77d12653
+                await this.Container.CreateItemAsync<dynamic>(new { id = id.ToString() }, new ItemRequestOptions { PartitionKey = id.ToString() });
             }
 
             // Waiting on all notifications to finish
@@ -164,11 +152,7 @@
             // Inserting documents
             foreach (int id in expectedIds)
             {
-<<<<<<< HEAD
-                await this.Container.Items.CreateItemAsync<dynamic>(new { id = id.ToString() }, new ItemRequestOptions { PartitionKey = id.ToString() });
-=======
-                await this.Container.CreateItemAsync<dynamic>(id.ToString(), new { id = id.ToString() });
->>>>>>> 77d12653
+                await this.Container.CreateItemAsync<dynamic>(new { id = id.ToString() }, new ItemRequestOptions { PartitionKey = id.ToString() });
             }
 
             // Waiting on all notifications to finish
