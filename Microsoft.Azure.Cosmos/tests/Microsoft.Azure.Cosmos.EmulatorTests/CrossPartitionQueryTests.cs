﻿//-----------------------------------------------------------------------
// <copyright file="CrossPartitionQueryTests.cs" company="Microsoft Corporation">
//     Copyright (c) Microsoft Corporation.  All rights reserved.
// </copyright>
//-----------------------------------------------------------------------
namespace Microsoft.Azure.Cosmos.SDK.EmulatorTests
{
    using System;
    using System.Collections.Generic;
    using System.Collections.ObjectModel;
    using System.Diagnostics;
    using System.Globalization;
    using System.IO;
    using System.Linq;
    using System.Net;
    using System.Text;
    using System.Text.RegularExpressions;
    using System.Threading;
    using System.Threading.Tasks;
    using System.Xml;
    using Microsoft.Azure.Cosmos.CosmosElements;
    using Microsoft.Azure.Cosmos.Routing;
    using Microsoft.Azure.Documents;
    using Microsoft.Azure.Documents.Routing;
    using Microsoft.VisualStudio.TestTools.UnitTesting;
    using Newtonsoft.Json;
    using Newtonsoft.Json.Converters;
    using Newtonsoft.Json.Linq;
    using Query;
    using Query.ParallelQuery;

    /// <summary>
    /// Tests for CrossPartitionQueryTests.
    /// </summary>
    [TestClass]
    public class CrossPartitionQueryTests
    {
        private static readonly string[] NoDocuments = new string[] { };
        private CosmosClient GatewayClient = TestCommon.CreateCosmosClient(true);
        private CosmosClient Client = TestCommon.CreateCosmosClient(false);
        private CosmosDatabase database;
        // private readonly AsyncLocal<LocalCounter> responseLengthBytes = new AsyncLocal<LocalCounter>();
        private readonly AsyncLocal<Guid> outerCosmosQueryResponseActivityId = new AsyncLocal<Guid>();

        [FlagsAttribute]
        private enum ConnectionModes
        {
            None = 0,
            Direct = 0x1,
            Gateway = 0x2,
        }

        [FlagsAttribute]
        private enum CollectionTypes
        {
            None = 0,
            NonPartitioned = 0x1,
            SinglePartition = 0x2,
            MultiPartition = 0x4,
        }

        [ClassInitialize]
        [ClassCleanup]
        public static void ClassSetup(TestContext testContext = null)
        {
            CosmosClient client = TestCommon.CreateCosmosClient(false);
            CrossPartitionQueryTests.CleanUp(client).Wait();
        }

        [TestInitialize]
        public async Task Initialize()
        {
            this.database = await this.Client.Databases.CreateDatabaseAsync(Guid.NewGuid().ToString() + "db");
        }

        [TestCleanup]
        public async Task Cleanup()
        {
            await this.database.DeleteAsync();
        }

        [TestMethod]
        public void ServiceInteropUsedByDefault()
        {
            // Test initialie does load CosmosClient
            Assert.IsFalse(CustomTypeExtensions.ByPassQueryParsing());
        }

        private static string GetApiVersion()
        {
            return HttpConstants.Versions.CurrentVersion;
        }

        private static void SetApiVersion(string apiVersion)
        {
            HttpConstants.Versions.CurrentVersion = apiVersion;
            HttpConstants.Versions.CurrentVersionUTF8 = Encoding.UTF8.GetBytes(apiVersion);
        }

        private async Task<IReadOnlyList<PartitionKeyRange>> GetPartitionKeyRanges(CosmosContainerSettings container)
        {
            Range<string> fullRange = new Range<string>(
                PartitionKeyInternal.MinimumInclusiveEffectivePartitionKey,
                PartitionKeyInternal.MaximumExclusiveEffectivePartitionKey,
                true,
                false);
            IRoutingMapProvider routingMapProvider = await this.Client.DocumentClient.GetPartitionKeyRangeCacheAsync();
            Assert.IsNotNull(routingMapProvider);

            IReadOnlyList<PartitionKeyRange> ranges = await routingMapProvider.TryGetOverlappingRangesAsync(container.ResourceId, fullRange);
            return ranges;
        }

        private async Task<CosmosContainer> CreateMultiPartitionContainer(
            string partitionKey = "/id",
            Microsoft.Azure.Cosmos.IndexingPolicy indexingPolicy = null)
        {
            ContainerResponse containerResponse = await this.CreatePartitionedContainer(
                throughput: 25000,
                partitionKey: partitionKey,
                indexingPolicy: indexingPolicy);

            IReadOnlyList<PartitionKeyRange> ranges = await this.GetPartitionKeyRanges(containerResponse);
            Assert.IsTrue(
                ranges.Count() > 1,
                $"{nameof(CreateMultiPartitionContainer)} failed to create a container with more than 1 physical partition.");

            return containerResponse;
        }

        private async Task<CosmosContainer> CreateSinglePartitionContainer(
            string partitionKey = "/id",
            Microsoft.Azure.Cosmos.IndexingPolicy indexingPolicy = null)
        {
            ContainerResponse containerResponse = await this.CreatePartitionedContainer(
                throughput: 4000,
                partitionKey: partitionKey,
                indexingPolicy: indexingPolicy);

            Assert.IsNotNull(containerResponse);
            Assert.AreEqual(HttpStatusCode.Created, containerResponse.StatusCode);
            Assert.IsNotNull(containerResponse.Resource);
            Assert.IsNotNull(containerResponse.Resource.ResourceId);

            IReadOnlyList<PartitionKeyRange> ranges = await this.GetPartitionKeyRanges(containerResponse);
            Assert.AreEqual(1, ranges.Count());

            return containerResponse;
        }

        private async Task<CosmosContainer> CreateNonPartitionedContainer(
            Microsoft.Azure.Cosmos.IndexingPolicy indexingPolicy = null)
        {
            string containerName = Guid.NewGuid().ToString() + "container";
            await CosmosItemTests.CreateNonPartitionedContainer(
                this.database.Id,
                containerName,
                indexingPolicy == null ? null : JsonConvert.SerializeObject(indexingPolicy));

            return this.database.Containers[containerName];
        }

        private async Task<ContainerResponse> CreatePartitionedContainer(
            int throughput,
            string partitionKey = "/id",
            Microsoft.Azure.Cosmos.IndexingPolicy indexingPolicy = null)
        {
            // Assert that database exists (race deletes are possible when used concurrently)
            CosmosResponseMessage responseMessage = await this.database.ReadAsStreamAsync();
            Assert.AreEqual(HttpStatusCode.OK, responseMessage.StatusCode);

            ContainerResponse containerResponse = await this.database.Containers.CreateContainerAsync(
                new CosmosContainerSettings
                {
                    Id = Guid.NewGuid().ToString() + "container",
                    IndexingPolicy = indexingPolicy == null ? new Cosmos.IndexingPolicy
                    {
                        IncludedPaths = new Collection<Cosmos.IncludedPath>
                        {
                            new Cosmos.IncludedPath
                            {
                                Path = "/*",
                                Indexes = new Collection<Cosmos.Index>
                                {
                                    Cosmos.Index.Range(Cosmos.DataType.Number),
                                    Cosmos.Index.Range(Cosmos.DataType.String),
                                }
                            }
                        }
                    } : indexingPolicy,
                    PartitionKey = partitionKey == null ? null : new PartitionKeyDefinition
                    {
                        Paths = new Collection<string> { partitionKey },
                        Kind = PartitionKind.Hash
                    }
                },
                // This throughput needs to be about half the max with multi master
                // otherwise it will create about twice as many partitions.
                throughput);

            Assert.IsNotNull(containerResponse);
            Assert.AreEqual(HttpStatusCode.Created, containerResponse.StatusCode);
            Assert.IsNotNull(containerResponse.Resource);
            Assert.IsNotNull(containerResponse.Resource.ResourceId);

            return containerResponse;
        }

        private async Task<Tuple<CosmosContainer, List<Document>>> CreateNonPartitionedContainerAndIngestDocuments(
            IEnumerable<string> documents,
            Cosmos.IndexingPolicy indexingPolicy = null)
        {
            return await this.CreateContainerAndIngestDocuments(
                CollectionTypes.NonPartitioned,
                documents,
                partitionKey: null,
                indexingPolicy: indexingPolicy);
        }

        private async Task<Tuple<CosmosContainer, List<Document>>> CreateSinglePartitionContainerAndIngestDocuments(
            IEnumerable<string> documents,
            string partitionKey = "/id",
            Cosmos.IndexingPolicy indexingPolicy = null)
        {
            return await this.CreateContainerAndIngestDocuments(
                CollectionTypes.SinglePartition,
                documents,
                partitionKey,
                indexingPolicy);
        }

        private async Task<Tuple<CosmosContainer, List<Document>>> CreateMultiPartitionContainerAndIngestDocuments(
            IEnumerable<string> documents,
            string partitionKey = "/id",
            Cosmos.IndexingPolicy indexingPolicy = null)
        {
            return await this.CreateContainerAndIngestDocuments(
                CollectionTypes.MultiPartition,
                documents,
                partitionKey,
                indexingPolicy);
        }

        private async Task<Tuple<CosmosContainer, List<Document>>> CreateContainerAndIngestDocuments(
            CollectionTypes collectionType,
            IEnumerable<string> documents,
            string partitionKey = "/id",
            Cosmos.IndexingPolicy indexingPolicy = null)
        {
            CosmosContainer cosmosContainer;
            switch (collectionType)
            {
                case CollectionTypes.NonPartitioned:
                    cosmosContainer = await this.CreateNonPartitionedContainer(indexingPolicy);
                    break;

                case CollectionTypes.SinglePartition:
                    cosmosContainer = await this.CreateSinglePartitionContainer(partitionKey, indexingPolicy);
                    break;

                case CollectionTypes.MultiPartition:
                    cosmosContainer = await this.CreateMultiPartitionContainer(partitionKey, indexingPolicy);
                    break;

                default:
                    throw new ArgumentException($"Unknown {nameof(CollectionTypes)} : {collectionType}");
            }

            List<Document> insertedDocuments = new List<Document>();

            foreach (string document in documents)
            {
                JObject documentObject = JsonConvert.DeserializeObject<JObject>(document);

                // Add an id
                if (documentObject["id"] == null)
                {
                    documentObject["id"] = Guid.NewGuid().ToString();
                }

<<<<<<< HEAD
                JValue pkToken = (JValue)documentObject[jObjectPartitionKey];
                object pkValue = pkToken != null ? pkToken.Value : Undefined.Value;
                insertedDocuments.Add((await partitionedCollection.CreateItemAsync<JObject>(documentObject, new ItemRequestOptions { PartitionKey = pkValue })).Resource.ToObject<Document>());
=======
                // Get partition key value.
                object pkValue;
                if (partitionKey != null)
                {
                    string jObjectPartitionKey = partitionKey.Remove(0, 1);
                    JValue pkToken = (JValue)documentObject[jObjectPartitionKey];
                    pkValue = pkToken != null ? pkToken.Value : Undefined.Value;
                }
                else
                {
                    pkValue = CosmosContainerSettings.NonePartitionKeyValue;
                }

                insertedDocuments.Add((await cosmosContainer.CreateItemAsync<JObject>(pkValue, documentObject)).Resource.ToObject<Document>());
>>>>>>> f9ff9310

            }

            return new Tuple<CosmosContainer, List<Document>>(cosmosContainer, insertedDocuments);
        }

        private static async Task CleanUp(CosmosClient client)
        {
            FeedIterator<CosmosDatabaseSettings> allDatabases = client.Databases.GetDatabasesIterator();

            while (allDatabases.HasMoreResults)
            {
                foreach (CosmosDatabaseSettings db in await allDatabases.FetchNextSetAsync())
                {
                    await client.Databases[db.Id].DeleteAsync();
                }
            }
        }

        private async Task RunWithApiVersion(string apiVersion, Func<Task> function)
        {
            string originalApiVersion = GetApiVersion();
            CosmosClient originalCosmosClient = this.Client;
            CosmosClient originalGatewayClient = this.GatewayClient;
            CosmosDatabase originalDatabase = this.database;

            try
            {
                SetApiVersion(apiVersion);
                if (apiVersion != originalApiVersion)
                {
                    this.Client = TestCommon.CreateCosmosClient(false);
                    this.GatewayClient = TestCommon.CreateCosmosClient(true);
                    this.database = this.Client.Databases[this.database.Id];
                }

                await function();
            }
            finally
            {
                this.Client = originalCosmosClient;
                this.GatewayClient = originalGatewayClient;
                this.database = originalDatabase;
                SetApiVersion(originalApiVersion);
            }
        }

        internal delegate Task Query(
            CosmosContainer container,
            IEnumerable<Document> documents);

        internal delegate Task Query<T>(
            CosmosContainer container,
            IEnumerable<Document> documents,
            T testArgs);

        internal delegate CosmosClient CosmosClientFactory(ConnectionMode connectionMode);

        private async Task CreateIngestQueryDelete(
            ConnectionModes connectionModes,
            CollectionTypes collectionTypes,
            IEnumerable<string> documents,
            Query query,
            string partitionKey = "/id",
            Cosmos.IndexingPolicy indexingPolicy = null,
            CosmosClientFactory cosmosClientFactory = null)
        {
            Query<object> queryWrapper = (container, inputDocuments, throwaway) =>
            {
                return query(container, inputDocuments);
            };

            await this.CreateIngestQueryDelete<object>(
                connectionModes,
                collectionTypes,
                documents,
                queryWrapper,
                null,
                partitionKey,
                indexingPolicy,
                cosmosClientFactory);
        }

        private async Task CreateIngestQueryDelete<T>(
            ConnectionModes connectionModes,
            CollectionTypes collectionTypes,
            IEnumerable<string> documents,
            Query<T> query,
            T testArgs,
            string partitionKey = "/id",
            Cosmos.IndexingPolicy indexingPolicy = null,
            CosmosClientFactory cosmosClientFactory = null)
        {
            await this.CreateIngestQueryDelete(
                connectionModes,
                collectionTypes,
                documents,
                query,
                cosmosClientFactory ?? this.CreateDefaultCosmosClient,
                testArgs,
                partitionKey,
                indexingPolicy);
        }

        /// <summary>
        /// Task that wraps boiler plate code for query tests (container create -> ingest documents -> query documents -> delete collections).
        /// Note that this function will take the cross product connectionModes
        /// </summary>
        /// <param name="connectionModes">The connection modes to use.</param>
        /// <param name="documents">The documents to ingest</param>
        /// <param name="query">
        /// The callback for the queries.
        /// All the standard arguments will be passed in.
        /// Please make sure that this function is idempotent, since a container will be reused for each connection mode.
        /// </param>
        /// <param name="cosmosClientFactory">
        /// The callback for the create CosmosClient. This is invoked for the different ConnectionModes that the query is targeting.
        /// If CosmosClient instantiated by this does not apply the expected ConnectionMode, an assert is thrown.
        /// </param>
        /// <param name="partitionKey">The partition key for the partition container.</param>
        /// <param name="testArgs">The optional args that you want passed in to the query.</param>
        /// <returns>A task to await on.</returns>
        private async Task CreateIngestQueryDelete<T>(
           ConnectionModes connectionModes,
           CollectionTypes collectionTypes,
           IEnumerable<string> documents,
           Query<T> query,
           CosmosClientFactory cosmosClientFactory,
           T testArgs,
           string partitionKey = "/id",
           Cosmos.IndexingPolicy indexingPolicy = null)
        {
            int retryCount = 5;
            AggregateException exceptionHistory = new AggregateException();
            while (retryCount-- > 0)
            {
                try
                {
                    List<Tuple<CosmosContainer, List<Document>>> collectionsAndDocuments = new List<Tuple<CosmosContainer, List<Document>>>();
                    foreach (CollectionTypes collectionType in Enum.GetValues(collectionTypes.GetType()).Cast<Enum>().Where(collectionTypes.HasFlag))
                    {
                        if (collectionType == CollectionTypes.None)
                        {
                            continue;
                        }

                        Task<Tuple<CosmosContainer, List<Document>>> createContainerTask;
                        switch (collectionType)
                        {
                            case CollectionTypes.NonPartitioned:
                                createContainerTask = this.CreateNonPartitionedContainerAndIngestDocuments(
                                    documents,
                                    indexingPolicy);
                                break;

                            case CollectionTypes.SinglePartition:
                                createContainerTask = this.CreateSinglePartitionContainerAndIngestDocuments(
                                    documents,
                                    partitionKey,
                                    indexingPolicy);
                                break;

                            case CollectionTypes.MultiPartition:
                                createContainerTask = this.CreateMultiPartitionContainerAndIngestDocuments(
                                    documents,
                                    partitionKey,
                                    indexingPolicy);
                                break;

                            default:
                                throw new ArgumentException($"Unknown {nameof(CollectionTypes)} : {collectionType}");
                        }

                        collectionsAndDocuments.Add(await createContainerTask);
                    }

                    List<CosmosClient> cosmosClients = new List<CosmosClient>();
                    foreach (ConnectionModes connectionMode in Enum.GetValues(connectionModes.GetType()).Cast<Enum>().Where(connectionModes.HasFlag))
                    {
                        if (connectionMode == ConnectionModes.None)
                        {
                            continue;
                        }

                        ConnectionMode targetConnectionMode = GetTargetConnectionMode(connectionMode);
                        CosmosClient cosmosClient = cosmosClientFactory(targetConnectionMode);

                        Assert.AreEqual(
                            targetConnectionMode,
                            cosmosClient.ClientOptions.ConnectionMode,
                            "Test setup: Invalid connection policy applied to CosmosClient");
                        cosmosClients.Add(cosmosClient);
                    }

                    List<Task> queryTasks = new List<Task>();
                    foreach (CosmosClient cosmosClient in cosmosClients)
                    {
                        foreach (Tuple<CosmosContainer, List<Document>> containerAndDocuments in collectionsAndDocuments)
                        {
                            CosmosContainer container = cosmosClient.Databases[containerAndDocuments.Item1.Database.Id].Containers[containerAndDocuments.Item1.Id];
                            Task queryTask = Task.Run(() => query(container, containerAndDocuments.Item2, testArgs));
                            queryTasks.Add(queryTask);
                        }
                    }

                    await Task.WhenAll(queryTasks);

                    List<Task<ContainerResponse>> deleteContainerTasks = new List<Task<ContainerResponse>>();
                    foreach (CosmosContainer container in collectionsAndDocuments.Select(tuple => tuple.Item1))
                    {
                        deleteContainerTasks.Add(container.DeleteAsync());
                    }

                    await Task.WhenAll(deleteContainerTasks);

                    // If you made it here then it's all good
                    break;
                }
                catch (Exception ex) when (ex.GetType() != typeof(AssertFailedException))
                {
                    List<Exception> previousExceptions = exceptionHistory.InnerExceptions.ToList();
                    previousExceptions.Add(ex);
                    exceptionHistory = new AggregateException(previousExceptions);
                }
            }

            if (exceptionHistory.InnerExceptions.Count > 0)
            {
                throw exceptionHistory;
            }
        }

        private static ConnectionMode GetTargetConnectionMode(ConnectionModes connectionMode)
        {
            ConnectionMode targetConnectionMode = ConnectionMode.Gateway;
            switch (connectionMode)
            {
                case ConnectionModes.Gateway:
                    targetConnectionMode = ConnectionMode.Gateway;
                    break;

                case ConnectionModes.Direct:
                    targetConnectionMode = ConnectionMode.Direct;
                    break;

                default:
                    throw new ArgumentException($"Unexpected connection mode: {connectionMode}");
            }

            return targetConnectionMode;
        }

        private CosmosClient CreateDefaultCosmosClient(ConnectionMode connectionMode)
        {
            switch (connectionMode)
            {
                case ConnectionMode.Gateway:
                    return this.GatewayClient;
                case ConnectionMode.Direct:
                    return this.Client;
                default:
                    throw new ArgumentException($"Unexpected connection mode: {connectionMode}");
            }
        }

        private CosmosClient CreateNewCosmosClient(ConnectionMode connectionMode)
        {
            switch (connectionMode)
            {
                case ConnectionMode.Gateway:
                    return TestCommon.CreateCosmosClient(true);
                case ConnectionMode.Direct:
                    return TestCommon.CreateCosmosClient(false);
                default:
                    throw new ArgumentException($"Unexpected connection mode: {connectionMode}");
            }
        }

        private static async Task<List<T>> QueryWithContinuationTokens<T>(
            CosmosContainer container,
            string query,
            int? maxConcurrency = 2,
            int? maxItemCount = null,
            QueryRequestOptions queryRequestOptions = null)
        {
            List<T> results = new List<T>();
            string continuationToken = null;
            do
            {
                FeedIterator<T> itemQuery = container.CreateItemQuery<T>(
                   sqlQueryText: query,
                   maxConcurrency: 2,
                   maxItemCount: maxItemCount,
                   requestOptions: queryRequestOptions,
                   continuationToken: continuationToken);

                FeedResponse<T> cosmosQueryResponse = await itemQuery.FetchNextSetAsync();
                results.AddRange(cosmosQueryResponse);
                continuationToken = cosmosQueryResponse.Continuation;
            } while (continuationToken != null);

            return results;
        }

        private static async Task<List<T>> QueryWithoutContinuationTokens<T>(
            CosmosContainer container,
            string query,
            int maxConcurrency = 2,
            int? maxItemCount = null,
            QueryRequestOptions queryRequestOptions = null)
        {
            List<T> results = new List<T>();
            FeedIterator<T> itemQuery = container.CreateItemQuery<T>(
                sqlQueryText: query,
                maxConcurrency: maxConcurrency,
                maxItemCount: maxItemCount,
                requestOptions: queryRequestOptions);

            while (itemQuery.HasMoreResults)
            {
                results.AddRange(await itemQuery.FetchNextSetAsync());
            }

            return results;
        }

        private static async Task NoOp()
        {
            await Task.Delay(0);
        }

        private async Task RandomlyThrowException(Exception exception = null)
        {
            await CrossPartitionQueryTests.NoOp();
            Random random = new Random();
            if (random.Next(0, 2) == 0)
            {
                throw exception;
            }
        }

        [TestMethod]
        public void TestContinuationTokenSerialization()
        {
            CompositeContinuationToken compositeContinuationToken = new CompositeContinuationToken()
            {
                Token = "asdf",
                Range = new Range<string>("asdf", "asdf", false, false),
            };

            string serializedCompositeContinuationToken = JsonConvert.SerializeObject(compositeContinuationToken);
            CompositeContinuationToken deserializedCompositeContinuationToken = JsonConvert.DeserializeObject<CompositeContinuationToken>(serializedCompositeContinuationToken);
            Assert.AreEqual(compositeContinuationToken.Token, deserializedCompositeContinuationToken.Token);
            //Assert.IsTrue(compositeContinuationToken.Range.Equals(deserializedCompositeContinuationToken.Range));


            string orderByItemSerialized = @"{""item"" : 1337 }";
            byte[] bytes = Encoding.UTF8.GetBytes(orderByItemSerialized);
            OrderByItem orderByItem = new OrderByItem(CosmosElement.Create(bytes));
            OrderByContinuationToken orderByContinuationToken = new OrderByContinuationToken(
                compositeContinuationToken,
                new List<OrderByItem> { orderByItem },
                "asdf",
                42,
                "asdf");
            string serializedOrderByContinuationToken = JsonConvert.SerializeObject(orderByContinuationToken);
            OrderByContinuationToken deserializedOrderByContinuationToken = JsonConvert.DeserializeObject<OrderByContinuationToken>(serializedOrderByContinuationToken);
            Assert.AreEqual(
                orderByContinuationToken.CompositeContinuationToken.Token,
                deserializedOrderByContinuationToken.CompositeContinuationToken.Token);
            //Assert.IsTrue(
            //    orderByContinuationToken.CompositeContinuationToken.Range.Equals(
            //    deserializedOrderByContinuationToken.CompositeContinuationToken.Range));
            Assert.IsTrue(CosmosElementEqualityComparer.Value.Equals(orderByContinuationToken.OrderByItems[0].Item, deserializedOrderByContinuationToken.OrderByItems[0].Item));
            Assert.AreEqual(orderByContinuationToken.Rid, deserializedOrderByContinuationToken.Rid);
            Assert.AreEqual(orderByContinuationToken.SkipCount, deserializedOrderByContinuationToken.SkipCount);
        }

        [TestMethod]
        public async Task TestBadQueriesOverMultiplePartitions()
        {
            await this.CreateIngestQueryDelete(
                ConnectionModes.Direct | ConnectionModes.Gateway,
                CollectionTypes.MultiPartition,
                CrossPartitionQueryTests.NoDocuments,
                this.TestBadQueriesOverMultiplePartitionsHelper);
        }

        private async Task TestBadQueriesOverMultiplePartitionsHelper(CosmosContainer container, IEnumerable<Document> documents)
        {
            await CrossPartitionQueryTests.NoOp();
            try
            {
                FeedIterator<Document> resultSetIterator = container.CreateItemQuery<Document>(
                    @"SELECT * FROM Root r WHERE a = 1",
                    maxConcurrency: 2);

                await resultSetIterator.FetchNextSetAsync();

                Assert.Fail($"Expected {nameof(CosmosException)}");
            }
            catch (CosmosException exception) when (exception.StatusCode == HttpStatusCode.BadRequest)
            {
                Assert.IsTrue(exception.Message.StartsWith("Message: {\"errors\":[{\"severity\":\"Error\",\"location\":{\"start\":27,\"end\":28},\"code\":\"SC2001\",\"message\":\"Identifier 'a' could not be resolved.\"}]}"),
                    exception.Message);
            }
        }

        /// <summary>
        //"SELECT c._ts, c.id, c.TicketNumber, c.PosCustomerNumber, c.CustomerId, c.CustomerUserId, c.ContactEmail, c.ContactPhone, c.StoreCode, c.StoreUid, c.PoNumber, c.OrderPlacedOn, c.OrderType, c.OrderStatus, c.Customer.UserFirstName, c.Customer.UserLastName, c.Customer.Name, c.UpdatedBy, c.UpdatedOn, c.ExpirationDate, c.TotalAmountFROM c ORDER BY c._ts"' created an ArgumentOutofRangeException since ServiceInterop was returning DISP_E_BUFFERTOOSMALL in the case of an invalid query that is also really long.
        /// This test case just double checks that you get the appropriate document client exception instead of just failing.
        /// </summary>
        [TestMethod]
        public async Task TestQueryCrossParitionPartitionProviderInvalid()
        {
            await this.CreateIngestQueryDelete(
                ConnectionModes.Direct | ConnectionModes.Gateway,
                CollectionTypes.MultiPartition,
                CrossPartitionQueryTests.NoDocuments,
                this.TestQueryCrossParitionPartitionProviderInvalidHelper);
        }

        private async Task TestQueryCrossParitionPartitionProviderInvalidHelper(CosmosContainer container, IEnumerable<Document> documents)
        {
            await CrossPartitionQueryTests.NoOp();
            try
            {
                /// note that there is no space before the from clause thus this query should fail 
                /// '"code":"SC2001","message":"Identifier 'c' could not be resolved."'
                string query = "SELECT c._ts, c.id, c.TicketNumber, c.PosCustomerNumber, c.CustomerId, c.CustomerUserId, c.ContactEmail, c.ContactPhone, c.StoreCode, c.StoreUid, c.PoNumber, c.OrderPlacedOn, c.OrderType, c.OrderStatus, c.Customer.UserFirstName, c.Customer.UserLastName, c.Customer.Name, c.UpdatedBy, c.UpdatedOn, c.ExpirationDate, c.TotalAmountFROM c ORDER BY c._ts";
                List<Document> expectedValues = new List<Document>();
                FeedIterator<Document> resultSetIterator = container.CreateItemQuery<Document>(
                    query,
                    maxConcurrency: 0);

                while (resultSetIterator.HasMoreResults)
                {
                    expectedValues.AddRange(await resultSetIterator.FetchNextSetAsync());
                }

                Assert.Fail("Expected to get an exception for this query.");
            }
            catch (CosmosException e) when (e.StatusCode == HttpStatusCode.BadRequest)
            {
            }
        }

        [TestMethod]
        public async Task TestQueryWithPartitionKey()
        {
            string[] documents = new[]
            {
                @"{""id"":""documentId1"",""key"":""A"",""prop"":3,""shortArray"":[{""a"":5}]}",
                @"{""id"":""documentId2"",""key"":""A"",""prop"":2,""shortArray"":[{""a"":6}]}",
                @"{""id"":""documentId3"",""key"":""A"",""prop"":1,""shortArray"":[{""a"":7}]}",
                @"{""id"":""documentId4"",""key"":5,""prop"":3,""shortArray"":[{""a"":5}]}",
                @"{""id"":""documentId5"",""key"":5,""prop"":2,""shortArray"":[{""a"":6}]}",
                @"{""id"":""documentId6"",""key"":5,""prop"":1,""shortArray"":[{""a"":7}]}",
                @"{""id"":""documentId10"",""prop"":3,""shortArray"":[{""a"":5}]}",
                @"{""id"":""documentId11"",""prop"":2,""shortArray"":[{""a"":6}]}",
                @"{""id"":""documentId12"",""prop"":1,""shortArray"":[{""a"":7}]}",
            };

            await this.CreateIngestQueryDelete(
                ConnectionModes.Direct | ConnectionModes.Gateway,
                CollectionTypes.SinglePartition | CollectionTypes.MultiPartition,
                documents,
                this.TestQueryWithPartitionKeyHelper,
                "/key");
        }

        private async Task TestQueryWithPartitionKeyHelper(
            CosmosContainer container,
            IEnumerable<Document> documents)
        {
            Assert.AreEqual(0, (await CrossPartitionQueryTests.RunQuery<Document>(
                container,
                @"SELECT * FROM Root r WHERE false",
                maxConcurrency: 1)).Count);

            object[] keys = new object[] { "A", 5, Undefined.Value };
            for (int i = 0; i < keys.Length; ++i)
            {
                List<string> expected = documents.Skip(i * 3).Take(3).Select(doc => doc.Id).ToList();
                string expectedResult = string.Join(",", expected);
                // Order-by
                expected.Reverse();
                string expectedOrderByResult = string.Join(",", expected);

                List<(string, string)> queries = new List<(string, string)>()
                {
                    ($@"SELECT * FROM Root r WHERE r.id IN (""{expected[0]}"", ""{expected[1]}"", ""{expected[2]}"")", expectedResult),
                    (@"SELECT * FROM Root r WHERE r.prop BETWEEN 1 AND 3", expectedResult),
                    (@"SELECT VALUE r FROM Root r JOIN c IN r.shortArray WHERE c.a BETWEEN 5 and 7", expectedResult),
                    ($@"SELECT TOP 10 * FROM Root r WHERE r.id IN (""{expected[0]}"", ""{expected[1]}"", ""{expected[2]}"")", expectedResult),
                    (@"SELECT TOP 10 * FROM Root r WHERE r.prop BETWEEN 1 AND 3", expectedResult),
                    (@"SELECT TOP 10 VALUE r FROM Root r JOIN c IN r.shortArray WHERE c.a BETWEEN 5 and 7", expectedResult),
                    ($@"SELECT * FROM Root r WHERE r.id IN (""{expected[0]}"", ""{expected[1]}"", ""{expected[2]}"") ORDER BY r.prop", expectedOrderByResult),
                    (@"SELECT * FROM Root r WHERE r.prop BETWEEN 1 AND 3 ORDER BY r.prop", expectedOrderByResult),
                    (@"SELECT VALUE r FROM Root r JOIN c IN r.shortArray WHERE c.a BETWEEN 5 and 7 ORDER BY r.prop", expectedOrderByResult),
                };



                if (i < keys.Length - 1)
                {
                    string key;
                    if (keys[i] is string)
                    {
                        key = "'" + keys[i].ToString() + "'";
                    }
                    else
                    {
                        key = keys[i].ToString();
                    }

                    queries.Add((string.Format(CultureInfo.InvariantCulture, @"SELECT * FROM Root r WHERE r.key = {0} ORDER BY r.prop", key), expectedOrderByResult));
                }

                foreach ((string, string) queryAndExpectedResult in queries)
                {
                    FeedIterator<Document> resultSetIterator = container.CreateItemQuery<Document>(
                        sqlQueryText: queryAndExpectedResult.Item1,
                        partitionKey: keys[i],
                        maxItemCount: 1);

                    List<Document> result = new List<Document>();
                    while (resultSetIterator.HasMoreResults)
                    {
                        result.AddRange(await resultSetIterator.FetchNextSetAsync());
                    }

                    string resultDocIds = string.Join(",", result.Select(doc => doc.Id));
                    Assert.AreEqual(queryAndExpectedResult.Item2, resultDocIds);
                }
            }
        }

        [TestMethod]
        public async Task TestQuerySinglePartitionKey()
        {
            string[] documents = new[]
            {
                @"{""pk"":""doc1""}",
                @"{""pk"":""doc2""}",
                @"{""pk"":""doc3""}",
                @"{""pk"":""doc4""}",
                @"{""pk"":""doc5""}",
                @"{""pk"":""doc6""}",
            };

            await this.CreateIngestQueryDelete(
                ConnectionModes.Direct | ConnectionModes.Gateway,
                CollectionTypes.SinglePartition | CollectionTypes.MultiPartition,
                documents,
                this.TestQuerySinglePartitionKeyHelper,
                "/pk");
        }

        private async Task TestQuerySinglePartitionKeyHelper(
            CosmosContainer container,
            IEnumerable<Document> documents)
        {
            // Query with partition key should be done in one round trip.
            FeedIterator<dynamic> resultSetIterator = container.CreateItemQuery<dynamic>(
                "SELECT * FROM c WHERE c.pk = 'doc5'",
                partitionKey: "doc5");

            FeedResponse<dynamic> response = await resultSetIterator.FetchNextSetAsync();
            Assert.AreEqual(1, response.Count());
            Assert.IsNull(response.Continuation);

            resultSetIterator = container.CreateItemQuery<dynamic>(
               "SELECT * FROM c WHERE c.pk = 'doc10'",
               partitionKey: "doc10");

            response = await resultSetIterator.FetchNextSetAsync();
            Assert.AreEqual(0, response.Count());
            Assert.IsNull(response.Continuation);
        }

        private struct QueryWithSpecialPartitionKeysArgs
        {
            public string Name;
            public object Value;
            public Func<object, object> ValueToPartitionKey;
        }

        // V3 only supports Numeric, string, bool, null, undefined
        [TestMethod]
        [Ignore]
        public async Task TestQueryWithSpecialPartitionKeys()
        {
            await CrossPartitionQueryTests.NoOp();
            QueryWithSpecialPartitionKeysArgs[] queryWithSpecialPartitionKeyArgsList = new QueryWithSpecialPartitionKeysArgs[]
            {
                new QueryWithSpecialPartitionKeysArgs()
                {
                    Name = "Guid",
                    Value = Guid.NewGuid(),
                    ValueToPartitionKey = val => val.ToString(),
                },
                //new QueryWithSpecialPartitionKeysArgs()
                //{
                //    Name = "DateTime",
                //    Value = DateTime.Now,
                //    ValueToPartitionKey = val =>
                //    {
                //        string str = JsonConvert.SerializeObject(
                //            val,
                //            new JsonSerializerSettings()
                //            {
                //                Converters = new List<JsonConverter> { new IsoDateTimeConverter() }
                //            });
                //        return str.Substring(1, str.Length - 2);
                //    },
                //},
                new QueryWithSpecialPartitionKeysArgs()
                {
                    Name = "Enum",
                    Value = HttpStatusCode.OK,
                    ValueToPartitionKey = val => (int)val,
                },
                new QueryWithSpecialPartitionKeysArgs()
                {
                    Name = "CustomEnum",
                    Value = HttpStatusCode.OK,
                    ValueToPartitionKey = val => val.ToString(),
                },
                new QueryWithSpecialPartitionKeysArgs()
                {
                    Name = "ResourceId",
                    Value = "testid",
                    ValueToPartitionKey = val => val,
                },
                new QueryWithSpecialPartitionKeysArgs()
                {
                    Name = "CustomDateTime",
                    Value = new DateTime(2016, 11, 12),
                    ValueToPartitionKey = val => EpochDateTimeConverter.DateTimeToEpoch((DateTime)val),
                },
            };

            foreach (QueryWithSpecialPartitionKeysArgs testArg in queryWithSpecialPartitionKeyArgsList)
            {
                // For this test we need to split direct and gateway runs into separate collections,
                // since the query callback inserts some documents (thus has side effects).
                await this.CreateIngestQueryDelete<QueryWithSpecialPartitionKeysArgs>(
                    ConnectionModes.Direct,
                    CollectionTypes.SinglePartition,
                    CrossPartitionQueryTests.NoDocuments,
                    this.TestQueryWithSpecialPartitionKeysHelper,
                    testArg,
                    "/" + testArg.Name);

                await this.CreateIngestQueryDelete<QueryWithSpecialPartitionKeysArgs>(
                    ConnectionModes.Direct,
                    CollectionTypes.MultiPartition,
                    CrossPartitionQueryTests.NoDocuments,
                    this.TestQueryWithSpecialPartitionKeysHelper,
                    testArg,
                    "/" + testArg.Name);

                await this.CreateIngestQueryDelete<QueryWithSpecialPartitionKeysArgs>(
                    ConnectionModes.Gateway,
                    CollectionTypes.SinglePartition,
                    CrossPartitionQueryTests.NoDocuments,
                    this.TestQueryWithSpecialPartitionKeysHelper,
                    testArg,
                    "/" + testArg.Name);

                await this.CreateIngestQueryDelete<QueryWithSpecialPartitionKeysArgs>(
                    ConnectionModes.Gateway,
                    CollectionTypes.MultiPartition,
                    CrossPartitionQueryTests.NoDocuments,
                    this.TestQueryWithSpecialPartitionKeysHelper,
                    testArg,
                    "/" + testArg.Name);
            }
        }

        private async Task TestQueryWithSpecialPartitionKeysHelper(CosmosContainer container, IEnumerable<Document> documents, QueryWithSpecialPartitionKeysArgs testArgs)
        {
            QueryWithSpecialPartitionKeysArgs args = testArgs;

            SpecialPropertyDocument specialPropertyDocument = new SpecialPropertyDocument
            {
                id = Guid.NewGuid().ToString()
            };

            specialPropertyDocument.GetType().GetProperty(args.Name).SetValue(specialPropertyDocument, args.Value);
            Func<SpecialPropertyDocument, object> getPropertyValueFunction = d => d.GetType().GetProperty(args.Name).GetValue(d);

            ItemResponse<SpecialPropertyDocument> response = await container.CreateItemAsync<SpecialPropertyDocument>(specialPropertyDocument, new ItemRequestOptions { PartitionKey = testArgs.Value });
            dynamic returnedDoc = response.Resource;
            Assert.AreEqual(args.Value, getPropertyValueFunction((SpecialPropertyDocument)returnedDoc));

            PartitionKey key = new PartitionKey(args.ValueToPartitionKey(args.Value));
            response = await container.ReadItemAsync<SpecialPropertyDocument>(key, response.Resource.id);
            returnedDoc = response.Resource;
            Assert.AreEqual(args.Value, getPropertyValueFunction((SpecialPropertyDocument)returnedDoc));

            returnedDoc = (await this.RunSinglePartitionQuery<SpecialPropertyDocument>(
                container,
                "SELECT * FROM t",
                key)).Single();

            Assert.AreEqual(args.Value, getPropertyValueFunction(returnedDoc));

            string query;
            switch (args.Name)
            {
                case "Guid":
                    query = $"SELECT * FROM T WHERE T.Guid = '{(Guid)args.Value}'";
                    break;
                case "Enum":
                    query = $"SELECT * FROM T WHERE T.Enum = '{(HttpStatusCode)args.Value}'";
                    break;
                case "DateTime":
                    query = $"SELECT * FROM T WHERE T.DateTime = '{(DateTime)args.Value}'";
                    break;
                case "CustomEnum":
                    query = $"SELECT * FROM T WHERE T.CustomEnum = '{(HttpStatusCode)args.Value}'";
                    break;
                case "ResourceId":
                    query = $"SELECT * FROM T WHERE T.ResourceId = '{(string)args.Value}'";
                    break;
                case "CustomDateTime":
                    query = $"SELECT * FROM T WHERE T.CustomDateTime = '{(DateTime)args.Value}'";
                    break;
                default:
                    query = null;
                    break;
            }

            returnedDoc = (await container.CreateItemQuery<SpecialPropertyDocument>(
                query,
                partitionKey: args.ValueToPartitionKey,
                maxItemCount: 1).FetchNextSetAsync()).First();

            Assert.AreEqual(args.Value, getPropertyValueFunction(returnedDoc));
        }

        private sealed class SpecialPropertyDocument
        {
            public string id
            {
                get;
                set;
            }

            public Guid Guid
            {
                get;
                set;
            }

            [JsonConverter(typeof(IsoDateTimeConverter))]
            public DateTime DateTime
            {
                get;
                set;
            }

            [JsonConverter(typeof(EpochDateTimeConverter))]
            public DateTime CustomDateTime
            {
                get;
                set;
            }


            public HttpStatusCode Enum
            {
                get;
                set;
            }

            [JsonConverter(typeof(StringEnumConverter))]
            public HttpStatusCode CustomEnum
            {
                get;
                set;
            }

            public string ResourceId
            {
                get;
                set;
            }
        }

        private sealed class EpochDateTimeConverter : JsonConverter
        {
            public static int DateTimeToEpoch(DateTime dt)
            {
                if (!dt.Equals(DateTime.MinValue))
                {
                    DateTime epoch = new DateTime(1970, 1, 1);
                    TimeSpan epochTimeSpan = dt - epoch;
                    return (int)epochTimeSpan.TotalSeconds;
                }
                else
                {
                    return int.MinValue;
                }
            }

            public override bool CanConvert(Type objectType)
            {
                return true;
            }

            public override object ReadJson(JsonReader reader, Type objectType, object existingValue, JsonSerializer serializer)
            {
                if (reader.TokenType == JsonToken.None || reader.TokenType == JsonToken.Null)
                {
                    return null;
                }


                if (reader.TokenType != JsonToken.Integer)
                {
                    throw new Exception(
                        string.Format(
                        CultureInfo.InvariantCulture,
                        "Unexpected token parsing date. Expected Integer, got {0}.",
                        reader.TokenType));
                }

                int seconds = Convert.ToInt32(reader.Value, CultureInfo.InvariantCulture);
                return new DateTime(1970, 1, 1).AddSeconds(seconds);
            }

            public override void WriteJson(JsonWriter writer, object value, JsonSerializer serializer)
            {
                int seconds;
                if (value is DateTime)
                {
                    seconds = DateTimeToEpoch((DateTime)value);
                }
                else
                {
                    throw new Exception("Expected date object value.");
                }

                writer.WriteValue(seconds);
            }
        }

        private struct QueryCrossPartitionWithLargeNumberOfKeysArgs
        {
            public int NumberOfDocuments;
            public string PartitionKey;
            public HashSet<int> ExpectedPartitionKeyValues;
        }

        [TestMethod]
        public async Task TestQueryCrossPartitionWithLargeNumberOfKeys()
        {
            int numberOfDocuments = 1000;
            string partitionKey = "key";
            HashSet<int> expectedPartitionKeyValues = new HashSet<int>();
            List<string> documents = new List<string>();
            for (int i = 0; i < numberOfDocuments; i++)
            {
                Document doc = new Document();
                doc.SetPropertyValue(partitionKey, i);
                documents.Add(doc.ToString());

                expectedPartitionKeyValues.Add(i);
            }

            Assert.AreEqual(numberOfDocuments, expectedPartitionKeyValues.Count);

            QueryCrossPartitionWithLargeNumberOfKeysArgs args = new QueryCrossPartitionWithLargeNumberOfKeysArgs()
            {
                NumberOfDocuments = numberOfDocuments,
                PartitionKey = partitionKey,
                ExpectedPartitionKeyValues = expectedPartitionKeyValues,
            };

            await this.CreateIngestQueryDelete<QueryCrossPartitionWithLargeNumberOfKeysArgs>(
                ConnectionModes.Direct | ConnectionModes.Gateway,
                CollectionTypes.SinglePartition | CollectionTypes.MultiPartition,
                documents,
                this.TestQueryCrossPartitionWithLargeNumberOfKeysHelper,
                args,
                "/" + partitionKey);
        }

        private async Task TestQueryCrossPartitionWithLargeNumberOfKeysHelper(CosmosContainer container, IEnumerable<Document> documents, QueryCrossPartitionWithLargeNumberOfKeysArgs args)
        {
            CosmosSqlQueryDefinition query = new CosmosSqlQueryDefinition(
                $"SELECT VALUE r.{args.PartitionKey} FROM r WHERE ARRAY_CONTAINS(@keys, r.{args.PartitionKey})").UseParameter("@keys", args.ExpectedPartitionKeyValues);

            HashSet<int> actualPartitionKeyValues = new HashSet<int>();
            FeedIterator<int> documentQuery = container.CreateItemQuery<int>(
                    sqlQueryDefinition: query,
                    maxItemCount: -1,
                    maxConcurrency: 100);

            while (documentQuery.HasMoreResults)
            {
                FeedResponse<int> response = await documentQuery.FetchNextSetAsync();
                foreach (int item in response)
                {
                    actualPartitionKeyValues.Add(item);
                }
            }

            Assert.IsTrue(actualPartitionKeyValues.SetEquals(args.ExpectedPartitionKeyValues));
        }

        [TestMethod]
        public async Task TestBasicCrossPartitionQuery()
        {
            int seed = (int)(DateTime.UtcNow - new DateTime(1970, 1, 1)).TotalSeconds;
            uint numberOfDocuments = 100;
            QueryOracle.QueryOracleUtil util = new QueryOracle.QueryOracle2(seed);
            IEnumerable<string> documents = util.GetDocuments(numberOfDocuments);

            await this.CreateIngestQueryDelete(
                ConnectionModes.Direct,
                CollectionTypes.SinglePartition | CollectionTypes.MultiPartition,
                documents,
                this.TestBasicCrossPartitionQueryHelper);
        }

        private async Task TestBasicCrossPartitionQueryHelper(
            CosmosContainer container,
            IEnumerable<Document> documents)
        {
            foreach (int maxDegreeOfParallelism in new int[] { 1, 100 })
            {
                foreach (int maxItemCount in new int[] { 10, 100 })
                {
                    foreach (string query in new string[] { "SELECT * FROM c", "SELECT * FROM c ORDER BY c._ts" })
                    {
                        QueryRequestOptions feedOptions = new QueryRequestOptions
                        {
                            EnableCrossPartitionQuery = true,
                            MaxBufferedItemCount = 7000,
                            MaxConcurrency = maxDegreeOfParallelism,
                            MaxItemCount = maxItemCount
                        };

                        List<JToken> queryResults = await CrossPartitionQueryTests.RunQuery<JToken>(
                            container,
                            query,
                            maxDegreeOfParallelism,
                            maxItemCount,
                            feedOptions);

                        Assert.AreEqual(
                            documents.Count(),
                            queryResults.Count,
                            $"query: {query} failed with {nameof(maxDegreeOfParallelism)}: {maxDegreeOfParallelism}, {nameof(maxItemCount)}: {maxItemCount}");
                    }
                }
            }
        }

        [TestMethod]
        public async Task TestQueryPlanGatewayAndServiceInterop()
        {
            int seed = (int)(DateTime.UtcNow - new DateTime(1970, 1, 1)).TotalSeconds;
            uint numberOfDocuments = 100;
            QueryOracle.QueryOracleUtil util = new QueryOracle.QueryOracle2(seed);
            IEnumerable<string> documents = util.GetDocuments(numberOfDocuments);

            bool originalTestFlag = CosmosQueryExecutionContextFactory.TestFlag;

            foreach (bool testFlag in new bool[] { true, false })
            {
                CosmosQueryExecutionContextFactory.TestFlag = testFlag;
                await this.CreateIngestQueryDelete(
                    ConnectionModes.Direct,
                    CollectionTypes.SinglePartition | CollectionTypes.MultiPartition,
                    documents,
                    this.TestQueryPlanGatewayAndServiceInteropHelper);
                CosmosQueryExecutionContextFactory.TestFlag = originalTestFlag;
            }
        }

        private async Task TestQueryPlanGatewayAndServiceInteropHelper(
            CosmosContainer container,
            IEnumerable<Document> documents)
        {
            foreach (int maxDegreeOfParallelism in new int[] { 1, 100 })
            {
                foreach (int maxItemCount in new int[] { 10, 100 })
                {
                    QueryRequestOptions feedOptions = new QueryRequestOptions
                    {
                        EnableCrossPartitionQuery = true,
                        MaxBufferedItemCount = 7000,
                        MaxConcurrency = maxDegreeOfParallelism,
                        MaxItemCount = maxItemCount,
                    };

                    List<JToken> queryResults = await CrossPartitionQueryTests.RunQuery<JToken>(
                        container,
                        "SELECT * FROM c ORDER BY c._ts",
                        maxDegreeOfParallelism,
                        maxItemCount,
                        feedOptions);

                    Assert.AreEqual(documents.Count(), queryResults.Count);
                }
            }
        }

        [TestMethod]
        public async Task TestUnsupportedQueries()
        {
            await this.CreateIngestQueryDelete(
                ConnectionModes.Direct | ConnectionModes.Gateway,
                CollectionTypes.SinglePartition | CollectionTypes.MultiPartition,
                NoDocuments,
                this.TestUnsupportedQueriesHelper);
        }

        private async Task TestUnsupportedQueriesHelper(
            CosmosContainer container,
            IEnumerable<Document> documents)
        {
            QueryRequestOptions feedOptions = new QueryRequestOptions
            {
                EnableCrossPartitionQuery = true,
                MaxBufferedItemCount = 7000,
            };

            string aggregateWithoutValue = "SELECT COUNT(1) FROM c";
            string compositeAggregate = "SELECT COUNT(1) + 5 FROM c";
            string multipleAggregates = "SELECT COUNT(1) + SUM(c) FROM c";

            string[] unsupportedQueries = new string[]
            {
                aggregateWithoutValue,
                compositeAggregate,
                multipleAggregates
            };

            foreach (string unsupportedQuery in unsupportedQueries)
            {
                try
                {
                    await CrossPartitionQueryTests.RunQuery<JToken>(
                        container,
                        unsupportedQuery,
                        maxConcurrency: 10,
                        maxItemCount: 10,
                        queryRequestOptions: feedOptions);
                    Assert.Fail("Expected query to fail due it not being supported.");
                }
                catch (Exception e)
                {
                    Assert.IsTrue(e.Message.Contains("Query contains 1 or more unsupported features. Upgrade your SDK to a version that does support the requested features:"),
                        e.Message);
                }
            }
        }

        [TestMethod]
        public async Task TestQueryCrossPartitionAggregateFunctions()
        {
            AggregateTestArgs aggregateTestArgs = new AggregateTestArgs()
            {
                NumberOfDocsWithSamePartitionKey = 100,
                NumberOfDocumentsDifferentPartitionKey = 100,
                PartitionKey = "key",
                UniquePartitionKey = "uniquePartitionKey",
                Field = "field",
                Values = new object[] { false, true, "abc", "cdfg", "opqrs", "ttttttt", "xyz" },
            };

            List<string> documents = new List<string>(aggregateTestArgs.NumberOfDocumentsDifferentPartitionKey + aggregateTestArgs.NumberOfDocsWithSamePartitionKey);
            foreach (object val in aggregateTestArgs.Values)
            {
                Document doc;
                doc = new Document();
                doc.SetPropertyValue(aggregateTestArgs.PartitionKey, val);
                doc.SetPropertyValue("id", Guid.NewGuid().ToString());

                documents.Add(doc.ToString());
            }

            for (int i = 0; i < aggregateTestArgs.NumberOfDocsWithSamePartitionKey; ++i)
            {
                Document doc = new Document();
                doc.SetPropertyValue(aggregateTestArgs.PartitionKey, aggregateTestArgs.UniquePartitionKey);
                doc.ResourceId = i.ToString(CultureInfo.InvariantCulture);
                doc.SetPropertyValue(aggregateTestArgs.Field, i + 1);
                doc.SetPropertyValue("id", Guid.NewGuid().ToString());

                documents.Add(doc.ToString());
            }

            for (int i = 0; i < aggregateTestArgs.NumberOfDocumentsDifferentPartitionKey; ++i)
            {
                Document doc = new Document();
                doc.SetPropertyValue(aggregateTestArgs.PartitionKey, i + 1);
                doc.SetPropertyValue("id", Guid.NewGuid().ToString());
                documents.Add(doc.ToString());
            }

            await this.CreateIngestQueryDelete<AggregateTestArgs>(
                ConnectionModes.Direct | ConnectionModes.Gateway,
                CollectionTypes.SinglePartition | CollectionTypes.MultiPartition,
                documents,
                this.TestQueryCrossPartitionAggregateFunctionsAsync,
                aggregateTestArgs,
                "/" + aggregateTestArgs.PartitionKey);
        }

        private struct AggregateTestArgs
        {
            public int NumberOfDocumentsDifferentPartitionKey;
            public int NumberOfDocsWithSamePartitionKey;
            public string PartitionKey;
            public string UniquePartitionKey;
            public string Field;
            public object[] Values;
        }

        private struct AggregateQueryArguments
        {
            public string AggregateOperator;
            public object ExpectedValue;
            public string Predicate;
        }

        private async Task TestQueryCrossPartitionAggregateFunctionsAsync(CosmosContainer container, IEnumerable<Document> documents, AggregateTestArgs aggregateTestArgs)
        {
            int numberOfDocumentsDifferentPartitionKey = aggregateTestArgs.NumberOfDocumentsDifferentPartitionKey;
            int numberOfDocumentSamePartitionKey = aggregateTestArgs.NumberOfDocsWithSamePartitionKey;
            int numberOfDocuments = aggregateTestArgs.NumberOfDocumentsDifferentPartitionKey + aggregateTestArgs.NumberOfDocsWithSamePartitionKey;
            object[] values = aggregateTestArgs.Values;
            string partitionKey = aggregateTestArgs.PartitionKey;

            double samePartitionSum = ((numberOfDocumentSamePartitionKey * (numberOfDocumentSamePartitionKey + 1)) / 2);
            double differentPartitionSum = ((numberOfDocumentsDifferentPartitionKey * (numberOfDocumentsDifferentPartitionKey + 1)) / 2);
            double partitionSum = samePartitionSum + differentPartitionSum;
            AggregateQueryArguments[] aggregateQueryArgumentsList = new AggregateQueryArguments[]
            {
                new AggregateQueryArguments()
                {
                    AggregateOperator = "AVG",
                    ExpectedValue = partitionSum / numberOfDocuments,
                    Predicate = $"IS_NUMBER(r.{partitionKey})",
                },
                new AggregateQueryArguments()
                {
                    AggregateOperator = "AVG",
                    ExpectedValue = Undefined.Value,
                    Predicate = "true",
                },
                new AggregateQueryArguments()
                {
                    AggregateOperator = "COUNT",
                    ExpectedValue = (long)numberOfDocuments + values.Length,
                    Predicate = "true",
                },
                new AggregateQueryArguments()
                {
                    AggregateOperator = "MAX",
                    ExpectedValue = "xyz",
                    Predicate = "true",
                },
                new AggregateQueryArguments()
                {
                    AggregateOperator = "MIN",
                    ExpectedValue = false,
                    Predicate = "true",
                },
                new AggregateQueryArguments()
                {
                    AggregateOperator = "SUM",
                    ExpectedValue = differentPartitionSum,
                    Predicate = $"IS_NUMBER(r.{partitionKey})",
                },
                new AggregateQueryArguments()
                {
                    AggregateOperator = "SUM",
                    ExpectedValue = Undefined.Value,
                    Predicate = $"true",
                },
            };

            foreach (int maxDoP in new[] { 0, 10 })
            {
                foreach (AggregateQueryArguments argument in aggregateQueryArgumentsList)
                {
                    string[] queryFormats = new[]
                    {
                        "SELECT VALUE {0}(r.{1}) FROM r WHERE {2}",
                        "SELECT VALUE {0}(r.{1}) FROM r WHERE {2} ORDER BY r.{1}"
                    };

                    foreach (string queryFormat in queryFormats)
                    {
                        string query = string.Format(CultureInfo.InvariantCulture, queryFormat, argument.AggregateOperator, partitionKey, argument.Predicate);
                        string message = string.Format(CultureInfo.InvariantCulture, "query: {0}, data: {1}", query, JsonConvert.SerializeObject(argument));
                        List<dynamic> items = new List<dynamic>();

                        FeedIterator<dynamic> resultSetIterator = container.CreateItemQuery<dynamic>(
                            query,
                            maxConcurrency: maxDoP);
                        while (resultSetIterator.HasMoreResults)
                        {
                            items.AddRange(await resultSetIterator.FetchNextSetAsync());
                        }

                        if (Undefined.Value.Equals(argument.ExpectedValue))
                        {
                            Assert.AreEqual(0, items.Count, message);
                        }
                        else
                        {
                            object expected = argument.ExpectedValue;
                            object actual = items.Single();

                            if (expected is long)
                            {
                                expected = (double)((long)expected);
                            }

                            if (actual is long)
                            {
                                actual = (double)((long)actual);
                            }

                            Assert.AreEqual(expected, actual, message);
                        }
                    }
                }

                // Single partition queries
                double singlePartitionSum = samePartitionSum;
                Tuple<string, object>[] datum = new[]
                {
                    Tuple.Create<string, object>("AVG", singlePartitionSum / numberOfDocumentSamePartitionKey),
                    Tuple.Create<string, object>("COUNT", (long)numberOfDocumentSamePartitionKey),
                    Tuple.Create<string, object>("MAX", (long)numberOfDocumentSamePartitionKey),
                    Tuple.Create<string, object>("MIN", (long)1),
                    Tuple.Create<string, object>("SUM", (long)singlePartitionSum),
                };

                string field = aggregateTestArgs.Field;
                string uniquePartitionKey = aggregateTestArgs.UniquePartitionKey;
                foreach (Tuple<string, object> data in datum)
                {
                    string query = $"SELECT VALUE {data.Item1}(r.{field}) FROM r WHERE r.{partitionKey} = '{uniquePartitionKey}'";
                    dynamic aggregate = (await CrossPartitionQueryTests.RunQuery<dynamic>(
                        container,
                        query)).Single();
                    object expected = data.Item2;

                    if (aggregate is long)
                    {
                        aggregate = (long)aggregate;
                    }

                    if (expected is long)
                    {
                        expected = (long)expected;
                    }

                    Assert.AreEqual(
                        expected,
                        aggregate,
                        string.Format(CultureInfo.InvariantCulture, "query: {0}, data: {1}", query, JsonConvert.SerializeObject(data)));

                    // V3 doesn't support an equivalent to ToList()
                    // Aggregate queries need to be in the form SELECT VALUE <AGGREGATE>
                    //query = $"SELECT {data.Item1}(r.{field}) FROM r WHERE r.{partitionKey} = '{uniquePartitionKey}'";
                    //try
                    //{
                    //     documentClient.CreateDocumentQuery(
                    //      collection,
                    //      query).ToList().Single();
                    //    Assert.Fail($"Expect exception query: {query}");
                    //}
                    //catch (AggregateException ex)
                    //{
                    //    if (!(ex.InnerException is CosmosException) || ((CosmosException)ex.InnerException).StatusCode != HttpStatusCode.BadRequest)
                    //    {
                    //        throw;
                    //    }
                    //}

                    // Make sure ExecuteNextAsync works for unsupported aggregate projection
                    FeedResponse<dynamic> page = await container.CreateItemQuery<dynamic>(query, maxConcurrency: 1).FetchNextSetAsync();
                }
            }
        }

        [TestMethod]
        public async Task TestQueryCrossPartitionAggregateFunctionsEmptyPartitions()
        {
            AggregateQueryEmptyPartitionsArgs args = new AggregateQueryEmptyPartitionsArgs()
            {
                NumDocuments = 100,
                PartitionKey = "key",
                UniqueField = "UniqueField",
            };

            List<string> documents = new List<string>(args.NumDocuments);
            for (int i = 0; i < args.NumDocuments; ++i)
            {
                Document doc = new Document();
                doc.SetPropertyValue(args.PartitionKey, Guid.NewGuid());
                doc.SetPropertyValue(args.UniqueField, i);
                documents.Add(doc.ToString());
            }

            await this.CreateIngestQueryDelete<AggregateQueryEmptyPartitionsArgs>(
                ConnectionModes.Direct | ConnectionModes.Gateway,
                CollectionTypes.SinglePartition | CollectionTypes.MultiPartition,
                documents,
                this.TestQueryCrossPartitionAggregateFunctionsEmptyPartitionsHelper,
                args,
                "/" + args.PartitionKey);
        }

        private struct AggregateQueryEmptyPartitionsArgs
        {
            public int NumDocuments;
            public string PartitionKey;
            public string UniqueField;
        }

        private async Task TestQueryCrossPartitionAggregateFunctionsEmptyPartitionsHelper(CosmosContainer container, IEnumerable<Document> documents, AggregateQueryEmptyPartitionsArgs args)
        {
            await CrossPartitionQueryTests.NoOp();
            int numDocuments = args.NumDocuments;
            string partitionKey = args.PartitionKey;
            string uniqueField = args.UniqueField;

            // Perform full fanouts but only match a single value that isn't the partition key.
            // This leads to all other partitions returning { "<aggregate>" = UNDEFINDED, "count" = 0 }
            // which should be ignored from the aggregation.
            int valueOfInterest = args.NumDocuments / 2;
            string[] queries = new string[]
            {
                $"SELECT VALUE AVG(c.{uniqueField}) FROM c WHERE c.{uniqueField} = {valueOfInterest}",
                $"SELECT VALUE MIN(c.{uniqueField}) FROM c WHERE c.{uniqueField} = {valueOfInterest}",
                $"SELECT VALUE MAX(c.{uniqueField}) FROM c WHERE c.{uniqueField} = {valueOfInterest}",
                $"SELECT VALUE SUM(c.{uniqueField}) FROM c WHERE c.{uniqueField} = {valueOfInterest}",
            };

            foreach (string query in queries)
            {
                try
                {
                    List<dynamic> items = await CrossPartitionQueryTests.RunQuery<dynamic>(
                    container,
                    query,
                    maxConcurrency: 10);

                    Assert.AreEqual(valueOfInterest, items.Single());
                }
                catch (Exception ex)
                {
                    Assert.Fail($"Something went wrong with query: {query}, ex: {ex}");
                }
            }
        }

        [TestCategory("Quarantine")]
        [TestMethod]
        public async Task TestQueryCrossPartitionAggregateFunctionsWithMixedTypes()
        {
            AggregateQueryMixedTypes args = new AggregateQueryMixedTypes()
            {
                PartitionKey = "key",
                Field = "field",
                DoubleOnlyKey = "doubleOnly",
                StringOnlyKey = "stringOnly",
                BoolOnlyKey = "boolOnly",
                NullOnlyKey = "nullOnly",
                ObjectOnlyKey = "objectOnlyKey",
                ArrayOnlyKey = "arrayOnlyKey",
                OneObjectKey = "oneObjectKey",
                OneArrayKey = "oneArrayKey",
                UndefinedKey = "undefinedKey",
            };

            List<string> documents = new List<string>();
            Random random = new Random(1234);
            for (int i = 0; i < 20; ++i)
            {
                Document doubleDoc = new Document();
                doubleDoc.SetPropertyValue(args.PartitionKey, Guid.NewGuid());
                doubleDoc.SetPropertyValue(args.Field, random.Next(1, 100000));
                documents.Add(doubleDoc.ToString());
                doubleDoc.SetPropertyValue(args.PartitionKey, args.DoubleOnlyKey);
                documents.Add(doubleDoc.ToString());

                Document stringDoc = new Document();
                stringDoc.SetPropertyValue(args.PartitionKey, Guid.NewGuid());
                stringDoc.SetPropertyValue(args.Field, random.NextDouble().ToString());
                documents.Add(stringDoc.ToString());
                stringDoc.SetPropertyValue(args.PartitionKey, args.StringOnlyKey);
                documents.Add(stringDoc.ToString());

                Document boolDoc = new Document();
                boolDoc.SetPropertyValue(args.PartitionKey, Guid.NewGuid());
                boolDoc.SetPropertyValue(args.Field, random.Next() % 2 == 0);
                documents.Add(boolDoc.ToString());
                boolDoc.SetPropertyValue(args.PartitionKey, args.BoolOnlyKey);
                documents.Add(boolDoc.ToString());

                Document nullDoc = new Document();
                nullDoc.SetPropertyValue(args.PartitionKey, Guid.NewGuid());
                nullDoc.propertyBag.Add(args.Field, null);
                documents.Add(nullDoc.ToString());
                nullDoc.SetPropertyValue(args.PartitionKey, args.NullOnlyKey);
                documents.Add(nullDoc.ToString());

                Document objectDoc = new Document();
                objectDoc.SetPropertyValue(args.PartitionKey, Guid.NewGuid());
                objectDoc.SetPropertyValue(args.Field, new object { });
                documents.Add(objectDoc.ToString());
                objectDoc.SetPropertyValue(args.PartitionKey, args.ObjectOnlyKey);
                documents.Add(objectDoc.ToString());

                Document arrayDoc = new Document();
                arrayDoc.SetPropertyValue(args.PartitionKey, Guid.NewGuid());
                arrayDoc.SetPropertyValue(args.Field, new object[] { });
                documents.Add(arrayDoc.ToString());
                arrayDoc.SetPropertyValue(args.PartitionKey, args.ArrayOnlyKey);
                documents.Add(arrayDoc.ToString());
            }

            Document oneObjectDoc = new Document();
            oneObjectDoc.SetPropertyValue(args.PartitionKey, args.OneObjectKey);
            oneObjectDoc.SetPropertyValue(args.Field, new object { });
            documents.Add(oneObjectDoc.ToString());

            Document oneArrayDoc = new Document();
            oneArrayDoc.SetPropertyValue(args.PartitionKey, args.OneArrayKey);
            oneArrayDoc.SetPropertyValue(args.Field, new object[] { });
            documents.Add(oneArrayDoc.ToString());

            Document undefinedDoc = new Document();
            undefinedDoc.SetPropertyValue(args.PartitionKey, args.UndefinedKey);
            // This doc does not have the field key set
            documents.Add(undefinedDoc.ToString());

            await this.CreateIngestQueryDelete<AggregateQueryMixedTypes>(
                ConnectionModes.Direct,
                CollectionTypes.SinglePartition | CollectionTypes.MultiPartition,
                documents,
                this.TestQueryCrossPartitionAggregateFunctionsWithMixedTypesHelper,
                args,
                "/" + args.PartitionKey);
        }

        private struct AggregateQueryMixedTypes
        {
            public string PartitionKey;
            public string Field;
            public string DoubleOnlyKey;
            public string StringOnlyKey;
            public string BoolOnlyKey;
            public string NullOnlyKey;
            public string ObjectOnlyKey;
            public string ArrayOnlyKey;
            public string OneObjectKey;
            public string OneArrayKey;
            public string UndefinedKey;
        }

        private async Task TestQueryCrossPartitionAggregateFunctionsWithMixedTypesHelper(
            CosmosContainer container,
            IEnumerable<Document> documents,
            AggregateQueryMixedTypes args)
        {
            await CrossPartitionQueryTests.NoOp();
            string partitionKey = args.PartitionKey;
            string field = args.Field;
            string[] typeOnlyPartitionKeys = new string[]
            {
                args.DoubleOnlyKey,
                args.StringOnlyKey,
                args.BoolOnlyKey,
                args.NullOnlyKey,
                args.ObjectOnlyKey,
                args.ArrayOnlyKey,
                args.OneArrayKey,
                args.OneObjectKey,
                args.UndefinedKey
            };

            string[] aggregateOperators = new string[] { "AVG", "MIN", "MAX", "SUM", "COUNT" };
            string[] typeCheckFunctions = new string[] { "IS_ARRAY", "IS_BOOL", "IS_NULL", "IS_NUMBER", "IS_OBJECT", "IS_STRING", "IS_DEFINED", "IS_PRIMITIVE" };
            List<string> queries = new List<string>();
            foreach (string aggregateOperator in aggregateOperators)
            {
                foreach (string typeCheckFunction in typeCheckFunctions)
                {
                    queries.Add(
                    $@"
                        SELECT VALUE {aggregateOperator} (c.{field}) 
                        FROM c 
                        WHERE {typeCheckFunction}(c.{field})
                    ");
                }

                foreach (string typeOnlyPartitionKey in typeOnlyPartitionKeys)
                {
                    queries.Add(
                    $@"
                        SELECT VALUE {aggregateOperator} (c.{field}) 
                        FROM c 
                        WHERE c.{partitionKey} = ""{typeOnlyPartitionKey}""
                    ");
                }
            };

            // mixing primitive and non primitives
            foreach (string minmaxop in new string[] { "MIN", "MAX" })
            {
                foreach (string key in new string[] { args.OneObjectKey, args.OneArrayKey })
                {
                    queries.Add(
                    $@"
                        SELECT VALUE {minmaxop} (c.{field}) 
                        FROM c 
                        WHERE c.{partitionKey} IN (""{key}"", ""{args.DoubleOnlyKey}"")
                    ");
                }
            }

            string filename = $"CrossPartitionQueryTests.AggregateMixedTypes";
            string outputPath = $"{filename}_output.xml";
            string baselinePath = $"{filename}_baseline.xml";
            XmlWriterSettings settings = new XmlWriterSettings()
            {
                OmitXmlDeclaration = true,
                Indent = true,
                NewLineOnAttributes = true,
            };
            using (XmlWriter writer = XmlWriter.Create(outputPath, settings))
            {
                writer.WriteStartDocument();
                writer.WriteStartElement("Results");
                foreach (string query in queries)
                {
                    string formattedQuery = string.Join(
                        Environment.NewLine,
                        query.Trim().Split(
                            new[] { Environment.NewLine },
                            StringSplitOptions.None)
                            .Select(x => x.Trim()));

                    List<dynamic> items = await CrossPartitionQueryTests.RunQuery<dynamic>(
                        container,
                        query,
                        10,
                        null);

                    writer.WriteStartElement("Result");
                    writer.WriteStartElement("Query");
                    writer.WriteCData(formattedQuery);
                    writer.WriteEndElement();
                    writer.WriteStartElement("Aggregation");
                    if (items.Count > 0)
                    {
                        writer.WriteCData(JsonConvert.SerializeObject(items.Single()));
                    }
                    writer.WriteEndElement();
                    writer.WriteEndElement();
                }
                writer.WriteEndElement();
                writer.WriteEndDocument();
            }

            Regex r = new Regex(">\\s+");
            string normalizedBaseline = r.Replace(File.ReadAllText(baselinePath), ">");
            string normalizedOutput = r.Replace(File.ReadAllText(outputPath), ">");

            Assert.AreEqual(normalizedBaseline, normalizedOutput);
        }

        [TestMethod]
        public async Task TestQueryDistinct()
        {
            int seed = (int)(DateTime.UtcNow - new DateTime(1970, 1, 1)).TotalSeconds;
            uint numberOfDocuments = 100;

            Random rand = new Random(seed);
            List<Person> people = new List<Person>();

            for (int i = 0; i < numberOfDocuments; i++)
            {
                Person person = CrossPartitionQueryTests.GetRandomPerson(rand);
                for (int j = 0; j < rand.Next(0, 4); j++)
                {
                    people.Add(person);
                }
            }

            List<string> documents = new List<string>();
            people = people.OrderBy((person) => Guid.NewGuid()).ToList();
            foreach (Person person in people)
            {
                documents.Add(JsonConvert.SerializeObject(person));
            }

            await this.CreateIngestQueryDelete(
                ConnectionModes.Direct | ConnectionModes.Gateway,
                CollectionTypes.SinglePartition | CollectionTypes.MultiPartition,
                documents,
                this.TestQueryDistinct,
                "/id");
        }

        private async Task TestQueryDistinct(CosmosContainer container, IEnumerable<Document> documents, dynamic testArgs = null)
        {
            #region Queries
            // To verify distint queries you can run it once without the distinct clause and run it through a hash set 
            // then compare to the query with the distinct clause.
            List<string> queries = new List<string>()
            {
                // basic distinct queries
                "SELECT {0} VALUE null",
                "SELECT {0} VALUE false",
                "SELECT {0} VALUE true",
                "SELECT {0} VALUE 1",
                "SELECT {0} VALUE 'a'",
                "SELECT {0} VALUE [null, true, false, 1, 'a']",
                "SELECT {0} VALUE {{p1:null, p2:true, p3:false, p4:1, p5:'a'}}",
                "SELECT {0} false AS p",
                "SELECT {0} 1 AS p",
                "SELECT {0} 'a' AS p",
                "SELECT {0} [null, true, false, 1, 'a'] AS p",
                "SELECT {0} {{p1:null, p2:true, p3:false, p4:1, p5:'a'}} AS p",
                "SELECT {0} VALUE {{p1:null, p2:true, p3:false, p4:1, p5:'a'}}",
                "SELECT {0} VALUE null FROM c",
                "SELECT {0} VALUE false FROM c",
                "SELECT {0} VALUE 1 FROM c",
                "SELECT {0} VALUE 'a' FROM c",
                "SELECT {0} VALUE [null, true, false, 1, 'a'] FROM c",
                "SELECT {0} null AS p FROM c",
                "SELECT {0} false AS p FROM c",
                "SELECT {0} 1 AS p FROM c",
                "SELECT {0} 'a' AS p FROM c",
                "SELECT {0} [null, true, false, 1, 'a'] AS p FROM c",
                "SELECT {0} {{p1:null, p2:true, p3:false, p4:1, p5:'a'}} AS p FROM c",

                // number value distinct queries
                "SELECT {0} VALUE c.income from c",
                "SELECT {0} VALUE c.age from c",
                "SELECT {0} c.income, c.income AS income2 from c",
                "SELECT {0} c.income, c.age from c",
                "SELECT {0} VALUE [c.income, c.age] from c",

                // string value distinct queries
                "SELECT {0} VALUE c.name from c",
                "SELECT {0} VALUE c.city from c",
                "SELECT {0} VALUE c.partitionKey from c",
                "SELECT {0} c.name, c.name AS name2 from c",
                "SELECT {0} c.name, c.city from c",
                "SELECT {0} VALUE [c.name, c.city] from c",

                // array value distinct queries
                "SELECT {0} VALUE c.children from c",
                "SELECT {0} c.children, c.children AS children2 from c",
                "SELECT {0} VALUE [c.name, c.age, c.pet] from c",

                // object value distinct queries
                "SELECT {0} VALUE c.pet from c",
                "SELECT {0} c.pet, c.pet AS pet2 from c",

                // scalar expressions distinct query
                "SELECT {0} VALUE c.age % 2 FROM c",
                "SELECT {0} VALUE ABS(c.age) FROM c",
                "SELECT {0} VALUE LEFT(c.name, 1) FROM c",
                "SELECT {0} VALUE c.name || ', ' || (c.city ?? '') FROM c",
                "SELECT {0} VALUE ARRAY_LENGTH(c.children) FROM c",
                "SELECT {0} VALUE IS_DEFINED(c.city) FROM c",
                "SELECT {0} VALUE (c.children[0].age ?? 0) + (c.children[1].age ?? 0) FROM c",

                // distinct queries with order by
                "SELECT {0} VALUE c.age FROM c ORDER BY c.age",
                "SELECT {0} VALUE c.name FROM c ORDER BY c.name",
                "SELECT {0} VALUE c.city FROM c ORDER BY c.city",
                "SELECT {0} VALUE c.city FROM c ORDER BY c.age",
                "SELECT {0} VALUE LEFT(c.name, 1) FROM c ORDER BY c.name",

                // distinct queries with top and no matching order by
                "SELECT {0} TOP 2147483647 VALUE c.age FROM c",

                // distinct queries with top and  matching order by
                "SELECT {0} TOP 2147483647 VALUE c.age FROM c ORDER BY c.age",

                // distinct queries with aggregates
                "SELECT {0} VALUE MAX(c.age) FROM c",

                // distinct queries with joins
                "SELECT {0} VALUE c.age FROM p JOIN c IN p.children",
                "SELECT {0} p.age AS ParentAge, c.age ChildAge FROM p JOIN c IN p.children",
                "SELECT {0} VALUE c.name FROM p JOIN c IN p.children",
                "SELECT {0} p.name AS ParentName, c.name ChildName FROM p JOIN c IN p.children",

                // distinct queries in subqueries
                "SELECT {0} r.age, s FROM r JOIN (SELECT DISTINCT VALUE c FROM (SELECT 1 a) c) s WHERE r.age > 25",
                "SELECT {0} p.name, p.age FROM (SELECT DISTINCT * FROM r) p WHERE p.age > 25",

                // distinct queries in scalar subqeries
                "SELECT {0} p.name, (SELECT DISTINCT VALUE p.age) AS Age FROM p",
                "SELECT {0} p.name, p.age FROM p WHERE (SELECT DISTINCT VALUE LEFT(p.name, 1)) > 'A' AND (SELECT DISTINCT VALUE p.age) > 21",
                "SELECT {0} p.name, (SELECT DISTINCT VALUE p.age) AS Age FROM p WHERE (SELECT DISTINCT VALUE p.name) > 'A' OR (SELECT DISTINCT VALUE p.age) > 21",

                // select *
                "SELECT {0} * FROM c",
            };
            #endregion
            #region ExecuteNextAsync API
            // run the query with distinct and without + MockDistinctMap
            // Should receive same results
            // PageSize = 1 guarantees that the backend will return some duplicates.
            foreach (string query in queries)
            {
                foreach (int pageSize in new int[] { 1, 10, 100 })
                {
                    string queryWithDistinct = string.Format(query, "DISTINCT");
                    string queryWithoutDistinct = string.Format(query, "");
                    MockDistinctMap documentsSeen = new MockDistinctMap();
                    List<JToken> documentsFromWithDistinct = new List<JToken>();
                    List<JToken> documentsFromWithoutDistinct = new List<JToken>();

                    FeedIterator<JToken> documentQueryWithoutDistinct = container.CreateItemQuery<JToken>(
                        queryWithoutDistinct,
                        maxConcurrency: 100,
                        maxItemCount: pageSize);

                    while (documentQueryWithoutDistinct.HasMoreResults)
                    {
                        FeedResponse<JToken> cosmosQueryResponse = await documentQueryWithoutDistinct.FetchNextSetAsync();
                        foreach (JToken document in cosmosQueryResponse)
                        {
                            if (documentsSeen.Add(document, out UInt192? hash))
                            {
                                documentsFromWithoutDistinct.Add(document);
                            }
                            else
                            {
                                // No Op for debugging purposes.
                            }
                        }
                    }

                    FeedIterator<JToken> documentQueryWithDistinct = container.CreateItemQuery<JToken>(
                        queryWithDistinct,
                        maxConcurrency: 100,
                        maxItemCount: pageSize);

                    while (documentQueryWithDistinct.HasMoreResults)
                    {
                        FeedResponse<JToken> cosmosQueryResponse = await documentQueryWithDistinct.FetchNextSetAsync();
                        documentsFromWithDistinct.AddRange(cosmosQueryResponse);
                    }

                    Assert.AreEqual(documentsFromWithDistinct.Count, documentsFromWithoutDistinct.Count());
                    for (int i = 0; i < documentsFromWithDistinct.Count; i++)
                    {
                        JToken documentFromWithDistinct = documentsFromWithDistinct.ElementAt(i);
                        JToken documentFromWithoutDistinct = documentsFromWithoutDistinct.ElementAt(i);
                        Assert.IsTrue(
                            JsonTokenEqualityComparer.Value.Equals(documentFromWithDistinct, documentFromWithoutDistinct),
                            $"{documentFromWithDistinct} did not match {documentFromWithoutDistinct} at index {i} for {queryWithDistinct}, with page size: {pageSize} on a container");
                    }
                }
            }
            #endregion
            #region Unordered Continuation
            // Run the unordered distinct query through the continuation api should result in the same set(but maybe some duplicates)
            foreach (string query in new string[]
            {
                "SELECT {0} VALUE c.name from c",
                "SELECT {0} VALUE c.age from c",
                "SELECT {0} TOP 2147483647 VALUE c.city from c",
                "SELECT {0} VALUE c.age from c ORDER BY c.name",
            })
            {
                string queryWithDistinct = string.Format(query, "DISTINCT");
                string queryWithoutDistinct = string.Format(query, "");
                HashSet<JToken> documentsFromWithDistinct = new HashSet<JToken>(JsonTokenEqualityComparer.Value);
                HashSet<JToken> documentsFromWithoutDistinct = new HashSet<JToken>(JsonTokenEqualityComparer.Value);

                FeedIterator<JToken> documentQueryWithoutDistinct = container.CreateItemQuery<JToken>(
                        queryWithoutDistinct,
                        maxItemCount: 10,
                        maxConcurrency: 100);

                while (documentQueryWithoutDistinct.HasMoreResults)
                {
                    FeedResponse<JToken> cosmosQueryResponse = await documentQueryWithoutDistinct.FetchNextSetAsync();
                    foreach (JToken jToken in cosmosQueryResponse)
                    {
                        documentsFromWithoutDistinct.Add(jToken);
                    }
                }

                FeedIterator<JToken> documentQueryWithDistinct = container.CreateItemQuery<JToken>(
                    queryWithDistinct,
                    maxItemCount: 10,
                    maxConcurrency: 100);

                // For now we are blocking the use of continuation 
                // This try catch can be removed if we do allow the continuation token.
                try
                {
                    string continuationToken = null;
                    do
                    {
                        FeedIterator<JToken> documentQuery = container.CreateItemQuery<JToken>(
                            queryWithDistinct,
                            maxItemCount: 10,
                            maxConcurrency: 100);

                        FeedResponse<JToken> cosmosQueryResponse = await documentQuery.FetchNextSetAsync();
                        foreach (JToken jToken in cosmosQueryResponse)
                        {
                            documentsFromWithDistinct.Add(jToken);
                        }

                        continuationToken = cosmosQueryResponse.Continuation;

                    }
                    while (continuationToken != null);
                    Assert.IsTrue(
                        documentsFromWithDistinct.IsSubsetOf(documentsFromWithoutDistinct),
                        $"Documents didn't match for {queryWithDistinct} on a Partitioned container");

                    Assert.Fail("Expected an exception when using continuation tokens on an unordered distinct query.");
                }
                catch (ArgumentException ex)
                {
                    string disallowContinuationErrorMessage = RMResources.UnorderedDistinctQueryContinuationToken;
                    Assert.AreEqual(disallowContinuationErrorMessage, ex.Message);
                }
            }
            #endregion
            #region Ordered Region
            // Run the ordered distinct query through the continuation api, should result in the same set
            // since the previous hash is passed in the continuation token.
            foreach (string query in new string[]
            {
                "SELECT {0} VALUE c.age FROM c ORDER BY c.age",
                "SELECT {0} VALUE c.name FROM c ORDER BY c.name",
            })
            {
                foreach (int pageSize in new int[] { 1, 10, 100 })
                {
                    string queryWithDistinct = string.Format(query, "DISTINCT");
                    string queryWithoutDistinct = string.Format(query, "");
                    MockDistinctMap documentsSeen = new MockDistinctMap();
                    List<JToken> documentsFromWithDistinct = new List<JToken>();
                    List<JToken> documentsFromWithoutDistinct = new List<JToken>();

                    FeedIterator<JToken> documentQueryWithoutDistinct = container.CreateItemQuery<JToken>(
                        sqlQueryText: queryWithoutDistinct,
                        maxConcurrency: 100,
                        maxItemCount: 1);

                    while (documentQueryWithoutDistinct.HasMoreResults)
                    {
                        FeedResponse<JToken> cosmosQueryResponse = await documentQueryWithoutDistinct.FetchNextSetAsync();
                        foreach (JToken document in cosmosQueryResponse)
                        {
                            if (documentsSeen.Add(document, out UInt192? hash))
                            {
                                documentsFromWithoutDistinct.Add(document);
                            }
                            else
                            {
                                // No Op for debugging purposes.
                            }
                        }
                    }

                    FeedIterator<JToken> documentQueryWithDistinct = container.CreateItemQuery<JToken>(
                       sqlQueryText: queryWithDistinct,
                       maxConcurrency: 100,
                       maxItemCount: 1);

                    string continuationToken = null;
                    do
                    {
                        FeedIterator<JToken> cosmosQuery = container.CreateItemQuery<JToken>(
                                   sqlQueryText: queryWithDistinct,
                                   maxConcurrency: 100,
                                   maxItemCount: 1,
                                   continuationToken: continuationToken);

                        FeedResponse<JToken> cosmosQueryResponse = await cosmosQuery.FetchNextSetAsync();
                        documentsFromWithDistinct.AddRange(cosmosQueryResponse);
                        continuationToken = cosmosQueryResponse.Continuation;
                    }
                    while (continuationToken != null);

                    Assert.IsTrue(
                        documentsFromWithDistinct.SequenceEqual(documentsFromWithoutDistinct, JsonTokenEqualityComparer.Value),
                        $"Documents didn't match for {queryWithDistinct} on a Partitioned container");
                }
            }
            #endregion
        }

        [TestMethod]
        public async Task TestQueryCrossPartitionTopOrderByDifferentDimension()
        {
            string[] documents = new[]
            {
                @"{""id"":""documentId1"",""key"":""A""}",
                @"{""id"":""documentId2"",""key"":""A"",""prop"":3}",
                @"{""id"":""documentId3"",""key"":""A""}",
                @"{""id"":""documentId4"",""key"":5}",
                @"{""id"":""documentId5"",""key"":5,""prop"":2}",
                @"{""id"":""documentId6"",""key"":5}",
                @"{""id"":""documentId7"",""key"":2}",
                @"{""id"":""documentId8"",""key"":2,""prop"":1}",
                @"{""id"":""documentId9"",""key"":2}",
            };

            await this.CreateIngestQueryDelete(
                ConnectionModes.Direct | ConnectionModes.Gateway,
                CollectionTypes.SinglePartition | CollectionTypes.MultiPartition,
                documents,
                this.TestQueryCrossPartitionTopOrderByDifferentDimensionHelper,
                "/key");
        }

        private async Task TestQueryCrossPartitionTopOrderByDifferentDimensionHelper(CosmosContainer container, IEnumerable<Document> documents)
        {
            await CrossPartitionQueryTests.NoOp();

            string[] expected = new[] { "documentId2", "documentId5", "documentId8" };
            List<Document> query = await CrossPartitionQueryTests.RunQuery<Document>(
                container,
                "SELECT r.id FROM r ORDER BY r.prop DESC",
                maxItemCount: 1,
                maxConcurrency: 1);

            Assert.AreEqual(string.Join(", ", expected), string.Join(", ", query.Select(doc => doc.Id)));
        }

        [TestMethod]
        public async Task TestOrderByNonAsciiCharacters()
        {
            string[] specialStrings = new string[]
            {
                // Strings which may be used elsewhere in code
                "undefined",
                // Numeric Strings
                "-9223372036854775808/-1",
                // Non-whitespace C0 controls: U+0001 through U+0008, U+000E through U+001F,
                "\u0001",
                // "Byte order marks"
                "U+FEFF",
                // Unicode Symbols
                "ЁЂЃЄЅІЇЈЉЊЋЌЍЎЏАБВГДЕЖЗИЙКЛМНОПРСТУФХЦЧШЩЪЫЬЭЮЯабвгдежзийклмнопрстуфхцчшщъыьэюя",
                // Quotation Marks
                "<foo val=“bar” />",
                // Strings which contain two-byte characters: can cause rendering issues or character-length issues
                "찦차를 타고 온 펲시맨과 쑛다리 똠방각하",
                // Changing length when lowercased
                "Ⱥ",
                // Japanese Emoticons
                "ﾟ･✿ヾ╲(｡◕‿◕｡)╱✿･ﾟ",
                // Emoji
                "❤️ 💔 💌 💕 💞 💓 💗 💖 💘 💝 💟 💜 💛 💚 💙",
                // Strings which contain "corrupted" text. The corruption will not appear in non-HTML text, however. (via http://www.eeemo.net)
                "Ṱ̺̺̕o͞ ̷i̲̬͇̪͙n̝̗͕v̟̜̘̦͟o̶̙̰̠kè͚̮̺̪̹̱̤ ̖t̝͕̳̣̻̪͞h̼͓̲̦̳̘̲e͇̣̰̦̬͎ ̢̼̻̱̘h͚͎͙̜̣̲ͅi̦̲̣̰̤v̻͍e̺̭̳̪̰-m̢iͅn̖̺̞̲̯̰d̵̼̟͙̩̼̘̳ ̞̥̱̳̭r̛̗̘e͙p͠r̼̞̻̭̗e̺̠̣͟s̘͇̳͍̝͉e͉̥̯̞̲͚̬͜ǹ̬͎͎̟̖͇̤t͍̬̤͓̼̭͘ͅi̪̱n͠g̴͉ ͏͉ͅc̬̟h͡a̫̻̯͘o̫̟̖͍̙̝͉s̗̦̲.̨̹͈̣"

            };

            IEnumerable<string> documents = specialStrings.Select((specialString) => $@"{{ ""field"" : ""{specialString}""}}");
            await this.CreateIngestQueryDelete(
                ConnectionModes.Direct | ConnectionModes.Gateway,
                CollectionTypes.SinglePartition | CollectionTypes.MultiPartition,
                documents,
                this.TestOrderByNonAsciiCharactersHelper);
        }

        private async Task TestOrderByNonAsciiCharactersHelper(
            CosmosContainer container,
            IEnumerable<Document> documents)
        {
            foreach (int maxDegreeOfParallelism in new int[] { 1, 100 })
            {
                foreach (int maxItemCount in new int[] { 10, 100 })
                {
                    QueryRequestOptions feedOptions = new QueryRequestOptions
                    {
                        EnableCrossPartitionQuery = true,
                        MaxBufferedItemCount = 7000,
                        MaxConcurrency = maxDegreeOfParallelism
                    };

                    List<JToken> actualFromQueryWithoutContinutionTokens = await QueryWithContinuationTokens<JToken>(
                        container,
                        "SELECT * FROM c ORDER BY c.field",
                        maxDegreeOfParallelism,
                        maxItemCount,
                        feedOptions);

                    Assert.AreEqual(documents.Count(), actualFromQueryWithoutContinutionTokens.Count);
                }
            }
        }

        [TestMethod]
        public async Task TestMixedTypeOrderBy()
        {
            int numberOfDocuments = 1 << 4;
            int numberOfDuplicates = 1 << 2;

            List<string> documents = new List<string>(numberOfDocuments * numberOfDuplicates);
            Random random = new Random(1234);
            for (int i = 0; i < numberOfDocuments; ++i)
            {
                MixedTypedDocument mixedTypeDocument = CrossPartitionQueryTests.GenerateMixedTypeDocument(random);
                for (int j = 0; j < numberOfDuplicates; j++)
                {
                    documents.Add(JsonConvert.SerializeObject(mixedTypeDocument)); ;
                }
            }

            // Just have range indexes
            Cosmos.IndexingPolicy indexV1Policy = new Cosmos.IndexingPolicy()
            {
                IncludedPaths = new Collection<Cosmos.IncludedPath>()
                {
                    new Cosmos.IncludedPath()
                    {
                        Path = "/*",
                        Indexes = new Collection<Cosmos.Index>()
                        {
                            Cosmos.Index.Range(Cosmos.DataType.String, -1),
                            Cosmos.Index.Range(Cosmos.DataType.Number, -1),
                        }
                    }
                }
            };

            // Add a composite index to force an index v2 container to be made.
            Cosmos.IndexingPolicy indexV2Policy = new Cosmos.IndexingPolicy()
            {
                IncludedPaths = new Collection<Cosmos.IncludedPath>()
                {
                    new Cosmos.IncludedPath()
                    {
                        Path = "/*",
                    }
                },

                CompositeIndexes = new Collection<Collection<Cosmos.CompositePath>>()
                {
                    // Simple
                    new Collection<Cosmos.CompositePath>()
                    {
                        new Cosmos.CompositePath()
                        {
                            Path = "/_ts",
                        },
                        new Cosmos.CompositePath()
                        {
                            Path = "/_etag",
                        }
                    }
                }
            };

            string indexV2Api = HttpConstants.Versions.v2018_09_17;
            string indexV1Api = HttpConstants.Versions.v2017_11_15;

            Func<bool, OrderByTypes[], Action<Exception>, Task> runWithAllowMixedTypeOrderByFlag = async (allowMixedTypeOrderByTestFlag, orderByTypes, expectedExcpetionHandler) =>
            {
                bool allowMixedTypeOrderByTestFlagOriginalValue = OrderByConsumeComparer.AllowMixedTypeOrderByTestFlag;
                string apiVersion = allowMixedTypeOrderByTestFlag ? indexV2Api : indexV1Api;
                Cosmos.IndexingPolicy indexingPolicy = allowMixedTypeOrderByTestFlag ? indexV2Policy : indexV1Policy;
                try
                {
                    OrderByConsumeComparer.AllowMixedTypeOrderByTestFlag = allowMixedTypeOrderByTestFlag;
                    await this.RunWithApiVersion(
                        apiVersion,
                        async () =>
                        {
                            await this.CreateIngestQueryDelete<Tuple<OrderByTypes[], Action<Exception>>>(
                                ConnectionModes.Direct,
                                CollectionTypes.SinglePartition | CollectionTypes.MultiPartition,
                                documents,
                                this.TestMixedTypeOrderByHelper,
                                new Tuple<OrderByTypes[], Action<Exception>>(orderByTypes, expectedExcpetionHandler),
                                "/id",
                                indexingPolicy);
                        });
                }
                finally
                {
                    OrderByConsumeComparer.AllowMixedTypeOrderByTestFlag = allowMixedTypeOrderByTestFlagOriginalValue;
                }
            };

            bool dontAllowMixedTypes = false;
            bool doAllowMixedTypes = true;

            OrderByTypes primitives = OrderByTypes.Bool | OrderByTypes.Null | OrderByTypes.Number | OrderByTypes.String;
            OrderByTypes nonPrimitives = OrderByTypes.Array | OrderByTypes.Object;
            OrderByTypes all = primitives | nonPrimitives | OrderByTypes.Undefined;

            // Don't allow mixed types but single type order by should still work
            await runWithAllowMixedTypeOrderByFlag(
                dontAllowMixedTypes,
                new OrderByTypes[]
                {
                    OrderByTypes.Array,
                    OrderByTypes.Bool,
                    OrderByTypes.Null,
                    OrderByTypes.Number,
                    OrderByTypes.Object,
                    OrderByTypes.String,
                    OrderByTypes.Undefined,
                }, null);

            // If you don't allow mixed types but you run a mixed type query then you should get an exception or the results are just wrong.
            await runWithAllowMixedTypeOrderByFlag(
                dontAllowMixedTypes,
                new OrderByTypes[]
                {
                    all,
                    primitives,
                },
                (exception) =>
                {
                    Assert.IsTrue(
                        // Either we get the weird client exception for having mixed types
                        exception.Message.Contains("Cannot execute cross partition order-by queries on mix types.")
                        // Or the results are just messed up since the pages in isolation were not mixed typed.
                        || exception.GetType() == typeof(AssertFailedException));
                });

            // Mixed type orderby should work for all scenarios,
            // since for now the non primitives are accepted to not be served from the index.
            await runWithAllowMixedTypeOrderByFlag(
                doAllowMixedTypes,
                new OrderByTypes[]
                {
                    OrderByTypes.Array,
                    OrderByTypes.Bool,
                    OrderByTypes.Null,
                    OrderByTypes.Number,
                    OrderByTypes.Object,
                    OrderByTypes.String,
                    OrderByTypes.Undefined,
                    primitives,
                    nonPrimitives,
                    all,
                }, null);
        }

        private sealed class MixedTypedDocument
        {
            public object MixedTypeField { get; set; }
        }

        private static MixedTypedDocument GenerateMixedTypeDocument(Random random)
        {
            return new MixedTypedDocument()
            {
                MixedTypeField = GenerateRandomJsonValue(random),
            };
        }

        private static object GenerateRandomJsonValue(Random random)
        {
            switch (random.Next(0, 6))
            {
                // Number
                case 0:
                    return random.Next();
                // String
                case 1:
                    return new string('a', random.Next(0, 100));
                // Null
                case 2:
                    return null;
                // Bool
                case 3:
                    return (random.Next() % 2) == 0;
                // Object
                case 4:
                    return new object();
                // Array
                case 5:
                    return new List<object>();
                default:
                    throw new ArgumentException();
            }
        }

        private sealed class MockOrderByComparer : IComparer<object>
        {
            public static readonly MockOrderByComparer Value = new MockOrderByComparer();

            public int Compare(object x, object y)
            {
                CosmosElement element1 = ObjectToCosmosElement(x);
                CosmosElement element2 = ObjectToCosmosElement(y);

                return ItemComparer.Instance.Compare(element1, element2);
            }

            private static CosmosElement ObjectToCosmosElement(object obj)
            {
                string json = JsonConvert.SerializeObject(obj != null ? JToken.FromObject(obj) : JValue.CreateNull());
                byte[] bytes = Encoding.UTF8.GetBytes(json);
                return CosmosElement.Create(bytes);
            }
        }

        [Flags]
        private enum OrderByTypes
        {
            Number = 1 << 0,
            String = 1 << 1,
            Null = 1 << 2,
            Bool = 1 << 3,
            Object = 1 << 4,
            Array = 1 << 5,
            Undefined = 1 << 6,
        };

        private async Task TestMixedTypeOrderByHelper(
            CosmosContainer container,
            IEnumerable<Document> documents,
            Tuple<OrderByTypes[], Action<Exception>> args)
        {
            OrderByTypes[] orderByTypesList = args.Item1;
            Action<Exception> expectedExceptionHandler = args.Item2;
            try
            {
                foreach (bool isDesc in new bool[] { true, false })
                {
                    foreach (OrderByTypes orderByTypes in orderByTypesList)
                    {
                        string orderString = isDesc ? "DESC" : "ASC";
                        List<string> mixedTypeFilters = new List<string>();
                        if (orderByTypes.HasFlag(OrderByTypes.Array))
                        {
                            mixedTypeFilters.Add($"IS_ARRAY(c.{nameof(MixedTypedDocument.MixedTypeField)})");
                        }

                        if (orderByTypes.HasFlag(OrderByTypes.Bool))
                        {
                            mixedTypeFilters.Add($"IS_BOOL(c.{nameof(MixedTypedDocument.MixedTypeField)})");
                        }

                        if (orderByTypes.HasFlag(OrderByTypes.Null))
                        {
                            mixedTypeFilters.Add($"IS_NULL(c.{nameof(MixedTypedDocument.MixedTypeField)})");
                        }

                        if (orderByTypes.HasFlag(OrderByTypes.Number))
                        {
                            mixedTypeFilters.Add($"IS_NUMBER(c.{nameof(MixedTypedDocument.MixedTypeField)})");
                        }

                        if (orderByTypes.HasFlag(OrderByTypes.Object))
                        {
                            mixedTypeFilters.Add($"IS_OBJECT(c.{nameof(MixedTypedDocument.MixedTypeField)})");
                        }

                        if (orderByTypes.HasFlag(OrderByTypes.String))
                        {
                            mixedTypeFilters.Add($"IS_STRING(c.{nameof(MixedTypedDocument.MixedTypeField)})");
                        }

                        if (orderByTypes.HasFlag(OrderByTypes.Undefined))
                        {
                            mixedTypeFilters.Add($"not IS_DEFINED(c.{nameof(MixedTypedDocument.MixedTypeField)})");
                        }

                        string filter = mixedTypeFilters.Count() == 0 ? "true" : string.Join(" OR ", mixedTypeFilters);

                        string query = $@"
                            SELECT VALUE c.{nameof(MixedTypedDocument.MixedTypeField)} 
                            FROM c
                            WHERE {filter}
                            ORDER BY c.{nameof(MixedTypedDocument.MixedTypeField)} {orderString}";

                        QueryRequestOptions feedOptions = new QueryRequestOptions()
                        {
                            MaxBufferedItemCount = 1000,
                        };

                        List<JToken> actualFromQueryWithoutContinutionTokens;
                        actualFromQueryWithoutContinutionTokens = await CrossPartitionQueryTests.QueryWithoutContinuationTokens<JToken>(
                            container,
                            query,
                            maxItemCount: 16,
                            maxConcurrency: 10,
                            queryRequestOptions: feedOptions);
#if false
                        For now we can not serve the query through continuation tokens correctly.
                        This is because we allow order by on mixed types but not comparisions across types
                        For example suppose the following query:
                            SELECT c.MixedTypeField FROM c ORDER BY c.MixedTypeField
                        returns:
                        [
                            {"MixedTypeField":null},
                            {"MixedTypeField":false},
                            {"MixedTypeField":true},
                            {"MixedTypeField":303093052},
                            {"MixedTypeField":438985130},
                            {"MixedTypeField":"aaaaaaaaaaa"}
                        ]
                        and we left off on 303093052 then at some point the cross partition code resumes the query by running the following:
                            SELECT c.MixedTypeField FROM c WHERE c.MixedTypeField > 303093052 ORDER BY c.MixedTypeField
                        which will only return the following:
                            { "MixedTypeField":438985130}
                        and that is because comparision across types is undefined so "aaaaaaaaaaa" > 303093052 never got emitted
#endif

                        IEnumerable<object> insertedDocs = documents
                            .Select(document => document.GetPropertyValue<object>(nameof(MixedTypedDocument.MixedTypeField)));

                        // Build the expected results using LINQ
                        IEnumerable<object> expected = new List<object>();

                        // Filter based on the mixedOrderByType enum
                        if (orderByTypes.HasFlag(OrderByTypes.Array))
                        {
                            // no arrays should be served from the range index
                        }

                        if (orderByTypes.HasFlag(OrderByTypes.Bool))
                        {
                            expected = expected.Concat(insertedDocs.Where(x => x is bool));
                        }

                        if (orderByTypes.HasFlag(OrderByTypes.Null))
                        {
                            expected = expected.Concat(insertedDocs.Where(x => x == null));
                        }

                        if (orderByTypes.HasFlag(OrderByTypes.Number))
                        {
                            expected = expected.Concat(insertedDocs.Where(x => x is double || x is int || x is long));
                        }

                        if (orderByTypes.HasFlag(OrderByTypes.Object))
                        {
                            // no objects should be served from the range index
                        }

                        if (orderByTypes.HasFlag(OrderByTypes.String))
                        {
                            expected = expected.Concat(insertedDocs.Where(x => x is string));
                        }

                        if (orderByTypes.HasFlag(OrderByTypes.Undefined))
                        {
                            // no undefined should be served from the range index
                        }

                        // Order using the mock order by comparer
                        if (isDesc)
                        {
                            expected = expected.OrderByDescending(x => x, MockOrderByComparer.Value);
                        }
                        else
                        {
                            expected = expected.OrderBy(x => x, MockOrderByComparer.Value);
                        }

                        // bind all the value to JTokens so they can be compared agaisnt the actual.
                        List<JToken> expectedBinded = expected.Select(x => x == null ? JValue.CreateNull() : JToken.FromObject(x)).ToList();

                        Assert.IsTrue(
                            expectedBinded.SequenceEqual(actualFromQueryWithoutContinutionTokens, JsonTokenEqualityComparer.Value),
                            $@" queryWithoutContinuations: {query},
                            expected:{JsonConvert.SerializeObject(expected)},
                            actual: {JsonConvert.SerializeObject(actualFromQueryWithoutContinutionTokens)}");

                        // Can't assert for reasons mentioned above
                        //Assert.IsTrue(
                        //    expected.SequenceEqual(actualFromQueryWithContinutionTokens, DistinctMapTests.JsonTokenEqualityComparer.Value),
                        //    $@" queryWithContinuations: {query},
                        //    expected:{JsonConvert.SerializeObject(expected)},
                        //    actual: {JsonConvert.SerializeObject(actualFromQueryWithContinutionTokens)}");
                    }
                }
            }
            catch (Exception ex)
            {
                if (expectedExceptionHandler != null)
                {
                    expectedExceptionHandler(ex);
                }
                else
                {
                    throw;
                }
            }
        }

        [TestMethod]
        public async Task TestQueryCrossPartitionTopOrderBy()
        {
            int seed = (int)(DateTime.UtcNow - new DateTime(1970, 1, 1)).TotalSeconds;
            uint numberOfDocuments = 1000;
            string partitionKey = "field_0";

            QueryOracle.QueryOracleUtil util = new QueryOracle.QueryOracle2(seed);
            IEnumerable<string> documents = util.GetDocuments(numberOfDocuments);

            await this.CreateIngestQueryDelete<string>(
                ConnectionModes.Direct | ConnectionModes.Gateway,
                CollectionTypes.SinglePartition | CollectionTypes.MultiPartition,
                documents,
                this.TestQueryCrossPartitionTopOrderByHelper,
                partitionKey,
                "/" + partitionKey);
        }

        private async Task TestQueryCrossPartitionTopOrderByHelper(CosmosContainer container, IEnumerable<Document> documents, string testArg)
        {
            string partitionKey = testArg;
            IDictionary<string, string> idToRangeMinKeyMap = new Dictionary<string, string>();
            IRoutingMapProvider routingMapProvider = await this.Client.DocumentClient.GetPartitionKeyRangeCacheAsync();

            CosmosContainerSettings containerSettings = await container.ReadAsync();
            foreach (Document document in documents)
            {
                IReadOnlyList<PartitionKeyRange> targetRanges = await routingMapProvider.TryGetOverlappingRangesAsync(
                containerSettings.ResourceId,
                Range<string>.GetPointRange(
                    PartitionKeyInternal.FromObjectArray(
                        new object[]
                        {
                            document.GetValue<int>(partitionKey)
                        },
                        true).GetEffectivePartitionKeyString(containerSettings.PartitionKey)));
                Debug.Assert(targetRanges.Count == 1);
                idToRangeMinKeyMap.Add(document.Id, targetRanges[0].MinInclusive);
            }

            IList<int> partitionKeyValues = new HashSet<int>(documents.Select(doc => doc.GetValue<int>(partitionKey))).ToList();

            // Test Empty Results
            List<string> expectedResults = new List<string> { };
            List<string> computedResults = new List<string>();

            string emptyQueryText = @"SELECT TOP 5 * FROM Root r WHERE r.partitionKey = 9991123 OR r.partitionKey = 9991124 OR r.partitionKey = 99991125";
            FeedOptions feedOptionsEmptyResult = new FeedOptions
            {
                EnableCrossPartitionQuery = true
            };

            List<Document> queryEmptyResult = await CrossPartitionQueryTests.RunQuery<Document>(
                container,
                emptyQueryText,
                maxConcurrency: 1);

            computedResults = queryEmptyResult.Select(doc => doc.Id).ToList();
            computedResults.Sort();
            expectedResults.Sort();

            Random rand = new Random();
            Assert.AreEqual(string.Join(",", expectedResults), string.Join(",", computedResults));
            List<Task> tasks = new List<Task>();
            for (int trial = 0; trial < 1; ++trial)
            {
                foreach (bool fanOut in new[] { true, false })
                {
                    foreach (bool isParametrized in new[] { true, false })
                    {
                        foreach (bool hasTop in new[] { false, true })
                        {
                            foreach (bool hasOrderBy in new[] { false, true })
                            {
                                foreach (string sortOrder in new[] { string.Empty, "ASC", "DESC" })
                                {
                                    #region Expected Documents
                                    string topValueName = "@topValue";
                                    int top = rand.Next(4) * rand.Next(partitionKeyValues.Count);
                                    string queryText;
                                    string orderByField = "field_" + rand.Next(10);
                                    IEnumerable<Document> filteredDocuments;

                                    Func<string> getTop = () =>
                                        hasTop ? string.Format(CultureInfo.InvariantCulture, "TOP {0} ", isParametrized ? topValueName : top.ToString()) : string.Empty;

                                    Func<string> getOrderBy = () =>
                                        hasOrderBy ? string.Format(CultureInfo.InvariantCulture, " ORDER BY r.{0} {1}", orderByField, sortOrder) : string.Empty;

                                    if (fanOut)
                                    {
                                        queryText = string.Format(
                                            CultureInfo.InvariantCulture,
                                            "SELECT {0}r.id, r.{1} FROM r{2}",
                                            getTop(),
                                            partitionKey,
                                            getOrderBy());

                                        filteredDocuments = documents;
                                    }
                                    else
                                    {
                                        HashSet<int> selectedPartitionKeyValues = new HashSet<int>(partitionKeyValues
                                            .OrderBy(x => rand.Next())
                                            .ThenBy(x => x)
                                            .Take(rand.Next(1, Math.Min(100, partitionKeyValues.Count) + 1)));

                                        queryText = string.Format(
                                            CultureInfo.InvariantCulture,
                                            "SELECT {0}r.id, r.{1} FROM r WHERE r.{2} IN ({3}){4}",
                                            getTop(),
                                            partitionKey,
                                            partitionKey,
                                            string.Join(", ", selectedPartitionKeyValues),
                                            getOrderBy());

                                        filteredDocuments = documents
                                            .AsParallel()
                                            .Where(doc => selectedPartitionKeyValues.Contains(doc.GetValue<int>(partitionKey)));
                                    }

                                    if (hasOrderBy)
                                    {
                                        switch (sortOrder)
                                        {
                                            case "":
                                            case "ASC":
                                                filteredDocuments = filteredDocuments
                                                    .AsParallel()
                                                    .OrderBy(doc => doc.GetValue<int>(orderByField))
                                                    .ThenBy(doc => idToRangeMinKeyMap[doc.Id])
                                                    .ThenBy(doc => int.Parse(doc.Id, CultureInfo.InvariantCulture));
                                                break;
                                            case "DESC":
                                                filteredDocuments = filteredDocuments
                                                    .AsParallel()
                                                    .OrderByDescending(doc => doc.GetValue<int>(orderByField))
                                                    .ThenBy(doc => idToRangeMinKeyMap[doc.Id])
                                                    .ThenByDescending(doc => int.Parse(doc.Id, CultureInfo.InvariantCulture));
                                                break;
                                        }
                                    }
                                    else
                                    {
                                        filteredDocuments = filteredDocuments
                                            .AsParallel()
                                            .OrderBy(doc => idToRangeMinKeyMap[doc.Id])
                                            .ThenBy(doc => int.Parse(doc.Id, CultureInfo.InvariantCulture));
                                    }

                                    if (hasTop)
                                    {
                                        filteredDocuments = filteredDocuments.Take(top);
                                    }
                                    #endregion
                                    #region Actual Documents
                                    IEnumerable<Document> actualDocuments;

                                    int maxDegreeOfParallelism = hasTop ? rand.Next(4) : (rand.Next(2) == 0 ? -1 : (1 + rand.Next(0, 10)));
                                    int? maxItemCount = rand.Next(2) == 0 ? -1 : rand.Next(1, documents.Count());
                                    QueryRequestOptions feedOptions = new QueryRequestOptions
                                    {
                                        MaxBufferedItemCount = rand.Next(2) == 0 ? -1 : rand.Next(Math.Min(100, documents.Count()), documents.Count() + 1),
                                    };

                                    if (rand.Next(3) == 0)
                                    {
                                        maxItemCount = null;
                                    }

                                    CosmosSqlQueryDefinition querySpec = new CosmosSqlQueryDefinition(queryText);
                                    SqlParameterCollection parameters = new SqlParameterCollection();
                                    if (isParametrized)
                                    {
                                        if (hasTop)
                                        {
                                            querySpec.UseParameter(topValueName, top);
                                        }
                                    }

                                    DateTime startTime = DateTime.Now;
                                    List<Document> result = new List<Document>();
                                    FeedIterator<Document> query = container.CreateItemQuery<Document>(
                                        querySpec,
                                        maxConcurrency: maxDegreeOfParallelism,
                                        requestOptions: feedOptions);

                                    while (query.HasMoreResults)
                                    {
                                        FeedResponse<Document> response = await query.FetchNextSetAsync();
                                        result.AddRange(response);
                                    }

                                    actualDocuments = result;

                                    #endregion

                                    double time = (DateTime.Now - startTime).TotalMilliseconds;

                                    Trace.TraceInformation("<Query>: {0}, <Document Count>: {1}, <MaxItemCount>: {2}, <MaxDegreeOfParallelism>: {3}, <MaxBufferedItemCount>: {4}, <Time>: {5} ms",
                                        JsonConvert.SerializeObject(querySpec),
                                        actualDocuments.Count(),
                                        maxItemCount,
                                        maxDegreeOfParallelism,
                                        feedOptions.MaxBufferedItemCount,
                                        time);

                                    string allDocs = JsonConvert.SerializeObject(documents);

                                    string expectedResultDocs = JsonConvert.SerializeObject(filteredDocuments);
                                    IEnumerable<string> expectedResult = filteredDocuments.Select(doc => doc.Id);

                                    string actualResultDocs = JsonConvert.SerializeObject(actualDocuments);
                                    IEnumerable<string> actualResult = actualDocuments.Select(doc => doc.Id);

                                    Assert.AreEqual(
                                        string.Join(", ", expectedResult),
                                        string.Join(", ", actualResult),
                                        $"query: {querySpec}, trial: {trial}, fanOut: {fanOut}, hasTop: {hasTop}, hasOrderBy: {hasOrderBy}, sortOrder: {sortOrder}");
                                }
                            }
                        }
                    }
                }
            }
        }

        [TestMethod]
        public async Task TestQueryCrossPartitionTop()
        {
            int seed = (int)(DateTime.UtcNow - new DateTime(1970, 1, 1)).TotalSeconds;
            uint numberOfDocuments = 100;
            string partitionKey = "field_0";

            QueryOracle.QueryOracleUtil util = new QueryOracle.QueryOracle2(seed);
            IEnumerable<string> documents = util.GetDocuments(numberOfDocuments);

            await this.CreateIngestQueryDelete(
                ConnectionModes.Direct,
                CollectionTypes.SinglePartition | CollectionTypes.MultiPartition,
                documents,
                this.TestQueryCrossPartitionTopHelper,
                "/" + partitionKey);
        }

        [TestMethod]
        public async Task TestQueryCrossPartitionOffsetLimit()
        {
            int seed = (int)(DateTime.UtcNow - new DateTime(1970, 1, 1)).TotalSeconds;
            uint numberOfDocuments = 100;

            Random rand = new Random(seed);
            List<Person> people = new List<Person>();

            for (int i = 0; i < numberOfDocuments; i++)
            {
                Person person = GetRandomPerson(rand);
                for (int j = 0; j < rand.Next(0, 4); j++)
                {
                    people.Add(person);
                }
            }

            List<string> documents = new List<string>();
            people = people.OrderBy((person) => Guid.NewGuid()).ToList();
            foreach (Person person in people)
            {
                documents.Add(JsonConvert.SerializeObject(person));
            }

            await CreateIngestQueryDelete(
                ConnectionModes.Direct | ConnectionModes.Gateway,
                CollectionTypes.SinglePartition | CollectionTypes.MultiPartition,
                documents,
                this.TestQueryCrossPartitionOffsetLimit,
                "/id");
        }

        private async Task TestQueryCrossPartitionOffsetLimit(
            CosmosContainer container,
            IEnumerable<Document> documents)
        {
            foreach (int offsetCount in new int[] { 0, 1, 10, 100, documents.Count() })
            {
                foreach (int limitCount in new int[] { 0, 1, 10, 100, documents.Count() })
                {
                    foreach (int pageSize in new int[] { 1, 10, 100, documents.Count() })
                    {
                        string query = $@"
                            SELECT VALUE c.guid
                            FROM c
                            ORDER BY c.guid
                            OFFSET {offsetCount} LIMIT {limitCount}";

                        QueryRequestOptions queryRequestOptions = new QueryRequestOptions()
                        {
                            MaxItemCount = pageSize,
                            MaxBufferedItemCount = 1000,
                            MaxConcurrency = 2,
                            EnableCrossPartitionSkipTake = true,
                        };

                        IEnumerable<JToken> expectedResults = documents.Select(document => document.propertyBag);
                        // ORDER BY
                        expectedResults = expectedResults.OrderBy(x => x["guid"].Value<string>(), StringComparer.Ordinal);

                        // SELECT VALUE c.name
                        expectedResults = expectedResults.Select(document => document["guid"]);

                        // SKIP TAKE
                        expectedResults = expectedResults.Skip(offsetCount);
                        expectedResults = expectedResults.Take(limitCount);

                        List<JToken> queryResults = await CrossPartitionQueryTests.RunQuery<JToken>(
                            container,
                            query,
                            queryRequestOptions: queryRequestOptions);
                        Assert.IsTrue(
                            expectedResults.SequenceEqual(queryResults, JsonTokenEqualityComparer.Value),
                            $@"
                                {query} (without continuations) didn't match
                                expected: {JsonConvert.SerializeObject(expectedResults)}
                                actual: {JsonConvert.SerializeObject(queryResults)}");
                    }
                }
            }
        }

        private async Task TestQueryCrossPartitionTopHelper(CosmosContainer container, IEnumerable<Document> documents)
        {
            List<string> queryFormats = new List<string>()
            {
                "SELECT {0} TOP {1} * FROM c",
                // Can't do order by since order by needs to look at all partitions before returning a single document =>
                // thus we can't tell how many documents the SDK needs to recieve.
                //"SELECT {0} TOP {1} * FROM c ORDER BY c._ts",

                // Can't do aggregates since that also retrieves more documents than the user sees
                //"SELECT {0} TOP {1} VALUE AVG(c._ts) FROM c",
            };

            foreach (string queryFormat in queryFormats)
            {
                foreach (bool useDistinct in new bool[] { true, false })
                {
                    foreach (int topCount in new int[] { 0, 1, 10 })
                    {
                        foreach (int pageSize in new int[] { 1, 10 })
                        {
                            // Run the query and use the query metrics to make sure the query didn't grab more documents
                            // than needed.

                            string query = string.Format(queryFormat, useDistinct ? "DISTINCT" : string.Empty, topCount);
                            FeedOptions feedOptions = new FeedOptions
                            {
                                MaxBufferedItemCount = 1000,

                            };

                            // Max DOP needs to be 0 since the query needs to run in serial => 
                            // otherwise the parallel code will prefetch from other partitions,
                            // since the first N-1 partitions might be empty.
                            FeedIterator<dynamic> documentQuery = container.CreateItemQuery<dynamic>(
                                    query,
                                    maxConcurrency: 0,
                                    maxItemCount: pageSize);

                            //QueryMetrics aggregatedQueryMetrics = QueryMetrics.Zero;
                            int numberOfDocuments = 0;
                            while (documentQuery.HasMoreResults)
                            {
                                FeedResponse<dynamic> cosmosQueryResponse = await documentQuery.FetchNextSetAsync();

                                numberOfDocuments += cosmosQueryResponse.Count();
                                //foreach (QueryMetrics queryMetrics in cosmosQueryResponse.QueryMetrics.Values)
                                //{
                                //    aggregatedQueryMetrics += queryMetrics;
                                //}
                            }

                            Assert.IsTrue(
                                numberOfDocuments <= topCount,
                                $"Received {numberOfDocuments} documents with query: {query} and pageSize: {pageSize}");
                            //if (!useDistinct)
                            //{
                            //    Assert.IsTrue(
                            //        aggregatedQueryMetrics.OutputDocumentCount <= topCount,
                            //        $"Received {aggregatedQueryMetrics.OutputDocumentCount} documents query: {query} and pageSize: {pageSize}");
                            //}
                        }
                    }
                }
            }
        }

        private struct CrossPartitionWithContinuationsArgs
        {
            public int NumberOfDocuments;
            public string PartitionKey;
            public string NumberField;
            public string BoolField;
            public string StringField;
            public string NullField;
            public string Children;
        }

        [TestMethod]
        public async Task TestQueryCrossPartitionWithContinuations()
        {
            int numberOfDocuments = 1 << 2;
            string partitionKey = "key";
            string numberField = "numberField";
            string boolField = "boolField";
            string stringField = "stringField";
            string nullField = "nullField";
            string children = "children";

            List<string> documents = new List<string>(numberOfDocuments);
            for (int i = 0; i < numberOfDocuments; ++i)
            {
                Document doc = new Document();
                doc.SetPropertyValue(partitionKey, i);
                doc.SetPropertyValue(numberField, i % 8);
                doc.SetPropertyValue(boolField, (i % 2) == 0 ? bool.TrueString : bool.FalseString);
                doc.SetPropertyValue(stringField, (i % 8).ToString());
                doc.SetPropertyValue(nullField, null);
                doc.SetPropertyValue(children, new[] { i % 2, i % 2, i % 3, i % 3, i });
                documents.Add(doc.ToString());
            }

            CrossPartitionWithContinuationsArgs args = new CrossPartitionWithContinuationsArgs()
            {
                NumberOfDocuments = numberOfDocuments,
                PartitionKey = partitionKey,
                NumberField = numberField,
                BoolField = boolField,
                StringField = stringField,
                NullField = nullField,
                Children = children,
            };

            await this.CreateIngestQueryDelete<CrossPartitionWithContinuationsArgs>(
                ConnectionModes.Direct | ConnectionModes.Gateway,
                CollectionTypes.SinglePartition | CollectionTypes.MultiPartition,
                documents,
                this.TestQueryCrossPartitionWithContinuationsHelper,
                args,
                "/" + partitionKey);
        }

        private async Task TestQueryCrossPartitionWithContinuationsHelper(CosmosContainer container, IEnumerable<Document> documents, CrossPartitionWithContinuationsArgs args)
        {
            int documentCount = args.NumberOfDocuments;
            string partitionKey = args.PartitionKey;
            string numberField = args.NumberField;
            string boolField = args.BoolField;
            string stringField = args.StringField;
            string nullField = args.NullField;
            string children = args.Children;

            // Try resuming from bad continuation token
            #region BadContinuations
            try
            {
                await container.CreateItemQuery<Document>(
                    "SELECT * FROM t",
                    maxConcurrency: 1,
                    continuationToken: Guid.NewGuid().ToString()).FetchNextSetAsync();

                Assert.Fail("Expect exception");
            }
            catch (CosmosException dce)
            {
                Assert.IsTrue(dce.StatusCode == HttpStatusCode.BadRequest);
            }
            catch (AggregateException aggrEx)
            {
                Assert.Fail(aggrEx.ToString());
            }

            try
            {
                await container.CreateItemQuery<Document>(
                    "SELECT TOP 10 * FROM r",
                    maxConcurrency: -1,
                    maxItemCount: 10,
                    continuationToken: "{'top':11}").FetchNextSetAsync();

                Assert.Fail("Expect exception");
            }
            catch (CosmosException dce)
            {
                Assert.IsTrue(dce.StatusCode == HttpStatusCode.BadRequest);
            }

            try
            {
                await container.CreateItemQuery<Document>(
                    "SELECT * FROM r ORDER BY r.field1",
                    maxConcurrency: -1,
                    maxItemCount: 10,
                    continuationToken: "{'compositeToken':{'range':{'min':'05C1E9CD673398','max':'FF'}}, 'orderByItems':[{'item':2}, {'item':1}]}").FetchNextSetAsync();

                Assert.Fail("Expect exception");
            }
            catch (CosmosException dce)
            {
                Assert.IsTrue(dce.StatusCode == HttpStatusCode.BadRequest);
            }

            try
            {
                await container.CreateItemQuery<Document>(
                   "SELECT * FROM r ORDER BY r.field1, r.field2",
                   maxConcurrency: -1,
                   maxItemCount: 10,
                   continuationToken: "{'compositeToken':{'range':{'min':'05C1E9CD673398','max':'FF'}}, 'orderByItems':[{'item':2}, {'item':1}]}").FetchNextSetAsync();

                Assert.Fail("Expect exception");
            }
            catch (CosmosException dce)
            {
                Assert.IsTrue(dce.StatusCode == HttpStatusCode.BadRequest);
            }
            #endregion

            FeedResponse<Document> responseWithEmptyContinuationExpected = await container.CreateItemQuery<Document>(
                string.Format(CultureInfo.InvariantCulture, "SELECT TOP 1 * FROM r ORDER BY r.{0}", partitionKey),
                    maxConcurrency: 10,
                    maxItemCount: -1).FetchNextSetAsync();

            Assert.AreEqual(null, responseWithEmptyContinuationExpected.Continuation);

            string[] queries = new[]
            {
                $"SELECT * FROM r",
                $"SELECT * FROM r WHERE r.{partitionKey} BETWEEN 0 AND {documentCount}",
                $"SELECT r.{partitionKey} FROM r JOIN c in r.{children}",
                $"SELECT * FROM r ORDER BY r.{partitionKey}",
                $"SELECT * FROM r WHERE r.{partitionKey} BETWEEN 0 AND {documentCount} ORDER BY r.{numberField} DESC",
                $"SELECT r.{partitionKey} FROM r JOIN c in r.{children} ORDER BY r.{numberField}",
                $"SELECT TOP 10 * FROM r",
                $"SELECT TOP 10 * FROM r WHERE r.{partitionKey} BETWEEN 0 AND {documentCount} ORDER BY r.{partitionKey} DESC",
                $"SELECT TOP 10 * FROM r ORDER BY r.{numberField}",
                $"SELECT TOP 40 r.{partitionKey} FROM r JOIN c in r.{children} ORDER BY r.{numberField} DESC",
                $"SELECT * FROM r WHERE r.{partitionKey} BETWEEN 0 AND {documentCount} ORDER BY r.{boolField} DESC",
                $"SELECT * FROM r WHERE r.{partitionKey} BETWEEN 0 AND {documentCount} ORDER BY r.{stringField} DESC",
                $"SELECT * FROM r WHERE r.{partitionKey} BETWEEN 0 AND {documentCount} ORDER BY r.{nullField} DESC",
            };

            foreach (string query in queries)
            {
                List<Document> queryResultsWithoutContinuationTokens = await QueryWithoutContinuationTokens<Document>(
                    container,
                    query,
                    maxConcurrency: 0);

                foreach (int pageSize in new int[] { 1, documentCount / 2, documentCount })
                {
                    List<Document> queryResultsWithContinuationTokens = await QueryWithContinuationTokens<Document>(
                        container,
                        query);

                    Assert.AreEqual(
                        string.Join(", ", queryResultsWithoutContinuationTokens.Select(doc => doc.GetPropertyValue<int>(partitionKey))),
                        string.Join(", ", queryResultsWithContinuationTokens.Select(doc => doc.GetPropertyValue<int>(partitionKey))),
                        $"query: {query}, page size: {pageSize}");
                }
            }
        }

        [TestMethod]
        public async Task TestMultiOrderByQueries()
        {
            int numberOfDocuments = 4;

            List<string> documents = new List<string>(numberOfDocuments);
            Random random = new Random(1234);
            for (int i = 0; i < numberOfDocuments; ++i)
            {
                MultiOrderByDocument multiOrderByDocument = CrossPartitionQueryTests.GenerateMultiOrderByDocument(random);
                int numberOfDuplicates = 5;

                for (int j = 0; j < numberOfDuplicates; j++)
                {
                    // Add the document itself for exact duplicates
                    documents.Add(JsonConvert.SerializeObject(multiOrderByDocument));

                    // Permute all the fields so that there are duplicates with tie breaks
                    MultiOrderByDocument numberClone = MultiOrderByDocument.GetClone(multiOrderByDocument);
                    numberClone.NumberField = random.Next(0, 5);
                    documents.Add(JsonConvert.SerializeObject(numberClone));

                    MultiOrderByDocument stringClone = MultiOrderByDocument.GetClone(multiOrderByDocument);
                    stringClone.StringField = random.Next(0, 5).ToString();
                    documents.Add(JsonConvert.SerializeObject(stringClone));

                    MultiOrderByDocument boolClone = MultiOrderByDocument.GetClone(multiOrderByDocument);
                    boolClone.BoolField = random.Next(0, 2) % 2 == 0;
                    documents.Add(JsonConvert.SerializeObject(boolClone));

                    // Also fuzz what partition it goes to
                    MultiOrderByDocument partitionClone = MultiOrderByDocument.GetClone(multiOrderByDocument);
                    partitionClone.PartitionKey = random.Next(0, 5);
                    documents.Add(JsonConvert.SerializeObject(partitionClone));
                }
            }

            Cosmos.IndexingPolicy indexingPolicy = new Cosmos.IndexingPolicy()
            {
                CompositeIndexes = new Collection<Collection<Cosmos.CompositePath>>()
                {
                    // Simple
                    new Collection<Cosmos.CompositePath>()
                    {
                        new Cosmos.CompositePath()
                        {
                            Path = "/" + nameof(MultiOrderByDocument.NumberField),
                            Order = Cosmos.CompositePathSortOrder.Ascending,
                        },
                        new Cosmos.CompositePath()
                        {
                            Path = "/" + nameof(MultiOrderByDocument.StringField),
                            Order = Cosmos.CompositePathSortOrder.Descending,
                        }
                    },

                    // Max Columns
                    new Collection<Cosmos.CompositePath>()
                    {
                        new Cosmos.CompositePath()
                        {
                            Path = "/" + nameof(MultiOrderByDocument.NumberField),
                            Order = Cosmos.CompositePathSortOrder.Descending,
                        },
                        new Cosmos.CompositePath()
                        {
                            Path = "/" + nameof(MultiOrderByDocument.StringField),
                            Order = Cosmos.CompositePathSortOrder.Ascending,
                        },
                        new Cosmos.CompositePath()
                        {
                            Path = "/" + nameof(MultiOrderByDocument.NumberField2),
                            Order = Cosmos.CompositePathSortOrder.Descending,
                        },
                        new Cosmos.CompositePath()
                        {
                            Path = "/" + nameof(MultiOrderByDocument.StringField2),
                            Order = Cosmos.CompositePathSortOrder.Ascending,
                        }
                    },

                    // All primitive values
                    new Collection<Cosmos.CompositePath>()
                    {
                        new Cosmos.CompositePath()
                        {
                            Path = "/" + nameof(MultiOrderByDocument.NumberField),
                            Order = Cosmos.CompositePathSortOrder.Descending,
                        },
                        new Cosmos.CompositePath()
                        {
                            Path = "/" + nameof(MultiOrderByDocument.StringField),
                            Order = Cosmos.CompositePathSortOrder.Ascending,
                        },
                        new Cosmos.CompositePath()
                        {
                            Path = "/" + nameof(MultiOrderByDocument.BoolField),
                            Order = Cosmos.CompositePathSortOrder.Descending,
                        },
                        new Cosmos.CompositePath()
                        {
                            Path = "/" + nameof(MultiOrderByDocument.NullField),
                            Order = Cosmos.CompositePathSortOrder.Ascending,
                        }
                    },

                    // Primitive and Non Primitive (waiting for composite on objects and arrays)
                    //new Collection<Cosmos.CompositePath>()
                    //{
                    //    new Cosmos.CompositePath()
                    //    {
                    //        Path = "/" + nameof(MultiOrderByDocument.NumberField),
                    //    },
                    //    new Cosmos.CompositePath()
                    //    {
                    //        Path = "/" + nameof(MultiOrderByDocument.ObjectField),
                    //    },
                    //    new Cosmos.CompositePath()
                    //    {
                    //        Path = "/" + nameof(MultiOrderByDocument.StringField),
                    //    },
                    //    new Cosmos.CompositePath()
                    //    {
                    //        Path = "/" + nameof(MultiOrderByDocument.ArrayField),
                    //    },
                    //},

                    // Long strings
                    new Collection<Cosmos.CompositePath>()
                    {
                        new Cosmos.CompositePath()
                        {
                            Path = "/" + nameof(MultiOrderByDocument.StringField),
                        },
                        new Cosmos.CompositePath()
                        {
                            Path = "/" + nameof(MultiOrderByDocument.ShortStringField),
                        },
                        new Cosmos.CompositePath()
                        {
                            Path = "/" + nameof(MultiOrderByDocument.MediumStringField),
                        },
                        new Cosmos.CompositePath()
                        {
                            Path = "/" + nameof(MultiOrderByDocument.LongStringField),
                        }
                    },

                    // System Properties 
                    //new Collection<Cosmos.CompositePath>()
                    //{
                    //    new Cosmos.CompositePath()
                    //    {
                    //        Path = "/id",
                    //    },
                    //    new Cosmos.CompositePath()
                    //    {
                    //        Path = "/_ts",
                    //    },
                    //    new Cosmos.CompositePath()
                    //    {
                    //        Path = "/_etag",
                    //    },

                    //    // _rid is not allowed
                    //    //new Cosmos.CompositePath()
                    //    //{
                    //    //    Path = "/_rid",
                    //    //},
                    //},
                }
            };

            await this.CreateIngestQueryDelete(
                ConnectionModes.Direct,
                CollectionTypes.SinglePartition | CollectionTypes.MultiPartition,
                documents,
                this.TestMultiOrderByQueriesHelper,
                "/" + nameof(MultiOrderByDocument.PartitionKey),
                indexingPolicy,
                this.CreateNewCosmosClient);
        }

        private sealed class MultiOrderByDocument
        {
            public double NumberField { get; set; }
            public double NumberField2 { get; set; }
            public bool BoolField { get; set; }
            public string StringField { get; set; }
            public string StringField2 { get; set; }
            public object NullField { get; set; }
            public object ObjectField { get; set; }
            public List<object> ArrayField { get; set; }
            public string ShortStringField { get; set; }
            public string MediumStringField { get; set; }
            public string LongStringField { get; set; }
            public int PartitionKey { get; set; }

            public static MultiOrderByDocument GetClone(MultiOrderByDocument other)
            {
                return JsonConvert.DeserializeObject<MultiOrderByDocument>(JsonConvert.SerializeObject(other));
            }
        }

        private static MultiOrderByDocument GenerateMultiOrderByDocument(Random random)
        {
            return new MultiOrderByDocument()
            {
                NumberField = random.Next(0, 5),
                NumberField2 = random.Next(0, 5),
                BoolField = (random.Next() % 2) == 0,
                StringField = random.Next(0, 5).ToString(),
                StringField2 = random.Next(0, 5).ToString(),
                NullField = null,
                ObjectField = new object(),
                ArrayField = new List<object>(),
                ShortStringField = new string('a', random.Next(0, 100)),
                MediumStringField = new string('a', random.Next(100, 128)),
                //Max precisions is 2kb / number of terms
                LongStringField = new string('a', random.Next(128, 255)),
                PartitionKey = random.Next(0, 5),
            };
        }

        private async Task TestMultiOrderByQueriesHelper(
            CosmosContainer container,
            IEnumerable<Document> documents)
        {
            CosmosContainerSettings containerSettings = await container.ReadAsync();
            // For every composite index
            foreach (Collection<Cosmos.CompositePath> compositeIndex in containerSettings.IndexingPolicy.CompositeIndexes)
            {
                // for every order
                foreach (bool invert in new bool[] { false, true })
                {
                    foreach (bool hasTop in new bool[] { false, true })
                    {
                        foreach (bool hasFilter in new bool[] { false, true })
                        {
                            // Generate a multi order by from that index
                            List<string> orderByItems = new List<string>();
                            List<string> selectItems = new List<string>();
                            bool isDesc;
                            foreach (Cosmos.CompositePath compositePath in compositeIndex)
                            {
                                isDesc = compositePath.Order == Cosmos.CompositePathSortOrder.Descending ? true : false;
                                if (invert)
                                {
                                    isDesc = !isDesc;
                                }

                                string isDescString = isDesc ? "DESC" : "ASC";
                                orderByItems.Add($"root.{compositePath.Path.Replace("/", "")} { isDescString }");
                                selectItems.Add($"root.{compositePath.Path.Replace("/", "")}");
                            }

                            const int topCount = 10;
                            string topString = hasTop ? $"TOP {topCount}" : string.Empty;
                            string whereString = hasFilter ? $"WHERE root.{nameof(MultiOrderByDocument.NumberField)} % 2 = 0" : string.Empty;
                            string query = $@"
                                    SELECT { topString } VALUE [{string.Join(", ", selectItems)}] 
                                    FROM root { whereString }
                                    ORDER BY {string.Join(", ", orderByItems)}";
#if false
                            // Used for debugging which partitions have which documents
                            IReadOnlyList<PartitionKeyRange> pkranges = GetPartitionKeyRanges(container);
                            foreach (PartitionKeyRange pkrange in pkranges)
                            {
                                List<dynamic> documentsWithinPartition = cosmosClient.CreateDocumentQuery(
                                    container,
                                    query,
                                    new FeedOptions()
                                    {
                                        EnableScanInQuery = true,
                                        PartitionKeyRangeId = pkrange.Id
                                    }).ToList();
                            }
#endif

                            #region ExpectedUsingLinq
                            List<MultiOrderByDocument> castedDocuments = documents
                                .Select(x => JsonConvert.DeserializeObject<MultiOrderByDocument>(JsonConvert.SerializeObject(x)))
                                .ToList();

                            if (hasFilter)
                            {
                                castedDocuments = castedDocuments.Where(document => document.NumberField % 2 == 0).ToList();
                            }

                            IOrderedEnumerable<MultiOrderByDocument> oracle;
                            Cosmos.CompositePath firstCompositeIndex = compositeIndex.First();

                            isDesc = firstCompositeIndex.Order == Cosmos.CompositePathSortOrder.Descending ? true : false;
                            if (invert)
                            {
                                isDesc = !isDesc;
                            }

                            if (isDesc)
                            {
                                oracle = castedDocuments.OrderByDescending(x => x.GetType().GetProperty(firstCompositeIndex.Path.Replace("/", "")).GetValue(x, null));
                            }
                            else
                            {
                                oracle = castedDocuments.OrderBy(x => x.GetType().GetProperty(firstCompositeIndex.Path.Replace("/", "")).GetValue(x, null));
                            }

                            foreach (Cosmos.CompositePath compositePath in compositeIndex.Skip(1))
                            {
                                isDesc = compositePath.Order == Cosmos.CompositePathSortOrder.Descending ? true : false;
                                if (invert)
                                {
                                    isDesc = !isDesc;
                                }

                                if (isDesc)
                                {
                                    oracle = oracle.ThenByDescending(x => x.GetType().GetProperty(compositePath.Path.Replace("/", "")).GetValue(x, null));
                                }
                                else
                                {
                                    oracle = oracle.ThenBy(x => x.GetType().GetProperty(compositePath.Path.Replace("/", "")).GetValue(x, null));
                                }
                            }

                            List<List<object>> expected = new List<List<object>>();
                            foreach (MultiOrderByDocument document in oracle)
                            {
                                List<object> projectedItems = new List<object>();
                                foreach (Cosmos.CompositePath compositePath in compositeIndex)
                                {
                                    projectedItems.Add(typeof(MultiOrderByDocument).GetProperty(compositePath.Path.Replace("/", "")).GetValue(document, null));
                                }

                                expected.Add(projectedItems);
                            }

                            if (hasTop)
                            {
                                expected = expected.Take(topCount).ToList();
                            }

                            #endregion

                            QueryRequestOptions feedOptions = new QueryRequestOptions()
                            {
                                MaxBufferedItemCount = 1000,
                            };

                            List<List<object>> actual = await CrossPartitionQueryTests.RunQuery<List<object>>(
                                container,
                                query,
                                maxItemCount: 3,
                                maxConcurrency: 10,
                                queryRequestOptions: feedOptions);
                            this.AssertMultiOrderByResults(expected, actual, query);
                        }
                    }
                }
            }
        }

        private void AssertMultiOrderByResults(List<List<object>> expected, List<List<object>> actual, string query)
        {
            IEnumerable<Tuple<List<JToken>, List<JToken>>> expectedZippedWithActual = expected
                .Zip(actual, (first, second) =>
                new Tuple<List<JToken>, List<JToken>>(
                    first.Select(x => x == null ? null : JToken.FromObject(x)).ToList(),
                    second.Select(x => x == null ? null : JToken.FromObject(x)).ToList()));

            foreach (Tuple<List<JToken>, List<JToken>> expectedAndActual in expectedZippedWithActual)
            {
                List<JToken> first = expectedAndActual.Item1;
                List<JToken> second = expectedAndActual.Item2;
                Assert.IsTrue(
                    first.SequenceEqual(second, JsonTokenEqualityComparer.Value),
                    $@"
                        query: {query}: 
                        first: {JsonConvert.SerializeObject(first)}
                        second: {JsonConvert.SerializeObject(second)}
                        expected: {JsonConvert.SerializeObject(expected).Replace(".0", "")}
                        actual: {JsonConvert.SerializeObject(actual).Replace(".0", "")}");
            }
        }

        private sealed class Headers
        {
            public double TotalRUs { get; set; }
            public long NumberOfDocuments { get; set; }
            public long RetrievedDocumentCount { get; set; }
            public long RetrievedDocumentSize { get; set; }
            public long OutputDocumentCount { get; set; }
            public long OutputDocumentSize { get; set; }

            public override bool Equals(object obj)
            {
                Headers headers = obj as Headers;
                if (headers != null)
                {
                    return Headers.Equals(this, headers);
                }
                else
                {
                    return false;
                }
            }

            public override int GetHashCode()
            {
                return 0;
            }

            private static bool Equals(Headers headers1, Headers headers2)
            {
                return Math.Abs(headers1.TotalRUs - headers2.TotalRUs) < 10E-4 &&
                    headers1.NumberOfDocuments == headers2.NumberOfDocuments &&
                    headers1.RetrievedDocumentCount == headers2.RetrievedDocumentCount &&
                    headers1.RetrievedDocumentSize == headers2.RetrievedDocumentSize &&
                    headers1.OutputDocumentCount == headers2.OutputDocumentCount &&
                    headers1.OutputDocumentSize == headers2.OutputDocumentSize;
            }
        }

        /// <summary>
        /// Tests QueryResponse.ResponseLengthInBytes is populated with the correct value for queries on Direct connection.
        /// The expected response length is determined by capturing DocumentServiceResponse events and aggregate their lengths.
        /// Queries covered are standard/Top/Aggregate/Distinct and use MaxItemCount to force smaller page sizes, Max DOP and MaxBufferedItems to
        /// validate producer query threads are handled properly. Note: TOP has known non-deterministic behavior for non-zero Max DOP, so the setting
        /// is set to zero to avoid these cases.
        /// </summary>
        /// <returns></returns>
        //[TestCategory("Quarantine")] //until serviceInterop enabled again
        //[Ignore]
        //[TestMethod]
        //public async Task TestResponseLengthOverMultiplePartitions()
        //{
        //    EventHandler<ReceivedResponseEventArgs> responseHandler = DocumentResponseLengthHandler;

        //    int seed = (int)(DateTime.UtcNow - new DateTime(1970, 1, 1)).TotalSeconds;
        //    uint numberOfDocuments = 100;
        //    string partitionKey = "field_0";

        //    QueryOracle.QueryOracleUtil util = new QueryOracle.QueryOracle2(seed);
        //    IEnumerable<string> documents = util.GetDocuments(numberOfDocuments);

        //    await this.CreateIngestQueryDelete(
        //        ConnectionModes.Direct,
        //        documents,
        //        this.ExceuteResponseLengthQueriesAndValidation,
        //        (connectionMode) =>
        //        {
        //            return TestCommon.CreateCosmosClient(
        //                useGateway: connectionMode == ConnectionMode.Gateway ? true : false,
        //                recievedResponseEventHandler: responseHandler);
        //        },
        //        partitionKey: "/" + partitionKey,
        //        testArgs: partitionKey);
        //}

        //private static void DocumentResponseLengthHandler(object sender, ReceivedResponseEventArgs e)
        //{
        //    if (!e.IsHttpResponse())
        //    {
        //        List<object> headerKeyValues = new List<object>();
        //        foreach (string key in e.DocumentServiceRequest.Headers)
        //        {
        //            headerKeyValues.Add(new { Key = key, Values = e.DocumentServiceRequest.Headers.GetValues(key)?.ToList() });
        //        }

        //        CrossPartitionQueryTests.responseLengthBytes.Value.IncrementBy(e.DocumentServiceResponse.ResponseBody.Length);
        //        Console.WriteLine("{0} : DocumentServiceResponse: Query {1}, OuterActivityId: {2}, Length: {3}, Request op type: {4}, resource type: {5}, continuation: {6}, headers: {7}",
        //            DateTime.UtcNow,
        //            e.DocumentServiceRequest.QueryString,
        //            CrossPartitionQueryTests.outerCosmosQueryResponseActivityId.Value,
        //            e.DocumentServiceResponse.ResponseBody.Length,
        //            e.DocumentServiceRequest.OperationType,
        //            e.DocumentServiceRequest.ResourceType,
        //            e.DocumentServiceRequest.Continuation,
        //            JsonConvert.SerializeObject(headerKeyValues));
        //    }
        //}

        //private async Task ExceuteResponseLengthQueriesAndValidation(CosmosContainer coll, IEnumerable<Document> documents, dynamic testArgs)
        //{
        //    string partitionKey = testArgs;

        //    await this.AssertResponseLength(queryClient, coll, "SELECT * FROM r");
        //    await this.AssertResponseLength(queryClient, coll, "SELECT VALUE COUNT(1) FROM c");
        //    await this.AssertResponseLength(queryClient, coll, "SELECT * FROM r", maxItemCount: 10);
        //    await this.AssertResponseLength(queryClient, coll, "SELECT * FROM r", maxItemCount: 10, maxBufferedCount: 100);
        //    await this.AssertResponseLength(queryClient, coll, "SELECT VALUE MAX(c._ts) FROM c", maxItemCount: 10);
        //    await this.AssertResponseLength(queryClient, coll, $"SELECT DISTINCT VALUE r.{partitionKey} FROM r", maxItemCount: 10);

        //    await this.AssertResponseLength(queryClient, coll, "SELECT TOP 5 * FROM c ORDER BY c._ts", isTopQuery: true);
        //    await this.AssertResponseLength(queryClient, coll, "SELECT TOP 32 * FROM r", isTopQuery: true, maxItemCount: 10);
        //}

        //private async Task AssertResponseLength(
        //    CosmosContainer coll,
        //    string query,
        //    bool isTopQuery = false,
        //    int maxItemCount = 1,
        //    int maxBufferedCount = -1,
        //    int maxReadItemCount = -1)
        //{
        //    long expectedResponseLength = 0;
        //    long actualResponseLength = 0;

        //    // NOTE: For queries with 'TOP' clause and non-zero Max DOP, it is possible for additional backend responses to return
        //    // after the target item limit has been reached and the final QueryResponse is being percolated to the caller. 
        //    // As a result, the stats from these responses will not be included in the aggregated results on the CosmosQueryResponses.
        //    // To avoid this non-determinism in the test cases, we force Max DOP to zero if the query is a 'top' query.
        //    FeedOptions feedOptions = new FeedOptions
        //    {
        //        EnableCrossPartitionQuery = true,
        //        MaxItemCount = maxItemCount,
        //        MaxDegreeOfParallelism = isTopQuery ? 0 : 50,
        //        MaxBufferedItemCount = isTopQuery ? 0 : maxBufferedCount,
        //    };

        //    this.responseLengthBytes.Value = new LocalCounter();
        //    this.outerCosmosQueryResponseActivityId.Value = Guid.NewGuid();

        //    Console.WriteLine("{0} : Running query: {1}, maxitemcount: {2}, maxBufferedCount: {3}, max read count: {4}, OuterActivityId: {5}",
        //        DateTime.UtcNow,
        //        query,
        //        maxItemCount,
        //        maxBufferedCount,
        //        maxReadItemCount,
        //        this.outerCosmosQueryResponseActivityId.Value);

        //    int totalReadCount = 0;

        //    FeedIterator<dynamic> docQuery = coll.Items.CreateItemQuery<dynamic>(query, feedOptions);
        //        while (docQuery.HasMoreResults && (maxReadItemCount < 0 || maxReadItemCount > totalReadCount))
        //        {
        //            FeedResponse<dynamic> response = await docQuery.FetchNextSetAsync();

        //            Console.WriteLine("{0} : QueryResponse: Query: {1}, ActivityId: {2}, OuterActivityId: {3}, RequestCharge: {4}, ResponseLength: {5}, ItemCount: {6}",
        //                DateTime.UtcNow,
        //                query,
        //                response.ActivityId,
        //                this.outerCosmosQueryResponseActivityId.Value,
        //                response.RequestCharge,
        //                response.ResponseLengthBytes,
        //                response.Count);

        //            actualResponseLength += response.ResponseLengthBytes;
        //            totalReadCount += response.Count;
        //        }
        //    }

        //    expectedResponseLength = this.responseLengthBytes.Value.Value;
        //    Console.WriteLine("Completed query: {0}, response length: {1}, total item count: {2}, document service response length: {3}, OuterActivityId: {4}",
        //        query,
        //        actualResponseLength,
        //        totalReadCount,
        //        expectedResponseLength,
        //        this.outerCosmosQueryResponseActivityId.Value);

        //    Assert.AreNotEqual(0, expectedResponseLength);

        //    // Top queries don't necessarily return a response length that matches the DocumentServiceResponses.
        //    // To avoid the discrepancies, skip exact response length validation for these queries.
        //    // We still run the query to ensure there are no exceptions.
        //    if (!isTopQuery)
        //    {
        //        Assert.AreEqual(expectedResponseLength, actualResponseLength, "Aggregate QueryResponse length did not match document service response.");
        //    }

        //    this.responseLengthBytes.Value = null;
        //}

        private static async Task<List<T>> RunQuery<T>(
            CosmosContainer container,
            string query,
            int maxConcurrency = 2,
            int? maxItemCount = null,
            QueryRequestOptions queryRequestOptions = null)
        {
            List<T> queryResultsWithoutContinuationToken = await QueryWithoutContinuationTokens<T>(
                container,
                query,
                maxConcurrency,
                maxItemCount,
                queryRequestOptions);
            List<T> queryResultsWithContinuationTokens = await QueryWithContinuationTokens<T>(
                container,
                query,
                maxConcurrency,
                maxItemCount,
                queryRequestOptions);

            List<JToken> queryResultsWithoutContinuationTokenAsJTokens = queryResultsWithoutContinuationToken
                .Select(x => x == null ? JValue.CreateNull() : JToken.FromObject(x)).ToList();

            List<JToken> queryResultsWithContinuationTokensAsJTokens = queryResultsWithContinuationTokens
                .Select(x => x == null ? JValue.CreateNull() : JToken.FromObject(x)).ToList();

            Assert.IsTrue(
                queryResultsWithoutContinuationTokenAsJTokens
                    .SequenceEqual(queryResultsWithContinuationTokensAsJTokens, JsonTokenEqualityComparer.Value),
                $"{query} returned different results with and without continuation tokens.");

            return queryResultsWithoutContinuationToken;
        }

        private async Task<List<T>> RunSinglePartitionQuery<T>(
            CosmosContainer container,
            string query,
            object partitionKey,
            int? maxItemCount = null,
            QueryRequestOptions requestOptions = null)
        {
            FeedIterator<T> resultSetIterator = container.CreateItemQuery<T>(
                query,
                partitionKey: partitionKey,
                maxItemCount: maxItemCount,
                requestOptions: requestOptions);

            List<T> items = new List<T>();
            while (resultSetIterator.HasMoreResults)
            {
                items.AddRange(await resultSetIterator.FetchNextSetAsync());
            }

            return items;
        }

        private class LocalCounter
        {
            private long value;

            public long Value => this.value;

            public long IncrementBy(long incrementBy)
            {
                return Interlocked.Add(ref this.value, incrementBy);
            }
        }

        internal sealed class MockDistinctMap
        {
            // using custom comparer, since newtonsoft thinks this:
            // JToken.DeepEquals(JToken.Parse("8.1851780346865681E+307"), JToken.Parse("1.0066367885961673E+308"))
            // >> True
            private readonly HashSet<JToken> jTokenSet = new HashSet<JToken>(JsonTokenEqualityComparer.Value);

            public bool Add(JToken jToken, out UInt192? hash)
            {
                hash = null;
                return this.jTokenSet.Add(jToken);
            }
        }

        private static string GetRandomName(Random rand)
        {
            StringBuilder stringBuilder = new StringBuilder();
            for (int i = 0; i < rand.Next(0, 100); i++)
            {
                stringBuilder.Append('a' + rand.Next(0, 26));
            }

            return stringBuilder.ToString();
        }

        private static City GetRandomCity(Random rand)
        {
            int index = rand.Next(0, 3);
            switch (index)
            {
                case 0:
                    return City.LosAngeles;
                case 1:
                    return City.NewYork;
                case 2:
                    return City.Seattle;
            }

            return City.LosAngeles;
        }

        private static double GetRandomIncome(Random rand)
        {
            return rand.NextDouble() * double.MaxValue;
        }

        private static int GetRandomAge(Random rand)
        {
            return rand.Next();
        }

        private static Pet GetRandomPet(Random rand)
        {
            string name = CrossPartitionQueryTests.GetRandomName(rand);
            int age = CrossPartitionQueryTests.GetRandomAge(rand);
            return new Pet(name, age);
        }

        public static Person GetRandomPerson(Random rand)
        {
            string name = CrossPartitionQueryTests.GetRandomName(rand);
            City city = CrossPartitionQueryTests.GetRandomCity(rand);
            double income = CrossPartitionQueryTests.GetRandomIncome(rand);
            List<Person> people = new List<Person>();
            if (rand.Next(0, 11) % 10 == 0)
            {
                for (int i = 0; i < rand.Next(0, 5); i++)
                {
                    people.Add(CrossPartitionQueryTests.GetRandomPerson(rand));
                }
            }

            Person[] children = people.ToArray();
            int age = CrossPartitionQueryTests.GetRandomAge(rand);
            Pet pet = CrossPartitionQueryTests.GetRandomPet(rand);
            Guid guid = Guid.NewGuid();
            return new Person(name, city, income, children, age, pet, guid);
        }

        public sealed class JsonTokenEqualityComparer : IEqualityComparer<JToken>
        {
            public static JsonTokenEqualityComparer Value = new JsonTokenEqualityComparer();

            public bool Equals(double double1, double double2)
            {
                return double1 == double2;
            }

            public bool Equals(string string1, string string2)
            {
                return string1.Equals(string2);
            }

            public bool Equals(bool bool1, bool bool2)
            {
                return bool1 == bool2;
            }

            public bool Equals(JArray jArray1, JArray jArray2)
            {
                if (jArray1.Count != jArray2.Count)
                {
                    return false;
                }

                IEnumerable<Tuple<JToken, JToken>> pairwiseElements = jArray1
                    .Zip(jArray2, (first, second) => new Tuple<JToken, JToken>(first, second));
                bool deepEquals = true;
                foreach (Tuple<JToken, JToken> pairwiseElement in pairwiseElements)
                {
                    deepEquals &= this.Equals(pairwiseElement.Item1, pairwiseElement.Item2);
                }

                return deepEquals;
            }

            public bool Equals(JObject jObject1, JObject jObject2)
            {
                if (jObject1.Count != jObject2.Count)
                {
                    return false;
                }

                bool deepEquals = true;
                foreach (KeyValuePair<string, JToken> kvp in jObject1)
                {
                    string name = kvp.Key;
                    JToken value1 = kvp.Value;

                    if (jObject2.TryGetValue(name, out JToken value2))
                    {
                        deepEquals &= this.Equals(value1, value2);
                    }
                    else
                    {
                        return false;
                    }
                }

                return deepEquals;
            }

            public bool Equals(JToken jToken1, JToken jToken2)
            {
                if (Object.ReferenceEquals(jToken1, jToken2))
                {
                    return true;
                }

                if (jToken1 == null || jToken2 == null)
                {
                    return false;
                }

                JsonType type1 = JTokenTypeToJsonType(jToken1.Type);
                JsonType type2 = JTokenTypeToJsonType(jToken2.Type);

                // If the types don't match
                if (type1 != type2)
                {
                    return false;
                }

                switch (type1)
                {

                    case JsonType.Object:
                        return this.Equals((JObject)jToken1, (JObject)jToken2);
                    case JsonType.Array:
                        return this.Equals((JArray)jToken1, (JArray)jToken2);
                    case JsonType.Number:
                        return this.Equals((double)jToken1, (double)jToken2);
                    case JsonType.String:
                        return this.Equals(jToken1.ToString(), jToken2.ToString());
                    case JsonType.Boolean:
                        return this.Equals((bool)jToken1, (bool)jToken2);
                    case JsonType.Null:
                        return true;
                    default:
                        throw new ArgumentException();
                }
            }

            public int GetHashCode(JToken obj)
            {
                return 0;
            }

            private enum JsonType
            {
                Number,
                String,
                Null,
                Array,
                Object,
                Boolean
            }

            private static JsonType JTokenTypeToJsonType(JTokenType type)
            {
                switch (type)
                {

                    case JTokenType.Object:
                        return JsonType.Object;
                    case JTokenType.Array:
                        return JsonType.Array;
                    case JTokenType.Integer:
                    case JTokenType.Float:
                        return JsonType.Number;
                    case JTokenType.Guid:
                    case JTokenType.Uri:
                    case JTokenType.TimeSpan:
                    case JTokenType.Date:
                    case JTokenType.String:
                        return JsonType.String;
                    case JTokenType.Boolean:
                        return JsonType.Boolean;
                    case JTokenType.Null:
                        return JsonType.Null;
                    case JTokenType.None:
                    case JTokenType.Undefined:
                    case JTokenType.Constructor:
                    case JTokenType.Property:
                    case JTokenType.Comment:
                    case JTokenType.Raw:
                    case JTokenType.Bytes:
                    default:
                        throw new ArgumentException();
                }
            }
        }

        public enum City
        {
            NewYork,
            LosAngeles,
            Seattle
        }
        public sealed class Pet
        {
            [JsonProperty("name")]
            public string Name { get; }

            [JsonProperty("age")]
            public int Age { get; }

            public Pet(string name, int age)
            {
                this.Name = name;
                this.Age = age;
            }
        }

        public sealed class Person
        {
            [JsonProperty("name")]
            public string Name { get; }

            [JsonProperty("city")]
            [JsonConverter(typeof(StringEnumConverter))]
            public City City { get; }

            [JsonProperty("income")]
            public double Income { get; }

            [JsonProperty("children")]
            public Person[] Children { get; }

            [JsonProperty("age")]
            public int Age { get; }

            [JsonProperty("pet")]
            public Pet Pet { get; }

            [JsonProperty("guid")]
            public Guid Guid { get; }

            public Person(string name, City city, double income, Person[] children, int age, Pet pet, Guid guid)
            {
                this.Name = name;
                this.City = city;
                this.Income = income;
                this.Children = children;
                this.Age = age;
                this.Pet = pet;
                this.Guid = guid;
            }
        }
    }
}<|MERGE_RESOLUTION|>--- conflicted
+++ resolved
@@ -278,11 +278,6 @@
                     documentObject["id"] = Guid.NewGuid().ToString();
                 }
 
-<<<<<<< HEAD
-                JValue pkToken = (JValue)documentObject[jObjectPartitionKey];
-                object pkValue = pkToken != null ? pkToken.Value : Undefined.Value;
-                insertedDocuments.Add((await partitionedCollection.CreateItemAsync<JObject>(documentObject, new ItemRequestOptions { PartitionKey = pkValue })).Resource.ToObject<Document>());
-=======
                 // Get partition key value.
                 object pkValue;
                 if (partitionKey != null)
@@ -296,9 +291,7 @@
                     pkValue = CosmosContainerSettings.NonePartitionKeyValue;
                 }
 
-                insertedDocuments.Add((await cosmosContainer.CreateItemAsync<JObject>(pkValue, documentObject)).Resource.ToObject<Document>());
->>>>>>> f9ff9310
-
+                insertedDocuments.Add((await cosmosContainer.CreateItemAsync<JObject>(documentObject)).Resource.ToObject<Document>());
             }
 
             return new Tuple<CosmosContainer, List<Document>>(cosmosContainer, insertedDocuments);
