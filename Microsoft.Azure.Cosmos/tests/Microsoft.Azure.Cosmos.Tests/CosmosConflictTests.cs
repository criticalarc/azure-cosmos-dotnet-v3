--- conflicted
+++ resolved
@@ -21,14 +21,9 @@
         [TestMethod]
         public async Task ConflictsFeedSetsPartitionKeyRangeIdentity()
         {
-<<<<<<< HEAD
-            CosmosContainerCore container = CosmosConflictTests.GetMockedContainer((request, cancellationToken) => {
+            ContainerCore container = CosmosConflictTests.GetMockedContainer((request, cancellationToken) => {
                 Assert.IsNotNull(request.PartitionKeyRangeId);
                 Assert.IsNotNull(request.ToDocumentServiceRequest().PartitionKeyRangeIdentity);
-=======
-            ContainerCore container = CosmosConflictTests.GetMockedContainer((request, cancellationToken) => {
-                Assert.IsNotNull(request.DocumentServiceRequest.PartitionKeyRangeIdentity);
->>>>>>> a8384965
                 return TestHandler.ReturnSuccess();
             });
             FeedIterator iterator = container.GetConflicts().GetConflictsStreamIterator();
