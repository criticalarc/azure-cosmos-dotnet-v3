--- conflicted
+++ resolved
@@ -1,1490 +1,752 @@
-<<<<<<< HEAD
-﻿//-----------------------------------------------------------------------
-// <copyright file="ScalarExpressionEvaluator.cs" company="Microsoft Corporation">
-//     Copyright (c) Microsoft Corporation.  All rights reserved.
-// </copyright>
-//-----------------------------------------------------------------------
-namespace Microsoft.Azure.Cosmos.Tests.Query.OfflineEngine
-{
-    using System;
-    using System.Collections.Generic;
-    using System.Linq;
-    using Microsoft.Azure.Cosmos.CosmosElements;
-    using Microsoft.Azure.Cosmos.CosmosElements.Numbers;
-    using Microsoft.Azure.Cosmos.SqlObjects;
-    using Microsoft.Azure.Cosmos.SqlObjects.Visitors;
-
-    /// <summary>
-    /// Given a scalar expression and document this class evaluates the result of that scalar expression.
-    /// </summary>
-    internal sealed class ScalarExpressionEvaluator : SqlScalarExpressionVisitor<CosmosElement, CosmosElement>
-    {
-        public static readonly ScalarExpressionEvaluator Singleton = new ScalarExpressionEvaluator();
-
-        private ScalarExpressionEvaluator()
-        {
-        }
-
-        public override CosmosElement Visit(
-            SqlAllScalarExpression scalarExpression,
-            CosmosElement document)
-        {
-            // We evaluate the ALL expression by constructing an equivalent EXISTS and evaluating that.
-            // ALL ( Filter Expression ) ==> NOT EXISTS ( NOT Filter Expression )
-
-            // If there is is no filter expression, then an equivalent filter expression of just true is created.
-            SqlScalarExpression filterExpression;
-            if (scalarExpression.Subquery.WhereClause == null)
-            {
-                SqlLiteral trueLiteral = SqlBooleanLiteral.Create(true);
-                filterExpression = SqlLiteralScalarExpression.Create(trueLiteral);
-            }
-            else
-            {
-                filterExpression = scalarExpression.Subquery.WhereClause.FilterExpression;
-            }
-
-            // Create a NOT unary with filter expression.
-            SqlUnaryScalarExpression negatedFilterExpression = SqlUnaryScalarExpression.Create(
-                SqlUnaryScalarOperatorKind.Not,
-                filterExpression);
-
-            // Create new where clause with negated filter expression.
-            SqlWhereClause newWhereClause = SqlWhereClause.Create(negatedFilterExpression);
-
-            // create new subquery with new where clause. 
-            SqlQuery newSqlQuery = SqlQuery.Create(
-                scalarExpression.Subquery.SelectClause,
-                scalarExpression.Subquery.FromClause,
-                newWhereClause,
-                scalarExpression.Subquery.GroupByClause,
-                scalarExpression.Subquery.OrderByClause,
-                scalarExpression.Subquery.OffsetLimitClause);
-
-            // Create an exists expression with new subquery.
-            SqlExistsScalarExpression newExistsScalarExpression = SqlExistsScalarExpression.Create(newSqlQuery);
-
-            // Create a not unary with the exists expression.
-            SqlUnaryScalarExpression negatedExistsExpression = SqlUnaryScalarExpression.Create(
-                SqlUnaryScalarOperatorKind.Not,
-                newExistsScalarExpression);
-
-            // Visit the equivalent NOT EXISTS expression.
-            return this.Visit(negatedExistsExpression, document);
-        }
-
-        public override CosmosElement Visit(
-            SqlArrayCreateScalarExpression scalarExpression,
-            CosmosElement document)
-        {
-            List<CosmosElement> arrayItems = new List<CosmosElement>();
-            foreach (SqlScalarExpression item in scalarExpression.Items)
-            {
-                CosmosElement value = item.Accept(this, document);
-                if (value is not CosmosUndefined)
-                {
-                    arrayItems.Add(value);
-                }
-            }
-
-            return CosmosArray.Create(arrayItems);
-        }
-
-        public override CosmosElement Visit(
-            SqlArrayScalarExpression scalarExpression,
-            CosmosElement document)
-        {
-            // Only run on the current document since the subquery is always correlated.
-            IEnumerable<CosmosElement> subqueryResults = SqlInterpreter.ExecuteQuery(
-                new CosmosElement[] { document },
-                scalarExpression.SqlQuery);
-            List<CosmosElement> arrayScalarResult = new List<CosmosElement>();
-            foreach (CosmosElement subQueryResult in subqueryResults)
-            {
-                arrayScalarResult.Add(subQueryResult);
-            }
-
-            return CosmosArray.Create(subqueryResults);
-        }
-
-        public override CosmosElement Visit(
-            SqlBetweenScalarExpression scalarExpression,
-            CosmosElement document)
-        {
-            // expression <not> BETWEEN left AND right === <not>(expression >= left && expression <= right);
-            SqlBinaryScalarExpression expressionGTELeft = SqlBinaryScalarExpression.Create(
-                SqlBinaryScalarOperatorKind.GreaterThanOrEqual,
-                scalarExpression.Expression,
-                scalarExpression.StartInclusive);
-
-            SqlBinaryScalarExpression expressionLTERight = SqlBinaryScalarExpression.Create(
-                SqlBinaryScalarOperatorKind.LessThanOrEqual,
-                scalarExpression.Expression,
-                scalarExpression.EndInclusive);
-
-            SqlScalarExpression logicalBetween = SqlBinaryScalarExpression.Create(
-                SqlBinaryScalarOperatorKind.And,
-                expressionGTELeft,
-                expressionLTERight);
-
-            if (scalarExpression.Not)
-            {
-                logicalBetween = SqlUnaryScalarExpression.Create(SqlUnaryScalarOperatorKind.Not, logicalBetween);
-            }
-
-            return logicalBetween.Accept(this, document);
-        }
-
-        public override CosmosElement Visit(
-            SqlBinaryScalarExpression scalarExpression,
-            CosmosElement document)
-        {
-            CosmosElement left = scalarExpression.LeftExpression.Accept(this, document);
-            CosmosElement right = scalarExpression.RightExpression.Accept(this, document);
-
-            CosmosElement result;
-            switch (scalarExpression.OperatorKind)
-            {
-                case SqlBinaryScalarOperatorKind.Add:
-                    result = PerformBinaryNumberOperation((number1, number2) => number1 + number2, left, right);
-                    break;
-
-                case SqlBinaryScalarOperatorKind.And:
-                    result = PerformLogicalAnd(left, right);
-                    break;
-
-                case SqlBinaryScalarOperatorKind.BitwiseAnd:
-                    result = PerformBinaryNumberOperation((number1, number2) => DoubleToInt32Bitwise(number1) & DoubleToInt32Bitwise(number2), left, right);
-                    break;
-
-                case SqlBinaryScalarOperatorKind.BitwiseOr:
-                    result = PerformBinaryNumberOperation((number1, number2) => DoubleToInt32Bitwise(number1) | DoubleToInt32Bitwise(number2), left, right);
-                    break;
-
-                case SqlBinaryScalarOperatorKind.BitwiseXor:
-                    result = PerformBinaryNumberOperation((number1, number2) => DoubleToInt32Bitwise(number1) ^ DoubleToInt32Bitwise(number2), left, right);
-                    break;
-
-                case SqlBinaryScalarOperatorKind.Coalesce:
-                    if (left is not CosmosUndefined)
-                    {
-                        result = left;
-                    }
-                    else
-                    {
-                        result = right;
-                    }
-
-                    break;
-
-                case SqlBinaryScalarOperatorKind.Divide:
-                    result = PerformBinaryNumberOperation((number1, number2) => number1 / number2, left, right);
-                    break;
-
-                case SqlBinaryScalarOperatorKind.Equal:
-                    result = PerformBinaryEquality(equals => equals, left, right);
-                    break;
-
-                case SqlBinaryScalarOperatorKind.GreaterThan:
-                    result = PerformBinaryInequality((comparison) => comparison > 0, left, right);
-                    break;
-
-                case SqlBinaryScalarOperatorKind.GreaterThanOrEqual:
-                    result = PerformBinaryInequality((comparison) => comparison >= 0, left, right);
-                    break;
-
-                case SqlBinaryScalarOperatorKind.LessThan:
-                    result = PerformBinaryInequality((comparison) => comparison < 0, left, right);
-                    break;
-
-                case SqlBinaryScalarOperatorKind.LessThanOrEqual:
-                    result = PerformBinaryInequality((comparison) => comparison <= 0, left, right);
-                    break;
-
-                case SqlBinaryScalarOperatorKind.Modulo:
-                    result = PerformBinaryNumberOperation((number1, number2) => number1 % number2, left, right);
-                    break;
-
-                case SqlBinaryScalarOperatorKind.Multiply:
-                    result = PerformBinaryNumberOperation((number1, number2) => number1 * number2, left, right);
-                    break;
-
-                case SqlBinaryScalarOperatorKind.NotEqual:
-                    result = PerformBinaryEquality(equals => !equals, left, right);
-                    break;
-
-                case SqlBinaryScalarOperatorKind.Or:
-                    result = PerformLogicalOr(left, right);
-                    break;
-
-                case SqlBinaryScalarOperatorKind.StringConcat:
-                    result = PerformBinaryStringOperation((string1, string2) => string1 + string2, left, right);
-                    break;
-
-                case SqlBinaryScalarOperatorKind.Subtract:
-                    result = PerformBinaryNumberOperation((number1, number2) => number1 - number2, left, right);
-                    break;
-
-                default:
-                    throw new ArgumentException($"Unknown {nameof(SqlBinaryScalarOperatorKind)}: {scalarExpression.OperatorKind}");
-            }
-
-            return result;
-        }
-
-        public override CosmosElement Visit(SqlCoalesceScalarExpression scalarExpression, CosmosElement document)
-        {
-            CosmosElement left = scalarExpression.Left.Accept(this, document);
-            CosmosElement right = scalarExpression.Right.Accept(this, document);
-
-            return left is not CosmosUndefined ? left : right;
-        }
-
-        public override CosmosElement Visit(SqlConditionalScalarExpression scalarExpression, CosmosElement document)
-        {
-            CosmosElement condition = scalarExpression.Condition.Accept(this, document);
-            CosmosElement first = scalarExpression.Consequent.Accept(this, document);
-            CosmosElement second = scalarExpression.Alternative.Accept(this, document);
-
-            return (condition is CosmosBoolean cosmosBoolean && cosmosBoolean.Value) ? first : second;
-        }
-
-        public override CosmosElement Visit(SqlExistsScalarExpression scalarExpression, CosmosElement document)
-        {
-            // Only run on the current document since the subquery is always correlated.
-            IEnumerable<CosmosElement> subqueryResults = SqlInterpreter.ExecuteQuery(
-                new CosmosElement[] { document },
-                scalarExpression.Subquery);
-            return CosmosBoolean.Create(subqueryResults.Any());
-        }
-
-        public override CosmosElement Visit(SqlFirstScalarExpression scalarExpression, CosmosElement document)
-        {
-            // Only run on the current document since the subquery is always correlated.
-            IEnumerable<CosmosElement> subqueryResults = SqlInterpreter.ExecuteQuery(
-                new CosmosElement[] { document },
-                scalarExpression.Subquery);
-
-            return subqueryResults.FirstOrDefault(CosmosUndefined.Create());
-        }
-
-        public override CosmosElement Visit(SqlFunctionCallScalarExpression scalarExpression, CosmosElement document)
-        {
-            List<CosmosElement> arguments = new List<CosmosElement>();
-            foreach (SqlScalarExpression argument in scalarExpression.Arguments)
-            {
-                CosmosElement evaluatedArgument = argument.Accept(this, document);
-                arguments.Add(evaluatedArgument);
-            }
-
-            if (scalarExpression.IsUdf)
-            {
-                throw new NotSupportedException("Udfs are not supported.");
-            }
-
-            if (scalarExpression.Name.Value.StartsWith("ST_", StringComparison.OrdinalIgnoreCase))
-            {
-                throw new NotSupportedException("Spatial functions are not supported.");
-            }
-
-            return BuiltinFunctionEvaluator.EvaluateFunctionCall(
-                scalarExpression.Name.Value,
-                arguments);
-        }
-
-        public override CosmosElement Visit(SqlInScalarExpression scalarExpression, CosmosElement document)
-        {
-            CosmosElement expression = scalarExpression.Needle.Accept(this, document);
-            if (expression is CosmosUndefined)
-            {
-                return expression;
-            }
-
-            HashSet<CosmosElement> items = new HashSet<CosmosElement>();
-            foreach (SqlScalarExpression item in scalarExpression.Haystack)
-            {
-                items.Add(item.Accept(this, document));
-            }
-
-            bool contains = items.Contains(expression);
-            if (scalarExpression.Not)
-            {
-                contains = !contains;
-            }
-
-            return CosmosBoolean.Create(contains);
-        }
-
-        public override CosmosElement Visit(SqlLastScalarExpression scalarExpression, CosmosElement document)
-        {
-            // Only run on the current document since the subquery is always correlated.
-            IEnumerable<CosmosElement> subqueryResults = SqlInterpreter.ExecuteQuery(
-                new CosmosElement[] { document },
-                scalarExpression.Subquery);
-
-            return subqueryResults.LastOrDefault(CosmosUndefined.Create());
-        }
-
-        public override CosmosElement Visit(SqlLikeScalarExpression scalarExpression, CosmosElement document)
-        {
-            // Consider the necessity of having v3 offline engine. Should we remove this altogether?
-            throw new NotImplementedException();
-        }
-
-        public override CosmosElement Visit(SqlLiteralScalarExpression scalarExpression, CosmosElement document)
-        {
-            SqlLiteral sqlLiteral = scalarExpression.Literal;
-            return sqlLiteral.Accept(SqlLiteralToCosmosElement.Singleton);
-        }
-
-        public override CosmosElement Visit(SqlMemberIndexerScalarExpression scalarExpression, CosmosElement document)
-        {
-            CosmosElement member = scalarExpression.Member.Accept(this, document);
-            CosmosElement index = scalarExpression.Indexer.Accept(this, document);
-            return IndexIntoMember(member, index);
-        }
-
-        public override CosmosElement Visit(SqlObjectCreateScalarExpression scalarExpression, CosmosElement document)
-        {
-            Dictionary<string, CosmosElement> properties = new Dictionary<string, CosmosElement>();
-            foreach (SqlObjectProperty sqlObjectProperty in scalarExpression.Properties)
-            {
-                string key = sqlObjectProperty.Name.Value;
-                CosmosElement value = sqlObjectProperty.Value.Accept(this, document);
-                if (value is not CosmosUndefined)
-                {
-                    properties[key] = value;
-                }
-            }
-
-            return CosmosObject.Create(properties);
-        }
-
-        public override CosmosElement Visit(SqlParameterRefScalarExpression scalarExpression, CosmosElement document)
-        {
-            return CosmosString.Create(scalarExpression.Parameter.Name);
-        }
-
-        public override CosmosElement Visit(SqlPropertyRefScalarExpression scalarExpression, CosmosElement document)
-        {
-            CosmosObject documentAsObject = (CosmosObject)document;
-            CosmosElement result;
-            if (scalarExpression.Member == null)
-            {
-                // just an identifier
-                result = documentAsObject[scalarExpression.Identifier.Value];
-            }
-            else
-            {
-                CosmosElement member = scalarExpression.Member.Accept(this, document);
-                CosmosElement index = CosmosString.Create(scalarExpression.Identifier.Value);
-                result = IndexIntoMember(member, index);
-            }
-
-            return result;
-        }
-
-        public override CosmosElement Visit(SqlSubqueryScalarExpression scalarExpression, CosmosElement document)
-        {
-            // Only run on the current document since the subquery is always correlated.
-            IEnumerable<CosmosElement> subqueryResults = SqlInterpreter.ExecuteQuery(
-                new CosmosElement[] { document },
-                scalarExpression.Query);
-
-            CosmosElement result;
-            int cardinality = subqueryResults.Count();
-            if (cardinality > 1)
-            {
-                throw new ArgumentException("The cardinality of a subquery can not exceed 1.");
-            }
-            else if (cardinality == 1)
-            {
-                result = subqueryResults.First();
-            }
-            else
-            {
-                // cardinality = 0
-                result = CosmosUndefined.Create();
-            }
-
-            return result;
-        }
-
-        public override CosmosElement Visit(SqlTagsMatchExpression sqlObject, CosmosElement input) => CosmosUndefined.Create();
-        public override CosmosElement Visit(SqlTagsMatchExpressionList sqlObject, CosmosElement input) => CosmosUndefined.Create();
-        public override CosmosElement Visit(SqlTagsMatchExpressionLists sqlObject, CosmosElement input) => CosmosUndefined.Create();
-
-        public override CosmosElement Visit(SqlUnaryScalarExpression scalarExpression, CosmosElement document)
-        {
-            CosmosElement expression = scalarExpression.Expression.Accept(this, document);
-
-            CosmosElement result;
-            switch (scalarExpression.OperatorKind)
-            {
-                case SqlUnaryScalarOperatorKind.BitwiseNot:
-                    result = PerformUnaryNumberOperation((number) => ~DoubleToInt32Bitwise(number), expression);
-                    break;
-
-                case SqlUnaryScalarOperatorKind.Not:
-                    result = PerformUnaryBooleanOperation((boolean) => !boolean, expression);
-                    break;
-
-                case SqlUnaryScalarOperatorKind.Minus:
-                    result = PerformUnaryNumberOperation((number) => -number, expression);
-                    break;
-
-                case SqlUnaryScalarOperatorKind.Plus:
-                    result = PerformUnaryNumberOperation((number) => +number, expression);
-                    break;
-
-                default:
-                    throw new ArgumentException($"Unknown {nameof(SqlUnaryScalarOperatorKind)}: {scalarExpression.OperatorKind}");
-            }
-
-            return result;
-        }
-
-        private static CosmosElement PerformBinaryNumberOperation(
-            Func<double, double, double> operation,
-            CosmosElement left,
-            CosmosElement right)
-        {
-            if (!(left is CosmosNumber leftAsNumber))
-            {
-                return CosmosUndefined.Create();
-            }
-
-            if (!(right is CosmosNumber rightAsNumber))
-            {
-                return CosmosUndefined.Create();
-            }
-
-            double result = operation(Number64.ToDouble(leftAsNumber.Value), Number64.ToDouble(rightAsNumber.Value));
-            return CosmosNumber64.Create(result);
-        }
-
-        private static CosmosElement PerformLogicalAnd(CosmosElement left, CosmosElement right)
-        {
-            bool leftIsBoolean = left is CosmosBoolean;
-            bool rightIsBoolean = right is CosmosBoolean;
-
-            // If the expression is false && <anything>, then the result is false
-            if (leftIsBoolean && !(left as CosmosBoolean).Value)
-            {
-                return CosmosBoolean.Create(false);
-            }
-
-            if (rightIsBoolean && !(right as CosmosBoolean).Value)
-            {
-                return CosmosBoolean.Create(false);
-            }
-
-            if (!leftIsBoolean)
-            {
-                return CosmosUndefined.Create();
-            }
-
-            if (!rightIsBoolean)
-            {
-                return CosmosUndefined.Create();
-            }
-
-            bool result = (left as CosmosBoolean).Value && (right as CosmosBoolean).Value;
-            return CosmosBoolean.Create(result);
-        }
-
-        private static CosmosElement PerformLogicalOr(CosmosElement left, CosmosElement right)
-        {
-            bool leftIsBoolean = left is CosmosBoolean;
-            bool rightIsBoolean = right is CosmosBoolean;
-
-            // If the expression is true || <anything>, then the result is true
-            if (leftIsBoolean && (left as CosmosBoolean).Value)
-            {
-                return CosmosBoolean.Create(true);
-            }
-
-            if (rightIsBoolean && (right as CosmosBoolean).Value)
-            {
-                return CosmosBoolean.Create(true);
-            }
-
-            if (!leftIsBoolean)
-            {
-                return CosmosUndefined.Create();
-            }
-
-            if (!rightIsBoolean)
-            {
-                return CosmosUndefined.Create();
-            }
-
-            bool result = (left as CosmosBoolean).Value || (right as CosmosBoolean).Value;
-            return CosmosBoolean.Create(result);
-        }
-
-        private static CosmosElement PerformBinaryStringOperation(
-            Func<string, string, string> operation,
-            CosmosElement left,
-            CosmosElement right)
-        {
-            if (!(left is CosmosString leftAsString))
-            {
-                return CosmosUndefined.Create();
-            }
-
-            if (!(right is CosmosString rightAsString))
-            {
-                return CosmosUndefined.Create();
-            }
-
-            string result = operation(leftAsString.Value, rightAsString.Value);
-            return CosmosString.Create(result);
-        }
-
-        private static CosmosElement PerformBinaryInequality(
-            Func<int, bool> inequalityFunction,
-            CosmosElement left,
-            CosmosElement right)
-        {
-            if (!Utils.TryCompare(left, right, out int comparison))
-            {
-                return CosmosUndefined.Create();
-            }
-
-            bool result = inequalityFunction(comparison);
-            return CosmosBoolean.Create(result);
-        }
-
-        private static CosmosElement PerformBinaryEquality(
-            Func<bool, bool> equalityFunction,
-            CosmosElement left,
-            CosmosElement right)
-        {
-            if ((left is CosmosUndefined) || (right is CosmosUndefined))
-            {
-                return CosmosUndefined.Create();
-            }
-
-            return CosmosBoolean.Create(equalityFunction(left == right));
-        }
-
-        private static CosmosElement PerformUnaryNumberOperation(
-            Func<double, double> unaryOperation,
-            CosmosElement operand)
-        {
-            if (!(operand is CosmosNumber operandAsNumber))
-            {
-                return CosmosUndefined.Create();
-            }
-
-            double result = unaryOperation(Number64.ToDouble(operandAsNumber.Value));
-            return CosmosNumber64.Create(result);
-        }
-
-        private static CosmosElement PerformUnaryBooleanOperation(
-            Func<bool, bool> unaryOperation,
-            CosmosElement operand)
-        {
-            if (!(operand is CosmosBoolean operandAsBoolean))
-            {
-                return CosmosUndefined.Create();
-            }
-
-            bool result = unaryOperation(operandAsBoolean.Value);
-            return CosmosBoolean.Create(result);
-        }
-
-        /// <summary>
-        /// DoubleToInt32Bitwise performs a conversion from double to INT32 for purpose of bitwise operations like Not, BitwiseAnd, BitwiseOr.
-        /// The conversion is compatible with JavaScript:
-        /// -   double is interpreted as a large integer value (Truncate semantic).
-        /// -   large integer represented by value is casted to INT32 by preserving it's 32 least significant bits (like when casting LONG LONG to INT).
-        /// </summary>
-        /// <param name="doubleValue">The value.</param>
-        /// <returns>Converts a double to int32 for js bitwise operations.</returns>
-        /// <example>
-        /// DoubleToInt32Bitwise(100) = 100
-        /// DoubleToInt32Bitwise(-100) = 100
-        /// DoubleToInt32Bitwise(2147483647) = 2147483647
-        /// DoubleToInt32Bitwise(-2147483647.987) = 2147483647
-        /// DoubleToInt32Bitwise(2147483648) = -2147483648 
-        /// DoubleToInt32Bitwise(2147483649) = -2147483647 
-        /// DoubleToInt32Bitwise(6442450944) = -2147483648.
-        /// </example>
-        private static int DoubleToInt32Bitwise(double doubleValue)
-        {
-            // Optimistic cast to INT32
-            if (doubleValue <= int.MaxValue)
-            {
-                return (int)doubleValue;
-            }
-
-            // Nan, +Infinity, -Infinity are casted as 0.
-            if (double.IsInfinity(doubleValue) || double.IsNaN(doubleValue))
-            {
-                return 0;
-            }
-
-            uint ToUInt32(double value)
-            {
-                long ToInteger(double valueToConvertToInteger)
-                {
-                    return valueToConvertToInteger < 0 ? (long)Math.Ceiling(valueToConvertToInteger) : (long)Math.Floor(valueToConvertToInteger);
-                }
-
-                return (uint)(ToInteger(value) % (long)Math.Pow(2, 32));
-            }
-
-            uint unsignedInt32 = ToUInt32(doubleValue);
-            if (unsignedInt32 >= Math.Pow(2, 31))
-            {
-                return (int)((long)unsignedInt32 - (long)Math.Pow(2, 32));
-            }
-            else
-            {
-                return (int)unsignedInt32;
-            }
-        }
-
-        private static CosmosElement IndexIntoMember(CosmosElement member, CosmosElement indexer)
-        {
-            if ((member is CosmosUndefined) || (indexer is CosmosUndefined))
-            {
-                return CosmosUndefined.Create();
-            }
-
-            return member.Accept(MemberIndexerVisitor.Singleton, indexer);
-        }
-
-        private sealed class SqlLiteralToCosmosElement : SqlLiteralVisitor<CosmosElement>
-        {
-            public static readonly SqlLiteralToCosmosElement Singleton = new SqlLiteralToCosmosElement();
-
-            public override CosmosElement Visit(SqlNumberLiteral literal) => CosmosNumber64.Create(literal.Value);
-
-            public override CosmosElement Visit(SqlStringLiteral literal) => CosmosString.Create(literal.Value);
-
-            public override CosmosElement Visit(SqlUndefinedLiteral literal) => CosmosUndefined.Create();
-
-            public override CosmosElement Visit(SqlNullLiteral literal) => CosmosNull.Create();
-
-            public override CosmosElement Visit(SqlBooleanLiteral literal) => CosmosBoolean.Create(literal.Value);
-        }
-
-        private sealed class MemberIndexerVisitor : ICosmosElementVisitor<CosmosElement, CosmosElement>
-        {
-            public static readonly MemberIndexerVisitor Singleton = new MemberIndexerVisitor();
-
-            private MemberIndexerVisitor()
-            {
-            }
-
-            public CosmosElement Visit(CosmosArray cosmosArray, CosmosElement indexer)
-            {
-                if (!(indexer is CosmosNumber indexerAsNumber))
-                {
-                    return CosmosUndefined.Create();
-                }
-
-                if (!indexerAsNumber.Value.IsInteger)
-                {
-                    throw new ArgumentException("Number index must be a non negative integer.");
-                }
-
-                long numberIndexValue = Number64.ToLong(indexerAsNumber.Value);
-                if (numberIndexValue < 0)
-                {
-                    throw new ArgumentException("Number index must be a non negative integer.");
-                }
-
-                if (numberIndexValue >= cosmosArray.Count)
-                {
-                    return CosmosUndefined.Create();
-                }
-
-                return cosmosArray[(int)numberIndexValue];
-            }
-
-            public CosmosElement Visit(CosmosObject cosmosObject, CosmosElement indexer)
-            {
-                if (!(indexer is CosmosString indexerAsString))
-                {
-                    return CosmosUndefined.Create();
-                }
-
-                string stringIndexValue = indexerAsString.Value;
-                if (!cosmosObject.TryGetValue(stringIndexValue, out CosmosElement propertyValue))
-                {
-                    return CosmosUndefined.Create();
-                }
-
-                return propertyValue;
-            }
-
-            public CosmosElement Visit(CosmosBinary cosmosBinary, CosmosElement indexer) => CosmosUndefined.Create();
-
-            public CosmosElement Visit(CosmosBoolean cosmosBoolean, CosmosElement indexer) => CosmosUndefined.Create();
-
-            public CosmosElement Visit(CosmosGuid cosmosGuid, CosmosElement indexer) => CosmosUndefined.Create();
-
-            public CosmosElement Visit(CosmosNull cosmosNull, CosmosElement indexer) => CosmosUndefined.Create();
-
-            public CosmosElement Visit(CosmosNumber cosmosNumber, CosmosElement indexer) => CosmosUndefined.Create();
-
-            public CosmosElement Visit(CosmosString cosmosString, CosmosElement indexer) => CosmosUndefined.Create();
-
-            public CosmosElement Visit(CosmosUndefined cosmosUndefined, CosmosElement input) => CosmosUndefined.Create();
-        }
-    }
-}
-=======
-﻿//-----------------------------------------------------------------------
-// <copyright file="ScalarExpressionEvaluator.cs" company="Microsoft Corporation">
-//     Copyright (c) Microsoft Corporation.  All rights reserved.
-// </copyright>
-//-----------------------------------------------------------------------
-namespace Microsoft.Azure.Cosmos.Tests.Query.OfflineEngine
-{
-    using System;
-    using System.Collections.Generic;
-    using System.Linq;
-    using Microsoft.Azure.Cosmos.CosmosElements;
-    using Microsoft.Azure.Cosmos.CosmosElements.Numbers;
-    using Microsoft.Azure.Cosmos.SqlObjects;
-    using Microsoft.Azure.Cosmos.SqlObjects.Visitors;
-
-    /// <summary>
-    /// Given a scalar expression and document this class evaluates the result of that scalar expression.
-    /// </summary>
-    internal sealed class ScalarExpressionEvaluator : SqlScalarExpressionVisitor<CosmosElement, CosmosElement>
-    {
-        public static readonly ScalarExpressionEvaluator Singleton = new ScalarExpressionEvaluator();
-
-        private ScalarExpressionEvaluator()
-        {
-        }
-
-        public override CosmosElement Visit(
-            SqlAllScalarExpression scalarExpression,
-            CosmosElement document)
-        {
-            // We evaluate the ALL expression by constructing an equivalent EXISTS and evaluating that.
-            // ALL ( Filter Expression ) ==> NOT EXISTS ( NOT Filter Expression )
-
-            // If there is is no filter expression, then an equivalent filter expression of just true is created.
-            SqlScalarExpression filterExpression;
-            if (scalarExpression.Subquery.WhereClause == null)
-            {
-                SqlLiteral trueLiteral = SqlBooleanLiteral.Create(true);
-                filterExpression = SqlLiteralScalarExpression.Create(trueLiteral);
-            }
-            else
-            {
-                filterExpression = scalarExpression.Subquery.WhereClause.FilterExpression;
-            }
-
-            // Create a NOT unary with filter expression.
-            SqlUnaryScalarExpression negatedFilterExpression = SqlUnaryScalarExpression.Create(
-                SqlUnaryScalarOperatorKind.Not,
-                filterExpression);
-
-            // Create new where clause with negated filter expression.
-            SqlWhereClause newWhereClause = SqlWhereClause.Create(negatedFilterExpression);
-
-            // create new subquery with new where clause. 
-            SqlQuery newSqlQuery = SqlQuery.Create(
-                scalarExpression.Subquery.SelectClause,
-                scalarExpression.Subquery.FromClause,
-                newWhereClause,
-                scalarExpression.Subquery.GroupByClause,
-                scalarExpression.Subquery.OrderByClause,
-                scalarExpression.Subquery.OffsetLimitClause);
-
-            // Create an exists expression with new subquery.
-            SqlExistsScalarExpression newExistsScalarExpression = SqlExistsScalarExpression.Create(newSqlQuery);
-
-            // Create a not unary with the exists expression.
-            SqlUnaryScalarExpression negatedExistsExpression = SqlUnaryScalarExpression.Create(
-                SqlUnaryScalarOperatorKind.Not,
-                newExistsScalarExpression);
-
-            // Visit the equivalent NOT EXISTS expression.
-            return this.Visit(negatedExistsExpression, document);
-        }
-
-        public override CosmosElement Visit(
-            SqlArrayCreateScalarExpression scalarExpression,
-            CosmosElement document)
-        {
-            List<CosmosElement> arrayItems = new List<CosmosElement>();
-            foreach (SqlScalarExpression item in scalarExpression.Items)
-            {
-                CosmosElement value = item.Accept(this, document);
-                if (value is not CosmosUndefined)
-                {
-                    arrayItems.Add(value);
-                }
-            }
-
-            return CosmosArray.Create(arrayItems);
-        }
-
-        public override CosmosElement Visit(
-            SqlArrayScalarExpression scalarExpression,
-            CosmosElement document)
-        {
-            // Only run on the current document since the subquery is always correlated.
-            IEnumerable<CosmosElement> subqueryResults = SqlInterpreter.ExecuteQuery(
-                new CosmosElement[] { document },
-                scalarExpression.SqlQuery);
-            List<CosmosElement> arrayScalarResult = new List<CosmosElement>();
-            foreach (CosmosElement subQueryResult in subqueryResults)
-            {
-                arrayScalarResult.Add(subQueryResult);
-            }
-
-            return CosmosArray.Create(subqueryResults);
-        }
-
-        public override CosmosElement Visit(
-            SqlBetweenScalarExpression scalarExpression,
-            CosmosElement document)
-        {
-            // expression <not> BETWEEN left AND right === <not>(expression >= left && expression <= right);
-            SqlBinaryScalarExpression expressionGTELeft = SqlBinaryScalarExpression.Create(
-                SqlBinaryScalarOperatorKind.GreaterThanOrEqual,
-                scalarExpression.Expression,
-                scalarExpression.StartInclusive);
-
-            SqlBinaryScalarExpression expressionLTERight = SqlBinaryScalarExpression.Create(
-                SqlBinaryScalarOperatorKind.LessThanOrEqual,
-                scalarExpression.Expression,
-                scalarExpression.EndInclusive);
-
-            SqlScalarExpression logicalBetween = SqlBinaryScalarExpression.Create(
-                SqlBinaryScalarOperatorKind.And,
-                expressionGTELeft,
-                expressionLTERight);
-
-            if (scalarExpression.Not)
-            {
-                logicalBetween = SqlUnaryScalarExpression.Create(SqlUnaryScalarOperatorKind.Not, logicalBetween);
-            }
-
-            return logicalBetween.Accept(this, document);
-        }
-
-        public override CosmosElement Visit(
-            SqlBinaryScalarExpression scalarExpression,
-            CosmosElement document)
-        {
-            CosmosElement left = scalarExpression.LeftExpression.Accept(this, document);
-            CosmosElement right = scalarExpression.RightExpression.Accept(this, document);
-
-            CosmosElement result;
-            switch (scalarExpression.OperatorKind)
-            {
-                case SqlBinaryScalarOperatorKind.Add:
-                    result = PerformBinaryNumberOperation((number1, number2) => number1 + number2, left, right);
-                    break;
-
-                case SqlBinaryScalarOperatorKind.And:
-                    result = PerformLogicalAnd(left, right);
-                    break;
-
-                case SqlBinaryScalarOperatorKind.BitwiseAnd:
-                    result = PerformBinaryNumberOperation((number1, number2) => DoubleToInt32Bitwise(number1) & DoubleToInt32Bitwise(number2), left, right);
-                    break;
-
-                case SqlBinaryScalarOperatorKind.BitwiseOr:
-                    result = PerformBinaryNumberOperation((number1, number2) => DoubleToInt32Bitwise(number1) | DoubleToInt32Bitwise(number2), left, right);
-                    break;
-
-                case SqlBinaryScalarOperatorKind.BitwiseXor:
-                    result = PerformBinaryNumberOperation((number1, number2) => DoubleToInt32Bitwise(number1) ^ DoubleToInt32Bitwise(number2), left, right);
-                    break;
-
-                case SqlBinaryScalarOperatorKind.Coalesce:
-                    result = left is not CosmosUndefined ? left : right;
-
-                    break;
-
-                case SqlBinaryScalarOperatorKind.Divide:
-                    result = PerformBinaryNumberOperation((number1, number2) => number1 / number2, left, right);
-                    break;
-
-                case SqlBinaryScalarOperatorKind.Equal:
-                    result = PerformBinaryEquality(equals => equals, left, right);
-                    break;
-
-                case SqlBinaryScalarOperatorKind.GreaterThan:
-                    result = PerformBinaryInequality((comparison) => comparison > 0, left, right);
-                    break;
-
-                case SqlBinaryScalarOperatorKind.GreaterThanOrEqual:
-                    result = PerformBinaryInequality((comparison) => comparison >= 0, left, right);
-                    break;
-
-                case SqlBinaryScalarOperatorKind.LessThan:
-                    result = PerformBinaryInequality((comparison) => comparison < 0, left, right);
-                    break;
-
-                case SqlBinaryScalarOperatorKind.LessThanOrEqual:
-                    result = PerformBinaryInequality((comparison) => comparison <= 0, left, right);
-                    break;
-
-                case SqlBinaryScalarOperatorKind.Modulo:
-                    result = PerformBinaryNumberOperation((number1, number2) => number1 % number2, left, right);
-                    break;
-
-                case SqlBinaryScalarOperatorKind.Multiply:
-                    result = PerformBinaryNumberOperation((number1, number2) => number1 * number2, left, right);
-                    break;
-
-                case SqlBinaryScalarOperatorKind.NotEqual:
-                    result = PerformBinaryEquality(equals => !equals, left, right);
-                    break;
-
-                case SqlBinaryScalarOperatorKind.Or:
-                    result = PerformLogicalOr(left, right);
-                    break;
-
-                case SqlBinaryScalarOperatorKind.StringConcat:
-                    result = PerformBinaryStringOperation((string1, string2) => string1 + string2, left, right);
-                    break;
-
-                case SqlBinaryScalarOperatorKind.Subtract:
-                    result = PerformBinaryNumberOperation((number1, number2) => number1 - number2, left, right);
-                    break;
-
-                default:
-                    throw new ArgumentException($"Unknown {nameof(SqlBinaryScalarOperatorKind)}: {scalarExpression.OperatorKind}");
-            }
-
-            return result;
-        }
-
-        public override CosmosElement Visit(SqlCoalesceScalarExpression scalarExpression, CosmosElement document)
-        {
-            CosmosElement left = scalarExpression.Left.Accept(this, document);
-            CosmosElement right = scalarExpression.Right.Accept(this, document);
-
-            return left is not CosmosUndefined ? left : right;
-        }
-
-        public override CosmosElement Visit(SqlConditionalScalarExpression scalarExpression, CosmosElement document)
-        {
-            CosmosElement condition = scalarExpression.Condition.Accept(this, document);
-            CosmosElement first = scalarExpression.Consequent.Accept(this, document);
-            CosmosElement second = scalarExpression.Alternative.Accept(this, document);
-
-            return (condition is CosmosBoolean cosmosBoolean && cosmosBoolean.Value) ? first : second;
-        }
-
-        public override CosmosElement Visit(SqlExistsScalarExpression scalarExpression, CosmosElement document)
-        {
-            // Only run on the current document since the subquery is always correlated.
-            IEnumerable<CosmosElement> subqueryResults = SqlInterpreter.ExecuteQuery(
-                new CosmosElement[] { document },
-                scalarExpression.Subquery);
-            return CosmosBoolean.Create(subqueryResults.Any());
-        }
-
-        public override CosmosElement Visit(SqlFirstScalarExpression scalarExpression, CosmosElement document)
-        {
-            // Only run on the current document since the subquery is always correlated.
-            IEnumerable<CosmosElement> subqueryResults = SqlInterpreter.ExecuteQuery(
-                new CosmosElement[] { document },
-                scalarExpression.Subquery);
-
-            return subqueryResults.FirstOrDefault(CosmosUndefined.Create());
-        }
-
-        public override CosmosElement Visit(SqlFunctionCallScalarExpression scalarExpression, CosmosElement document)
-        {
-            List<CosmosElement> arguments = new List<CosmosElement>();
-            foreach (SqlScalarExpression argument in scalarExpression.Arguments)
-            {
-                CosmosElement evaluatedArgument = argument.Accept(this, document);
-                arguments.Add(evaluatedArgument);
-            }
-
-            if (scalarExpression.IsUdf)
-            {
-                throw new NotSupportedException("Udfs are not supported.");
-            }
-
-            if (scalarExpression.Name.Value.StartsWith("ST_", StringComparison.OrdinalIgnoreCase))
-            {
-                throw new NotSupportedException("Spatial functions are not supported.");
-            }
-
-            return BuiltinFunctionEvaluator.EvaluateFunctionCall(
-                scalarExpression.Name.Value,
-                arguments);
-        }
-
-        public override CosmosElement Visit(SqlInScalarExpression scalarExpression, CosmosElement document)
-        {
-            CosmosElement expression = scalarExpression.Needle.Accept(this, document);
-            if (expression is CosmosUndefined)
-            {
-                return expression;
-            }
-
-            HashSet<CosmosElement> items = new HashSet<CosmosElement>();
-            foreach (SqlScalarExpression item in scalarExpression.Haystack)
-            {
-                items.Add(item.Accept(this, document));
-            }
-
-            bool contains = items.Contains(expression);
-            if (scalarExpression.Not)
-            {
-                contains = !contains;
-            }
-
-            return CosmosBoolean.Create(contains);
-        }
-
-        public override CosmosElement Visit(SqlLastScalarExpression scalarExpression, CosmosElement document)
-        {
-            // Only run on the current document since the subquery is always correlated.
-            IEnumerable<CosmosElement> subqueryResults = SqlInterpreter.ExecuteQuery(
-                new CosmosElement[] { document },
-                scalarExpression.Subquery);
-
-            return subqueryResults.LastOrDefault(CosmosUndefined.Create());
-        }
-
-        public override CosmosElement Visit(SqlLikeScalarExpression scalarExpression, CosmosElement document)
-        {
-            // Consider the necessity of having v3 offline engine. Should we remove this altogether?
-            throw new NotImplementedException();
-        }
-
-        public override CosmosElement Visit(SqlLiteralScalarExpression scalarExpression, CosmosElement document)
-        {
-            SqlLiteral sqlLiteral = scalarExpression.Literal;
-            return sqlLiteral.Accept(SqlLiteralToCosmosElement.Singleton);
-        }
-
-        public override CosmosElement Visit(SqlMemberIndexerScalarExpression scalarExpression, CosmosElement document)
-        {
-            CosmosElement member = scalarExpression.Member.Accept(this, document);
-            CosmosElement index = scalarExpression.Indexer.Accept(this, document);
-            return IndexIntoMember(member, index);
-        }
-
-        public override CosmosElement Visit(SqlObjectCreateScalarExpression scalarExpression, CosmosElement document)
-        {
-            Dictionary<string, CosmosElement> properties = new Dictionary<string, CosmosElement>();
-            foreach (SqlObjectProperty sqlObjectProperty in scalarExpression.Properties)
-            {
-                string key = sqlObjectProperty.Name.Value;
-                CosmosElement value = sqlObjectProperty.Value.Accept(this, document);
-                if (value is not CosmosUndefined)
-                {
-                    properties[key] = value;
-                }
-            }
-
-            return CosmosObject.Create(properties);
-        }
-
-        public override CosmosElement Visit(SqlParameterRefScalarExpression scalarExpression, CosmosElement document)
-        {
-            return CosmosString.Create(scalarExpression.Parameter.Name);
-        }
-
-        public override CosmosElement Visit(SqlPropertyRefScalarExpression scalarExpression, CosmosElement document)
-        {
-            CosmosObject documentAsObject = (CosmosObject)document;
-            CosmosElement result;
-            if (scalarExpression.Member == null)
-            {
-                // just an identifier
-                result = documentAsObject[scalarExpression.Identifier.Value];
-            }
-            else
-            {
-                CosmosElement member = scalarExpression.Member.Accept(this, document);
-                CosmosElement index = CosmosString.Create(scalarExpression.Identifier.Value);
-                result = IndexIntoMember(member, index);
-            }
-
-            return result;
-        }
-
-        public override CosmosElement Visit(SqlSubqueryScalarExpression scalarExpression, CosmosElement document)
-        {
-            // Only run on the current document since the subquery is always correlated.
-            IEnumerable<CosmosElement> subqueryResults = SqlInterpreter.ExecuteQuery(
-                new CosmosElement[] { document },
-                scalarExpression.Query);
-
-            CosmosElement result;
-            int cardinality = subqueryResults.Count();
-            if (cardinality > 1)
-            {
-                throw new ArgumentException("The cardinality of a subquery can not exceed 1.");
-            }
-            else if (cardinality == 1)
-            {
-                result = subqueryResults.First();
-            }
-            else
-            {
-                // cardinality = 0
-                result = CosmosUndefined.Create();
-            }
-
-            return result;
-        }
-
-        public override CosmosElement Visit(SqlUnaryScalarExpression scalarExpression, CosmosElement document)
-        {
-            CosmosElement expression = scalarExpression.Expression.Accept(this, document);
-            CosmosElement result = scalarExpression.OperatorKind switch
-            {
-                SqlUnaryScalarOperatorKind.BitwiseNot => PerformUnaryNumberOperation((number) => ~DoubleToInt32Bitwise(number), expression),
-                SqlUnaryScalarOperatorKind.Not => PerformUnaryBooleanOperation((boolean) => !boolean, expression),
-                SqlUnaryScalarOperatorKind.Minus => PerformUnaryNumberOperation((number) => -number, expression),
-                SqlUnaryScalarOperatorKind.Plus => PerformUnaryNumberOperation((number) => +number, expression),
-                _ => throw new ArgumentException($"Unknown {nameof(SqlUnaryScalarOperatorKind)}: {scalarExpression.OperatorKind}"),
-            };
-            return result;
-        }
-
-        private static CosmosElement PerformBinaryNumberOperation(
-            Func<double, double, double> operation,
-            CosmosElement left,
-            CosmosElement right)
-        {
-            if (!(left is CosmosNumber leftAsNumber))
-            {
-                return CosmosUndefined.Create();
-            }
-
-            if (!(right is CosmosNumber rightAsNumber))
-            {
-                return CosmosUndefined.Create();
-            }
-
-            double result = operation(Number64.ToDouble(leftAsNumber.Value), Number64.ToDouble(rightAsNumber.Value));
-            return CosmosNumber64.Create(result);
-        }
-
-        private static CosmosElement PerformLogicalAnd(CosmosElement left, CosmosElement right)
-        {
-            bool leftIsBoolean = left is CosmosBoolean;
-            bool rightIsBoolean = right is CosmosBoolean;
-
-            // If the expression is false && <anything>, then the result is false
-            if (leftIsBoolean && !(left as CosmosBoolean).Value)
-            {
-                return CosmosBoolean.Create(false);
-            }
-
-            if (rightIsBoolean && !(right as CosmosBoolean).Value)
-            {
-                return CosmosBoolean.Create(false);
-            }
-
-            if (!leftIsBoolean)
-            {
-                return CosmosUndefined.Create();
-            }
-
-            if (!rightIsBoolean)
-            {
-                return CosmosUndefined.Create();
-            }
-
-            bool result = (left as CosmosBoolean).Value && (right as CosmosBoolean).Value;
-            return CosmosBoolean.Create(result);
-        }
-
-        private static CosmosElement PerformLogicalOr(CosmosElement left, CosmosElement right)
-        {
-            bool leftIsBoolean = left is CosmosBoolean;
-            bool rightIsBoolean = right is CosmosBoolean;
-
-            // If the expression is true || <anything>, then the result is true
-            if (leftIsBoolean && (left as CosmosBoolean).Value)
-            {
-                return CosmosBoolean.Create(true);
-            }
-
-            if (rightIsBoolean && (right as CosmosBoolean).Value)
-            {
-                return CosmosBoolean.Create(true);
-            }
-
-            if (!leftIsBoolean)
-            {
-                return CosmosUndefined.Create();
-            }
-
-            if (!rightIsBoolean)
-            {
-                return CosmosUndefined.Create();
-            }
-
-            bool result = (left as CosmosBoolean).Value || (right as CosmosBoolean).Value;
-            return CosmosBoolean.Create(result);
-        }
-
-        private static CosmosElement PerformBinaryStringOperation(
-            Func<string, string, string> operation,
-            CosmosElement left,
-            CosmosElement right)
-        {
-            if (!(left is CosmosString leftAsString))
-            {
-                return CosmosUndefined.Create();
-            }
-
-            if (!(right is CosmosString rightAsString))
-            {
-                return CosmosUndefined.Create();
-            }
-
-            string result = operation(leftAsString.Value, rightAsString.Value);
-            return CosmosString.Create(result);
-        }
-
-        private static CosmosElement PerformBinaryInequality(
-            Func<int, bool> inequalityFunction,
-            CosmosElement left,
-            CosmosElement right)
-        {
-            if (!Utils.TryCompare(left, right, out int comparison))
-            {
-                return CosmosUndefined.Create();
-            }
-
-            bool result = inequalityFunction(comparison);
-            return CosmosBoolean.Create(result);
-        }
-
-        private static CosmosElement PerformBinaryEquality(
-            Func<bool, bool> equalityFunction,
-            CosmosElement left,
-            CosmosElement right)
-        {
-            if ((left is CosmosUndefined) || (right is CosmosUndefined))
-            {
-                return CosmosUndefined.Create();
-            }
-
-            return CosmosBoolean.Create(equalityFunction(left == right));
-        }
-
-        private static CosmosElement PerformUnaryNumberOperation(
-            Func<double, double> unaryOperation,
-            CosmosElement operand)
-        {
-            if (!(operand is CosmosNumber operandAsNumber))
-            {
-                return CosmosUndefined.Create();
-            }
-
-            double result = unaryOperation(Number64.ToDouble(operandAsNumber.Value));
-            return CosmosNumber64.Create(result);
-        }
-
-        private static CosmosElement PerformUnaryBooleanOperation(
-            Func<bool, bool> unaryOperation,
-            CosmosElement operand)
-        {
-            if (!(operand is CosmosBoolean operandAsBoolean))
-            {
-                return CosmosUndefined.Create();
-            }
-
-            bool result = unaryOperation(operandAsBoolean.Value);
-            return CosmosBoolean.Create(result);
-        }
-
-        /// <summary>
-        /// DoubleToInt32Bitwise performs a conversion from double to INT32 for purpose of bitwise operations like Not, BitwiseAnd, BitwiseOr.
-        /// The conversion is compatible with JavaScript:
-        /// -   double is interpreted as a large integer value (Truncate semantic).
-        /// -   large integer represented by value is casted to INT32 by preserving it's 32 least significant bits (like when casting LONG LONG to INT).
-        /// </summary>
-        /// <param name="doubleValue">The value.</param>
-        /// <returns>Converts a double to int32 for js bitwise operations.</returns>
-        /// <example>
-        /// DoubleToInt32Bitwise(100) = 100
-        /// DoubleToInt32Bitwise(-100) = 100
-        /// DoubleToInt32Bitwise(2147483647) = 2147483647
-        /// DoubleToInt32Bitwise(-2147483647.987) = 2147483647
-        /// DoubleToInt32Bitwise(2147483648) = -2147483648 
-        /// DoubleToInt32Bitwise(2147483649) = -2147483647 
-        /// DoubleToInt32Bitwise(6442450944) = -2147483648.
-        /// </example>
-        private static int DoubleToInt32Bitwise(double doubleValue)
-        {
-            // Optimistic cast to INT32
-            if (doubleValue <= int.MaxValue)
-            {
-                return (int)doubleValue;
-            }
-
-            // Nan, +Infinity, -Infinity are casted as 0.
-            if (double.IsInfinity(doubleValue) || double.IsNaN(doubleValue))
-            {
-                return 0;
-            }
-
-            static uint ToUInt32(double value)
-            {
-                long ToInteger(double valueToConvertToInteger)
-                {
-                    return valueToConvertToInteger < 0 ? (long)Math.Ceiling(valueToConvertToInteger) : (long)Math.Floor(valueToConvertToInteger);
-                }
-
-                return (uint)(ToInteger(value) % (long)Math.Pow(2, 32));
-            }
-
-            uint unsignedInt32 = ToUInt32(doubleValue);
-            if (unsignedInt32 >= Math.Pow(2, 31))
-            {
-                return (int)((long)unsignedInt32 - (long)Math.Pow(2, 32));
-            }
-            else
-            {
-                return (int)unsignedInt32;
-            }
-        }
-
-        private static CosmosElement IndexIntoMember(CosmosElement member, CosmosElement indexer)
-        {
-            if ((member is CosmosUndefined) || (indexer is CosmosUndefined))
-            {
-                return CosmosUndefined.Create();
-            }
-
-            return member.Accept(MemberIndexerVisitor.Singleton, indexer);
-        }
-
-        private sealed class SqlLiteralToCosmosElement : SqlLiteralVisitor<CosmosElement>
-        {
-            public static readonly SqlLiteralToCosmosElement Singleton = new SqlLiteralToCosmosElement();
-
-            public override CosmosElement Visit(SqlNumberLiteral literal)
-            {
-                return CosmosNumber64.Create(literal.Value);
-            }
-
-            public override CosmosElement Visit(SqlStringLiteral literal)
-            {
-                return CosmosString.Create(literal.Value);
-            }
-
-            public override CosmosElement Visit(SqlUndefinedLiteral literal)
-            {
-                return CosmosUndefined.Create();
-            }
-
-            public override CosmosElement Visit(SqlNullLiteral literal)
-            {
-                return CosmosNull.Create();
-            }
-
-            public override CosmosElement Visit(SqlBooleanLiteral literal)
-            {
-                return CosmosBoolean.Create(literal.Value);
-            }
-        }
-
-        private sealed class MemberIndexerVisitor : ICosmosElementVisitor<CosmosElement, CosmosElement>
-        {
-            public static readonly MemberIndexerVisitor Singleton = new MemberIndexerVisitor();
-
-            private MemberIndexerVisitor()
-            {
-            }
-
-            public CosmosElement Visit(CosmosArray cosmosArray, CosmosElement indexer)
-            {
-                if (!(indexer is CosmosNumber indexerAsNumber))
-                {
-                    return CosmosUndefined.Create();
-                }
-
-                if (!indexerAsNumber.Value.IsInteger)
-                {
-                    throw new ArgumentException("Number index must be a non negative integer.");
-                }
-
-                long numberIndexValue = Number64.ToLong(indexerAsNumber.Value);
-                if (numberIndexValue < 0)
-                {
-                    throw new ArgumentException("Number index must be a non negative integer.");
-                }
-
-                if (numberIndexValue >= cosmosArray.Count)
-                {
-                    return CosmosUndefined.Create();
-                }
-
-                return cosmosArray[(int)numberIndexValue];
-            }
-
-            public CosmosElement Visit(CosmosObject cosmosObject, CosmosElement indexer)
-            {
-                if (!(indexer is CosmosString indexerAsString))
-                {
-                    return CosmosUndefined.Create();
-                }
-
-                string stringIndexValue = indexerAsString.Value;
-                if (!cosmosObject.TryGetValue(stringIndexValue, out CosmosElement propertyValue))
-                {
-                    return CosmosUndefined.Create();
-                }
-
-                return propertyValue;
-            }
-
-            public CosmosElement Visit(CosmosBinary cosmosBinary, CosmosElement indexer)
-            {
-                return CosmosUndefined.Create();
-            }
-
-            public CosmosElement Visit(CosmosBoolean cosmosBoolean, CosmosElement indexer)
-            {
-                return CosmosUndefined.Create();
-            }
-
-            public CosmosElement Visit(CosmosGuid cosmosGuid, CosmosElement indexer)
-            {
-                return CosmosUndefined.Create();
-            }
-
-            public CosmosElement Visit(CosmosNull cosmosNull, CosmosElement indexer)
-            {
-                return CosmosUndefined.Create();
-            }
-
-            public CosmosElement Visit(CosmosNumber cosmosNumber, CosmosElement indexer)
-            {
-                return CosmosUndefined.Create();
-            }
-
-            public CosmosElement Visit(CosmosString cosmosString, CosmosElement indexer)
-            {
-                return CosmosUndefined.Create();
-            }
-
-            public CosmosElement Visit(CosmosUndefined cosmosUndefined, CosmosElement input)
-            {
-                return CosmosUndefined.Create();
-            }
-        }
-    }
-}
->>>>>>> fa6f43a9
+﻿//-----------------------------------------------------------------------
+// <copyright file="ScalarExpressionEvaluator.cs" company="Microsoft Corporation">
+//     Copyright (c) Microsoft Corporation.  All rights reserved.
+// </copyright>
+//-----------------------------------------------------------------------
+namespace Microsoft.Azure.Cosmos.Tests.Query.OfflineEngine
+{
+    using System;
+    using System.Collections.Generic;
+    using System.Linq;
+    using Microsoft.Azure.Cosmos.CosmosElements;
+    using Microsoft.Azure.Cosmos.CosmosElements.Numbers;
+    using Microsoft.Azure.Cosmos.SqlObjects;
+    using Microsoft.Azure.Cosmos.SqlObjects.Visitors;
+
+    /// <summary>
+    /// Given a scalar expression and document this class evaluates the result of that scalar expression.
+    /// </summary>
+    internal sealed class ScalarExpressionEvaluator : SqlScalarExpressionVisitor<CosmosElement, CosmosElement>
+    {
+        public static readonly ScalarExpressionEvaluator Singleton = new ScalarExpressionEvaluator();
+
+        private ScalarExpressionEvaluator()
+        {
+        }
+
+        public override CosmosElement Visit(
+            SqlAllScalarExpression scalarExpression,
+            CosmosElement document)
+        {
+            // We evaluate the ALL expression by constructing an equivalent EXISTS and evaluating that.
+            // ALL ( Filter Expression ) ==> NOT EXISTS ( NOT Filter Expression )
+
+            // If there is is no filter expression, then an equivalent filter expression of just true is created.
+            SqlScalarExpression filterExpression;
+            if (scalarExpression.Subquery.WhereClause == null)
+            {
+                SqlLiteral trueLiteral = SqlBooleanLiteral.Create(true);
+                filterExpression = SqlLiteralScalarExpression.Create(trueLiteral);
+            }
+            else
+            {
+                filterExpression = scalarExpression.Subquery.WhereClause.FilterExpression;
+            }
+
+            // Create a NOT unary with filter expression.
+            SqlUnaryScalarExpression negatedFilterExpression = SqlUnaryScalarExpression.Create(
+                SqlUnaryScalarOperatorKind.Not,
+                filterExpression);
+
+            // Create new where clause with negated filter expression.
+            SqlWhereClause newWhereClause = SqlWhereClause.Create(negatedFilterExpression);
+
+            // create new subquery with new where clause. 
+            SqlQuery newSqlQuery = SqlQuery.Create(
+                scalarExpression.Subquery.SelectClause,
+                scalarExpression.Subquery.FromClause,
+                newWhereClause,
+                scalarExpression.Subquery.GroupByClause,
+                scalarExpression.Subquery.OrderByClause,
+                scalarExpression.Subquery.OffsetLimitClause);
+
+            // Create an exists expression with new subquery.
+            SqlExistsScalarExpression newExistsScalarExpression = SqlExistsScalarExpression.Create(newSqlQuery);
+
+            // Create a not unary with the exists expression.
+            SqlUnaryScalarExpression negatedExistsExpression = SqlUnaryScalarExpression.Create(
+                SqlUnaryScalarOperatorKind.Not,
+                newExistsScalarExpression);
+
+            // Visit the equivalent NOT EXISTS expression.
+            return this.Visit(negatedExistsExpression, document);
+        }
+
+        public override CosmosElement Visit(
+            SqlArrayCreateScalarExpression scalarExpression,
+            CosmosElement document)
+        {
+            List<CosmosElement> arrayItems = new List<CosmosElement>();
+            foreach (SqlScalarExpression item in scalarExpression.Items)
+            {
+                CosmosElement value = item.Accept(this, document);
+                if (value is not CosmosUndefined)
+                {
+                    arrayItems.Add(value);
+                }
+            }
+
+            return CosmosArray.Create(arrayItems);
+        }
+
+        public override CosmosElement Visit(
+            SqlArrayScalarExpression scalarExpression,
+            CosmosElement document)
+        {
+            // Only run on the current document since the subquery is always correlated.
+            IEnumerable<CosmosElement> subqueryResults = SqlInterpreter.ExecuteQuery(
+                new CosmosElement[] { document },
+                scalarExpression.SqlQuery);
+            List<CosmosElement> arrayScalarResult = new List<CosmosElement>();
+            foreach (CosmosElement subQueryResult in subqueryResults)
+            {
+                arrayScalarResult.Add(subQueryResult);
+            }
+
+            return CosmosArray.Create(subqueryResults);
+        }
+
+        public override CosmosElement Visit(
+            SqlBetweenScalarExpression scalarExpression,
+            CosmosElement document)
+        {
+            // expression <not> BETWEEN left AND right === <not>(expression >= left && expression <= right);
+            SqlBinaryScalarExpression expressionGTELeft = SqlBinaryScalarExpression.Create(
+                SqlBinaryScalarOperatorKind.GreaterThanOrEqual,
+                scalarExpression.Expression,
+                scalarExpression.StartInclusive);
+
+            SqlBinaryScalarExpression expressionLTERight = SqlBinaryScalarExpression.Create(
+                SqlBinaryScalarOperatorKind.LessThanOrEqual,
+                scalarExpression.Expression,
+                scalarExpression.EndInclusive);
+
+            SqlScalarExpression logicalBetween = SqlBinaryScalarExpression.Create(
+                SqlBinaryScalarOperatorKind.And,
+                expressionGTELeft,
+                expressionLTERight);
+
+            if (scalarExpression.Not)
+            {
+                logicalBetween = SqlUnaryScalarExpression.Create(SqlUnaryScalarOperatorKind.Not, logicalBetween);
+            }
+
+            return logicalBetween.Accept(this, document);
+        }
+
+        public override CosmosElement Visit(
+            SqlBinaryScalarExpression scalarExpression,
+            CosmosElement document)
+        {
+            CosmosElement left = scalarExpression.LeftExpression.Accept(this, document);
+            CosmosElement right = scalarExpression.RightExpression.Accept(this, document);
+
+            CosmosElement result;
+            switch (scalarExpression.OperatorKind)
+            {
+                case SqlBinaryScalarOperatorKind.Add:
+                    result = PerformBinaryNumberOperation((number1, number2) => number1 + number2, left, right);
+                    break;
+
+                case SqlBinaryScalarOperatorKind.And:
+                    result = PerformLogicalAnd(left, right);
+                    break;
+
+                case SqlBinaryScalarOperatorKind.BitwiseAnd:
+                    result = PerformBinaryNumberOperation((number1, number2) => DoubleToInt32Bitwise(number1) & DoubleToInt32Bitwise(number2), left, right);
+                    break;
+
+                case SqlBinaryScalarOperatorKind.BitwiseOr:
+                    result = PerformBinaryNumberOperation((number1, number2) => DoubleToInt32Bitwise(number1) | DoubleToInt32Bitwise(number2), left, right);
+                    break;
+
+                case SqlBinaryScalarOperatorKind.BitwiseXor:
+                    result = PerformBinaryNumberOperation((number1, number2) => DoubleToInt32Bitwise(number1) ^ DoubleToInt32Bitwise(number2), left, right);
+                    break;
+
+                case SqlBinaryScalarOperatorKind.Coalesce:
+                    result = left is not CosmosUndefined ? left : right;
+
+                    break;
+
+                case SqlBinaryScalarOperatorKind.Divide:
+                    result = PerformBinaryNumberOperation((number1, number2) => number1 / number2, left, right);
+                    break;
+
+                case SqlBinaryScalarOperatorKind.Equal:
+                    result = PerformBinaryEquality(equals => equals, left, right);
+                    break;
+
+                case SqlBinaryScalarOperatorKind.GreaterThan:
+                    result = PerformBinaryInequality((comparison) => comparison > 0, left, right);
+                    break;
+
+                case SqlBinaryScalarOperatorKind.GreaterThanOrEqual:
+                    result = PerformBinaryInequality((comparison) => comparison >= 0, left, right);
+                    break;
+
+                case SqlBinaryScalarOperatorKind.LessThan:
+                    result = PerformBinaryInequality((comparison) => comparison < 0, left, right);
+                    break;
+
+                case SqlBinaryScalarOperatorKind.LessThanOrEqual:
+                    result = PerformBinaryInequality((comparison) => comparison <= 0, left, right);
+                    break;
+
+                case SqlBinaryScalarOperatorKind.Modulo:
+                    result = PerformBinaryNumberOperation((number1, number2) => number1 % number2, left, right);
+                    break;
+
+                case SqlBinaryScalarOperatorKind.Multiply:
+                    result = PerformBinaryNumberOperation((number1, number2) => number1 * number2, left, right);
+                    break;
+
+                case SqlBinaryScalarOperatorKind.NotEqual:
+                    result = PerformBinaryEquality(equals => !equals, left, right);
+                    break;
+
+                case SqlBinaryScalarOperatorKind.Or:
+                    result = PerformLogicalOr(left, right);
+                    break;
+
+                case SqlBinaryScalarOperatorKind.StringConcat:
+                    result = PerformBinaryStringOperation((string1, string2) => string1 + string2, left, right);
+                    break;
+
+                case SqlBinaryScalarOperatorKind.Subtract:
+                    result = PerformBinaryNumberOperation((number1, number2) => number1 - number2, left, right);
+                    break;
+
+                default:
+                    throw new ArgumentException($"Unknown {nameof(SqlBinaryScalarOperatorKind)}: {scalarExpression.OperatorKind}");
+            }
+
+            return result;
+        }
+
+        public override CosmosElement Visit(SqlCoalesceScalarExpression scalarExpression, CosmosElement document)
+        {
+            CosmosElement left = scalarExpression.Left.Accept(this, document);
+            CosmosElement right = scalarExpression.Right.Accept(this, document);
+
+            return left is not CosmosUndefined ? left : right;
+        }
+
+        public override CosmosElement Visit(SqlConditionalScalarExpression scalarExpression, CosmosElement document)
+        {
+            CosmosElement condition = scalarExpression.Condition.Accept(this, document);
+            CosmosElement first = scalarExpression.Consequent.Accept(this, document);
+            CosmosElement second = scalarExpression.Alternative.Accept(this, document);
+
+            return (condition is CosmosBoolean cosmosBoolean && cosmosBoolean.Value) ? first : second;
+        }
+
+        public override CosmosElement Visit(SqlExistsScalarExpression scalarExpression, CosmosElement document)
+        {
+            // Only run on the current document since the subquery is always correlated.
+            IEnumerable<CosmosElement> subqueryResults = SqlInterpreter.ExecuteQuery(
+                new CosmosElement[] { document },
+                scalarExpression.Subquery);
+            return CosmosBoolean.Create(subqueryResults.Any());
+        }
+
+        public override CosmosElement Visit(SqlFirstScalarExpression scalarExpression, CosmosElement document)
+        {
+            // Only run on the current document since the subquery is always correlated.
+            IEnumerable<CosmosElement> subqueryResults = SqlInterpreter.ExecuteQuery(
+                new CosmosElement[] { document },
+                scalarExpression.Subquery);
+
+            return subqueryResults.FirstOrDefault(CosmosUndefined.Create());
+        }
+
+        public override CosmosElement Visit(SqlFunctionCallScalarExpression scalarExpression, CosmosElement document)
+        {
+            List<CosmosElement> arguments = new List<CosmosElement>();
+            foreach (SqlScalarExpression argument in scalarExpression.Arguments)
+            {
+                CosmosElement evaluatedArgument = argument.Accept(this, document);
+                arguments.Add(evaluatedArgument);
+            }
+
+            if (scalarExpression.IsUdf)
+            {
+                throw new NotSupportedException("Udfs are not supported.");
+            }
+
+            if (scalarExpression.Name.Value.StartsWith("ST_", StringComparison.OrdinalIgnoreCase))
+            {
+                throw new NotSupportedException("Spatial functions are not supported.");
+            }
+
+            return BuiltinFunctionEvaluator.EvaluateFunctionCall(
+                scalarExpression.Name.Value,
+                arguments);
+        }
+
+        public override CosmosElement Visit(SqlInScalarExpression scalarExpression, CosmosElement document)
+        {
+            CosmosElement expression = scalarExpression.Needle.Accept(this, document);
+            if (expression is CosmosUndefined)
+            {
+                return expression;
+            }
+
+            HashSet<CosmosElement> items = new HashSet<CosmosElement>();
+            foreach (SqlScalarExpression item in scalarExpression.Haystack)
+            {
+                items.Add(item.Accept(this, document));
+            }
+
+            bool contains = items.Contains(expression);
+            if (scalarExpression.Not)
+            {
+                contains = !contains;
+            }
+
+            return CosmosBoolean.Create(contains);
+        }
+
+        public override CosmosElement Visit(SqlLastScalarExpression scalarExpression, CosmosElement document)
+        {
+            // Only run on the current document since the subquery is always correlated.
+            IEnumerable<CosmosElement> subqueryResults = SqlInterpreter.ExecuteQuery(
+                new CosmosElement[] { document },
+                scalarExpression.Subquery);
+
+            return subqueryResults.LastOrDefault(CosmosUndefined.Create());
+        }
+
+        public override CosmosElement Visit(SqlLikeScalarExpression scalarExpression, CosmosElement document)
+        {
+            // Consider the necessity of having v3 offline engine. Should we remove this altogether?
+            throw new NotImplementedException();
+        }
+
+        public override CosmosElement Visit(SqlLiteralScalarExpression scalarExpression, CosmosElement document)
+        {
+            SqlLiteral sqlLiteral = scalarExpression.Literal;
+            return sqlLiteral.Accept(SqlLiteralToCosmosElement.Singleton);
+        }
+
+        public override CosmosElement Visit(SqlMemberIndexerScalarExpression scalarExpression, CosmosElement document)
+        {
+            CosmosElement member = scalarExpression.Member.Accept(this, document);
+            CosmosElement index = scalarExpression.Indexer.Accept(this, document);
+            return IndexIntoMember(member, index);
+        }
+
+        public override CosmosElement Visit(SqlObjectCreateScalarExpression scalarExpression, CosmosElement document)
+        {
+            Dictionary<string, CosmosElement> properties = new Dictionary<string, CosmosElement>();
+            foreach (SqlObjectProperty sqlObjectProperty in scalarExpression.Properties)
+            {
+                string key = sqlObjectProperty.Name.Value;
+                CosmosElement value = sqlObjectProperty.Value.Accept(this, document);
+                if (value is not CosmosUndefined)
+                {
+                    properties[key] = value;
+                }
+            }
+
+            return CosmosObject.Create(properties);
+        }
+
+        public override CosmosElement Visit(SqlParameterRefScalarExpression scalarExpression, CosmosElement document)
+        {
+            return CosmosString.Create(scalarExpression.Parameter.Name);
+        }
+
+        public override CosmosElement Visit(SqlPropertyRefScalarExpression scalarExpression, CosmosElement document)
+        {
+            CosmosObject documentAsObject = (CosmosObject)document;
+            CosmosElement result;
+            if (scalarExpression.Member == null)
+            {
+                // just an identifier
+                result = documentAsObject[scalarExpression.Identifier.Value];
+            }
+            else
+            {
+                CosmosElement member = scalarExpression.Member.Accept(this, document);
+                CosmosElement index = CosmosString.Create(scalarExpression.Identifier.Value);
+                result = IndexIntoMember(member, index);
+            }
+
+            return result;
+        }
+
+        public override CosmosElement Visit(SqlSubqueryScalarExpression scalarExpression, CosmosElement document)
+        {
+            // Only run on the current document since the subquery is always correlated.
+            IEnumerable<CosmosElement> subqueryResults = SqlInterpreter.ExecuteQuery(
+                new CosmosElement[] { document },
+                scalarExpression.Query);
+
+            CosmosElement result;
+            int cardinality = subqueryResults.Count();
+            if (cardinality > 1)
+            {
+                throw new ArgumentException("The cardinality of a subquery can not exceed 1.");
+            }
+            else if (cardinality == 1)
+            {
+                result = subqueryResults.First();
+            }
+            else
+            {
+                // cardinality = 0
+                result = CosmosUndefined.Create();
+            }
+
+            return result;
+        }
+
+        public override CosmosElement Visit(SqlTagsMatchExpression sqlObject, CosmosElement input) => CosmosUndefined.Create();
+        public override CosmosElement Visit(SqlTagsMatchExpressionList sqlObject, CosmosElement input) => CosmosUndefined.Create();
+        public override CosmosElement Visit(SqlTagsMatchExpressionLists sqlObject, CosmosElement input) => CosmosUndefined.Create();
+
+        public override CosmosElement Visit(SqlUnaryScalarExpression scalarExpression, CosmosElement document)
+        {
+            CosmosElement expression = scalarExpression.Expression.Accept(this, document);
+            CosmosElement result = scalarExpression.OperatorKind switch
+            {
+                SqlUnaryScalarOperatorKind.BitwiseNot => PerformUnaryNumberOperation((number) => ~DoubleToInt32Bitwise(number), expression),
+                SqlUnaryScalarOperatorKind.Not => PerformUnaryBooleanOperation((boolean) => !boolean, expression),
+                SqlUnaryScalarOperatorKind.Minus => PerformUnaryNumberOperation((number) => -number, expression),
+                SqlUnaryScalarOperatorKind.Plus => PerformUnaryNumberOperation((number) => +number, expression),
+                _ => throw new ArgumentException($"Unknown {nameof(SqlUnaryScalarOperatorKind)}: {scalarExpression.OperatorKind}"),
+            };
+            return result;
+        }
+
+        private static CosmosElement PerformBinaryNumberOperation(
+            Func<double, double, double> operation,
+            CosmosElement left,
+            CosmosElement right)
+        {
+            if (!(left is CosmosNumber leftAsNumber))
+            {
+                return CosmosUndefined.Create();
+            }
+
+            if (!(right is CosmosNumber rightAsNumber))
+            {
+                return CosmosUndefined.Create();
+            }
+
+            double result = operation(Number64.ToDouble(leftAsNumber.Value), Number64.ToDouble(rightAsNumber.Value));
+            return CosmosNumber64.Create(result);
+        }
+
+        private static CosmosElement PerformLogicalAnd(CosmosElement left, CosmosElement right)
+        {
+            bool leftIsBoolean = left is CosmosBoolean;
+            bool rightIsBoolean = right is CosmosBoolean;
+
+            // If the expression is false && <anything>, then the result is false
+            if (leftIsBoolean && !(left as CosmosBoolean).Value)
+            {
+                return CosmosBoolean.Create(false);
+            }
+
+            if (rightIsBoolean && !(right as CosmosBoolean).Value)
+            {
+                return CosmosBoolean.Create(false);
+            }
+
+            if (!leftIsBoolean)
+            {
+                return CosmosUndefined.Create();
+            }
+
+            if (!rightIsBoolean)
+            {
+                return CosmosUndefined.Create();
+            }
+
+            bool result = (left as CosmosBoolean).Value && (right as CosmosBoolean).Value;
+            return CosmosBoolean.Create(result);
+        }
+
+        private static CosmosElement PerformLogicalOr(CosmosElement left, CosmosElement right)
+        {
+            bool leftIsBoolean = left is CosmosBoolean;
+            bool rightIsBoolean = right is CosmosBoolean;
+
+            // If the expression is true || <anything>, then the result is true
+            if (leftIsBoolean && (left as CosmosBoolean).Value)
+            {
+                return CosmosBoolean.Create(true);
+            }
+
+            if (rightIsBoolean && (right as CosmosBoolean).Value)
+            {
+                return CosmosBoolean.Create(true);
+            }
+
+            if (!leftIsBoolean)
+            {
+                return CosmosUndefined.Create();
+            }
+
+            if (!rightIsBoolean)
+            {
+                return CosmosUndefined.Create();
+            }
+
+            bool result = (left as CosmosBoolean).Value || (right as CosmosBoolean).Value;
+            return CosmosBoolean.Create(result);
+        }
+
+        private static CosmosElement PerformBinaryStringOperation(
+            Func<string, string, string> operation,
+            CosmosElement left,
+            CosmosElement right)
+        {
+            if (!(left is CosmosString leftAsString))
+            {
+                return CosmosUndefined.Create();
+            }
+
+            if (!(right is CosmosString rightAsString))
+            {
+                return CosmosUndefined.Create();
+            }
+
+            string result = operation(leftAsString.Value, rightAsString.Value);
+            return CosmosString.Create(result);
+        }
+
+        private static CosmosElement PerformBinaryInequality(
+            Func<int, bool> inequalityFunction,
+            CosmosElement left,
+            CosmosElement right)
+        {
+            if (!Utils.TryCompare(left, right, out int comparison))
+            {
+                return CosmosUndefined.Create();
+            }
+
+            bool result = inequalityFunction(comparison);
+            return CosmosBoolean.Create(result);
+        }
+
+        private static CosmosElement PerformBinaryEquality(
+            Func<bool, bool> equalityFunction,
+            CosmosElement left,
+            CosmosElement right)
+        {
+            if ((left is CosmosUndefined) || (right is CosmosUndefined))
+            {
+                return CosmosUndefined.Create();
+            }
+
+            return CosmosBoolean.Create(equalityFunction(left == right));
+        }
+
+        private static CosmosElement PerformUnaryNumberOperation(
+            Func<double, double> unaryOperation,
+            CosmosElement operand)
+        {
+            if (!(operand is CosmosNumber operandAsNumber))
+            {
+                return CosmosUndefined.Create();
+            }
+
+            double result = unaryOperation(Number64.ToDouble(operandAsNumber.Value));
+            return CosmosNumber64.Create(result);
+        }
+
+        private static CosmosElement PerformUnaryBooleanOperation(
+            Func<bool, bool> unaryOperation,
+            CosmosElement operand)
+        {
+            if (!(operand is CosmosBoolean operandAsBoolean))
+            {
+                return CosmosUndefined.Create();
+            }
+
+            bool result = unaryOperation(operandAsBoolean.Value);
+            return CosmosBoolean.Create(result);
+        }
+
+        /// <summary>
+        /// DoubleToInt32Bitwise performs a conversion from double to INT32 for purpose of bitwise operations like Not, BitwiseAnd, BitwiseOr.
+        /// The conversion is compatible with JavaScript:
+        /// -   double is interpreted as a large integer value (Truncate semantic).
+        /// -   large integer represented by value is casted to INT32 by preserving it's 32 least significant bits (like when casting LONG LONG to INT).
+        /// </summary>
+        /// <param name="doubleValue">The value.</param>
+        /// <returns>Converts a double to int32 for js bitwise operations.</returns>
+        /// <example>
+        /// DoubleToInt32Bitwise(100) = 100
+        /// DoubleToInt32Bitwise(-100) = 100
+        /// DoubleToInt32Bitwise(2147483647) = 2147483647
+        /// DoubleToInt32Bitwise(-2147483647.987) = 2147483647
+        /// DoubleToInt32Bitwise(2147483648) = -2147483648 
+        /// DoubleToInt32Bitwise(2147483649) = -2147483647 
+        /// DoubleToInt32Bitwise(6442450944) = -2147483648.
+        /// </example>
+        private static int DoubleToInt32Bitwise(double doubleValue)
+        {
+            // Optimistic cast to INT32
+            if (doubleValue <= int.MaxValue)
+            {
+                return (int)doubleValue;
+            }
+
+            // Nan, +Infinity, -Infinity are casted as 0.
+            if (double.IsInfinity(doubleValue) || double.IsNaN(doubleValue))
+            {
+                return 0;
+            }
+
+            static uint ToUInt32(double value)
+            {
+                long ToInteger(double valueToConvertToInteger)
+                {
+                    return valueToConvertToInteger < 0 ? (long)Math.Ceiling(valueToConvertToInteger) : (long)Math.Floor(valueToConvertToInteger);
+                }
+
+                return (uint)(ToInteger(value) % (long)Math.Pow(2, 32));
+            }
+
+            uint unsignedInt32 = ToUInt32(doubleValue);
+            if (unsignedInt32 >= Math.Pow(2, 31))
+            {
+                return (int)((long)unsignedInt32 - (long)Math.Pow(2, 32));
+            }
+            else
+            {
+                return (int)unsignedInt32;
+            }
+        }
+
+        private static CosmosElement IndexIntoMember(CosmosElement member, CosmosElement indexer)
+        {
+            if ((member is CosmosUndefined) || (indexer is CosmosUndefined))
+            {
+                return CosmosUndefined.Create();
+            }
+
+            return member.Accept(MemberIndexerVisitor.Singleton, indexer);
+        }
+
+        private sealed class SqlLiteralToCosmosElement : SqlLiteralVisitor<CosmosElement>
+        {
+            public static readonly SqlLiteralToCosmosElement Singleton = new SqlLiteralToCosmosElement();
+
+            public override CosmosElement Visit(SqlNumberLiteral literal)
+            {
+                return CosmosNumber64.Create(literal.Value);
+            }
+
+            public override CosmosElement Visit(SqlStringLiteral literal)
+            {
+                return CosmosString.Create(literal.Value);
+            }
+
+            public override CosmosElement Visit(SqlUndefinedLiteral literal)
+            {
+                return CosmosUndefined.Create();
+            }
+
+            public override CosmosElement Visit(SqlNullLiteral literal)
+            {
+                return CosmosNull.Create();
+            }
+
+            public override CosmosElement Visit(SqlBooleanLiteral literal)
+            {
+                return CosmosBoolean.Create(literal.Value);
+            }
+        }
+
+        private sealed class MemberIndexerVisitor : ICosmosElementVisitor<CosmosElement, CosmosElement>
+        {
+            public static readonly MemberIndexerVisitor Singleton = new MemberIndexerVisitor();
+
+            private MemberIndexerVisitor()
+            {
+            }
+
+            public CosmosElement Visit(CosmosArray cosmosArray, CosmosElement indexer)
+            {
+                if (!(indexer is CosmosNumber indexerAsNumber))
+                {
+                    return CosmosUndefined.Create();
+                }
+
+                if (!indexerAsNumber.Value.IsInteger)
+                {
+                    throw new ArgumentException("Number index must be a non negative integer.");
+                }
+
+                long numberIndexValue = Number64.ToLong(indexerAsNumber.Value);
+                if (numberIndexValue < 0)
+                {
+                    throw new ArgumentException("Number index must be a non negative integer.");
+                }
+
+                if (numberIndexValue >= cosmosArray.Count)
+                {
+                    return CosmosUndefined.Create();
+                }
+
+                return cosmosArray[(int)numberIndexValue];
+            }
+
+            public CosmosElement Visit(CosmosObject cosmosObject, CosmosElement indexer)
+            {
+                if (!(indexer is CosmosString indexerAsString))
+                {
+                    return CosmosUndefined.Create();
+                }
+
+                string stringIndexValue = indexerAsString.Value;
+                if (!cosmosObject.TryGetValue(stringIndexValue, out CosmosElement propertyValue))
+                {
+                    return CosmosUndefined.Create();
+                }
+
+                return propertyValue;
+            }
+
+            public CosmosElement Visit(CosmosBinary cosmosBinary, CosmosElement indexer)
+            {
+                return CosmosUndefined.Create();
+            }
+
+            public CosmosElement Visit(CosmosBoolean cosmosBoolean, CosmosElement indexer)
+            {
+                return CosmosUndefined.Create();
+            }
+
+            public CosmosElement Visit(CosmosGuid cosmosGuid, CosmosElement indexer)
+            {
+                return CosmosUndefined.Create();
+            }
+
+            public CosmosElement Visit(CosmosNull cosmosNull, CosmosElement indexer)
+            {
+                return CosmosUndefined.Create();
+            }
+
+            public CosmosElement Visit(CosmosNumber cosmosNumber, CosmosElement indexer)
+            {
+                return CosmosUndefined.Create();
+            }
+
+            public CosmosElement Visit(CosmosString cosmosString, CosmosElement indexer)
+            {
+                return CosmosUndefined.Create();
+            }
+
+            public CosmosElement Visit(CosmosUndefined cosmosUndefined, CosmosElement input)
+            {
+                return CosmosUndefined.Create();
+            }
+        }
+    }
+}