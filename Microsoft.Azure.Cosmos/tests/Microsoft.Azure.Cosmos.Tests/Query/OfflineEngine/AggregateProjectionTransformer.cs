--- conflicted
+++ resolved
@@ -1,843 +1,425 @@
-<<<<<<< HEAD
-﻿//-----------------------------------------------------------------------
-// <copyright file="AggregateProjectionTransformer.cs" company="Microsoft Corporation">
-//     Copyright (c) Microsoft Corporation.  All rights reserved.
-// </copyright>
-//-----------------------------------------------------------------------
-namespace Microsoft.Azure.Cosmos.Tests.Query.OfflineEngine
-{
-    using System;
-    using System.Collections.Generic;
-    using System.Collections.Immutable;
-    using System.Linq;
-    using Microsoft.Azure.Cosmos.CosmosElements;
-    using Microsoft.Azure.Cosmos.CosmosElements.Numbers;
-    using Microsoft.Azure.Cosmos.SqlObjects;
-    using Microsoft.Azure.Cosmos.SqlObjects.Visitors;
-    using Newtonsoft.Json.Linq;
-
-    /// <summary>
-    /// Transforms a projection with an aggregate to be rewritten with the result.
-    /// For example if the projection is SELECT SQUARE(AVG(c.age))
-    /// it might be rewritten as SELECT SQUARE(43)
-    /// And this is because aggregates need to enter a separate pipeline compared to all other queries.
-    /// </summary>
-    internal sealed class AggregateProjectionTransformer
-    {
-        private static readonly CosmosNumber Undefined = null;
-
-        private readonly AggregateProjectionTransformerVisitor visitor;
-
-        public AggregateProjectionTransformer(
-            IEnumerable<CosmosElement> dataSource)
-        {
-            this.visitor = new AggregateProjectionTransformerVisitor(dataSource);
-        }
-
-        public SqlSelectSpec TransformAggregatesInProjection(SqlSelectSpec selectSpec)
-        {
-            return selectSpec.Accept(this.visitor);
-        }
-
-        private sealed class AggregateProjectionTransformerVisitor : SqlSelectSpecVisitor<SqlSelectSpec>
-        {
-            private readonly AggregateScalarExpressionTransformer scalarExpressionTransformer;
-
-            public AggregateProjectionTransformerVisitor(IEnumerable<CosmosElement> dataSource)
-            {
-                this.scalarExpressionTransformer = new AggregateScalarExpressionTransformer(dataSource);
-            }
-
-            public override SqlSelectSpec Visit(SqlSelectListSpec selectSpec)
-            {
-                List<SqlSelectItem> selectItems = new List<SqlSelectItem>();
-                foreach (SqlSelectItem selectItem in selectSpec.Items)
-                {
-                    selectItems.Add(SqlSelectItem.Create(
-                        selectItem.Expression.Accept(this.scalarExpressionTransformer),
-                        selectItem.Alias));
-                }
-
-                return SqlSelectListSpec.Create(selectItems.ToImmutableArray());
-            }
-
-            public override SqlSelectSpec Visit(SqlSelectStarSpec selectSpec)
-            {
-                return selectSpec;
-            }
-
-            public override SqlSelectSpec Visit(SqlSelectValueSpec selectSpec)
-            {
-                return SqlSelectValueSpec.Create(selectSpec.Expression.Accept(this.scalarExpressionTransformer));
-            }
-
-            private sealed class AggregateScalarExpressionTransformer : SqlScalarExpressionVisitor<SqlScalarExpression>
-            {
-                private readonly IEnumerable<CosmosElement> dataSource;
-
-                public AggregateScalarExpressionTransformer(IEnumerable<CosmosElement> dataSource)
-                {
-                    this.dataSource = dataSource;
-                }
-
-                public override SqlScalarExpression Visit(SqlArrayCreateScalarExpression sqlArrayCreateScalarExpression)
-                {
-                    List<SqlScalarExpression> items = new List<SqlScalarExpression>();
-                    foreach (SqlScalarExpression item in sqlArrayCreateScalarExpression.Items)
-                    {
-                        items.Add(item.Accept(this));
-                    }
-
-                    return SqlArrayCreateScalarExpression.Create(items.ToImmutableArray());
-                }
-
-                public override SqlScalarExpression Visit(SqlArrayScalarExpression sqlArrayScalarExpression)
-                {
-                    // No need to worry about aggregates in the subquery (they will recursively get rewritten).
-                    return sqlArrayScalarExpression;
-                }
-
-                public override SqlScalarExpression Visit(SqlBetweenScalarExpression sqlBetweenScalarExpression)
-                {
-                    return SqlBetweenScalarExpression.Create(
-                        sqlBetweenScalarExpression.Expression.Accept(this),
-                        sqlBetweenScalarExpression.StartInclusive.Accept(this),
-                        sqlBetweenScalarExpression.EndInclusive.Accept(this),
-                        sqlBetweenScalarExpression.Not);
-                }
-
-                public override SqlScalarExpression Visit(SqlBinaryScalarExpression sqlBinaryScalarExpression)
-                {
-                    return SqlBinaryScalarExpression.Create(
-                        sqlBinaryScalarExpression.OperatorKind,
-                        sqlBinaryScalarExpression.LeftExpression.Accept(this),
-                        sqlBinaryScalarExpression.RightExpression.Accept(this));
-                }
-
-                public override SqlScalarExpression Visit(SqlCoalesceScalarExpression sqlCoalesceScalarExpression)
-                {
-                    return SqlCoalesceScalarExpression.Create(
-                        sqlCoalesceScalarExpression.Left.Accept(this),
-                        sqlCoalesceScalarExpression.Right.Accept(this));
-                }
-
-                public override SqlScalarExpression Visit(SqlConditionalScalarExpression sqlConditionalScalarExpression)
-                {
-                    return SqlConditionalScalarExpression.Create(
-                        sqlConditionalScalarExpression.Condition.Accept(this),
-                        sqlConditionalScalarExpression.Consequent.Accept(this),
-                        sqlConditionalScalarExpression.Alternative.Accept(this));
-                }
-
-                public override SqlScalarExpression Visit(SqlExistsScalarExpression sqlExistsScalarExpression)
-                {
-                    // No need to worry about aggregates within the subquery (they will recursively get rewritten).
-                    return sqlExistsScalarExpression;
-                }
-
-                public override SqlScalarExpression Visit(SqlFunctionCallScalarExpression sqlFunctionCallScalarExpression)
-                {
-                    SqlScalarExpression rewrittenExpression;
-
-                    // If the function call is an aggregate just evaluate the aggregate first and return that
-                    if (
-                        !sqlFunctionCallScalarExpression.IsUdf &&
-                        Enum.TryParse(value: sqlFunctionCallScalarExpression.Name.Value, ignoreCase: true, result: out Aggregate aggregate))
-                    {
-                        IReadOnlyList<SqlScalarExpression> arguments = sqlFunctionCallScalarExpression.Arguments;
-                        if (arguments.Count != 1)
-                        {
-                            throw new ArgumentException("Aggregates only accept one argument.");
-                        }
-
-                        IEnumerable<CosmosElement> results = this.dataSource
-                            .Select((element) => arguments[0].Accept(
-                                ScalarExpressionEvaluator.Singleton,
-                                element));
-
-                        // If aggregates are pushed to the index, then we only get back defined results
-                        results = results.Where((result) => result != Undefined);
-
-                        CosmosElement aggregationResult;
-                        switch (aggregate)
-                        {
-                            case Aggregate.Min:
-                            case Aggregate.Max:
-                                if (results.Count() == 0)
-                                {
-                                    aggregationResult = Undefined;
-                                }
-                                else if (results.Any(result => !Utils.IsPrimitive(result)))
-                                {
-                                    aggregationResult = Undefined;
-                                }
-                                else
-                                {
-                                    aggregationResult = results.First();
-                                    foreach (CosmosElement result in results)
-                                    {
-                                        // First compare the types
-                                        int comparison = result.CompareTo(aggregationResult);
-
-                                        if (aggregate == Aggregate.Min)
-                                        {
-                                            if (comparison < 0)
-                                            {
-                                                aggregationResult = result;
-                                            }
-                                        }
-                                        else if (aggregate == Aggregate.Max)
-                                        {
-                                            if (comparison > 0)
-                                            {
-                                                aggregationResult = result;
-                                            }
-                                        }
-                                        else
-                                        {
-                                            throw new InvalidOperationException("Should not get here");
-                                        }
-                                    }
-                                }
-
-                                break;
-
-                            case Aggregate.Avg:
-                            case Aggregate.Sum:
-                                CosmosNumber sum = CosmosNumber64.Create(0);
-                                double count = 0;
-                                foreach (CosmosElement result in results)
-                                {
-                                    if ((result is CosmosNumber resultAsNumber) && (sum != Undefined))
-                                    {
-                                        sum = CosmosNumber64.Create(Number64.ToDouble(sum.Value) + Number64.ToDouble(resultAsNumber.Value));
-                                        count++;
-                                    }
-                                    else
-                                    {
-                                        sum = Undefined;
-                                    }
-                                }
-
-                                if (sum != Undefined)
-                                {
-                                    if (aggregate == Aggregate.Avg)
-                                    {
-                                        if (count == 0)
-                                        {
-                                            aggregationResult = Undefined;
-                                        }
-                                        else
-                                        {
-                                            aggregationResult = CosmosNumber64.Create(Number64.ToDouble(sum.Value) / count);
-                                        }
-                                    }
-                                    else
-                                    {
-                                        aggregationResult = CosmosNumber64.Create(Number64.ToDouble(sum.Value));
-                                    }
-                                }
-                                else
-                                {
-                                    aggregationResult = Undefined;
-                                }
-
-                                break;
-
-                            case Aggregate.Count:
-                                aggregationResult = CosmosNumber64.Create(results.Count());
-                                break;
-
-                            default:
-                                throw new ArgumentException($"Unknown {nameof(Aggregate)} {aggregate}");
-                        }
-
-                        if(aggregationResult != Undefined)
-                        {
-                            rewrittenExpression = aggregationResult.Accept(CosmosElementToSqlScalarExpression.Singleton);
-                        }
-                        else
-                        {
-                            rewrittenExpression = SqlLiteralScalarExpression.Create(SqlUndefinedLiteral.Create());
-                        }
-                        
-                    }
-                    else
-                    {
-                        // Just a regular function call
-                        rewrittenExpression = SqlFunctionCallScalarExpression.Create(
-                            sqlFunctionCallScalarExpression.Name,
-                            sqlFunctionCallScalarExpression.IsUdf,
-                            sqlFunctionCallScalarExpression.Arguments);
-                    }
-
-                    return rewrittenExpression;
-                }
-
-                public override SqlScalarExpression Visit(SqlInScalarExpression sqlInScalarExpression)
-                {
-                    SqlScalarExpression[] items = new SqlScalarExpression[sqlInScalarExpression.Haystack.Length];
-                    for (int i = 0; i < sqlInScalarExpression.Haystack.Length; i++)
-                    {
-                        items[i] = sqlInScalarExpression.Haystack[i].Accept(this);
-                    }
-
-                    return SqlInScalarExpression.Create(
-                        sqlInScalarExpression.Needle.Accept(this),
-                        sqlInScalarExpression.Not,
-                        items);
-                }
-
-                public override SqlScalarExpression Visit(SqlLikeScalarExpression sqlLikeScalarExpression)
-                {
-                    return sqlLikeScalarExpression;
-                }
-
-                public override SqlScalarExpression Visit(SqlLiteralScalarExpression sqlLiteralScalarExpression)
-                {
-                    return sqlLiteralScalarExpression;
-                }
-
-                public override SqlScalarExpression Visit(SqlMemberIndexerScalarExpression sqlMemberIndexerScalarExpression)
-                {
-                    return SqlMemberIndexerScalarExpression.Create(
-                        sqlMemberIndexerScalarExpression.Member.Accept(this),
-                        sqlMemberIndexerScalarExpression.Indexer.Accept(this));
-                }
-
-                public override SqlScalarExpression Visit(SqlObjectCreateScalarExpression sqlObjectCreateScalarExpression)
-                {
-                    List<SqlObjectProperty> properties = new List<SqlObjectProperty>();
-                    foreach (SqlObjectProperty property in sqlObjectCreateScalarExpression.Properties)
-                    {
-                        properties.Add(SqlObjectProperty.Create(property.Name, property.Value.Accept(this)));
-                    }
-
-                    return SqlObjectCreateScalarExpression.Create(properties.ToImmutableArray());
-                }
-
-                public override SqlScalarExpression Visit(SqlParameterRefScalarExpression scalarExpression)
-                {
-                    return scalarExpression;
-                }
-
-                public override SqlScalarExpression Visit(SqlPropertyRefScalarExpression sqlPropertyRefScalarExpression)
-                {
-                    return SqlPropertyRefScalarExpression.Create(
-                        sqlPropertyRefScalarExpression.Member?.Accept(this),
-                        sqlPropertyRefScalarExpression.Identifier);
-                }
-
-                public override SqlScalarExpression Visit(SqlSubqueryScalarExpression sqlSubqueryScalarExpression)
-                {
-                    // No need to worry about the aggregates within the subquery since they get recursively evaluated.
-                    return sqlSubqueryScalarExpression;
-                }
-
-                public override SqlScalarExpression Visit(SqlTagsMatchExpression scalarExpression)
-                {
-                    return scalarExpression;
-                }
-
-                public override SqlScalarExpression Visit(SqlUnaryScalarExpression sqlUnaryScalarExpression)
-                {
-                    return SqlUnaryScalarExpression.Create(
-                        sqlUnaryScalarExpression.OperatorKind,
-                        sqlUnaryScalarExpression.Expression.Accept(this));
-                }
-            }
-        }
-
-        private sealed class CosmosElementToSqlScalarExpression : ICosmosElementVisitor<SqlScalarExpression>
-        {
-            public static readonly CosmosElementToSqlScalarExpression Singleton = new CosmosElementToSqlScalarExpression();
-
-            private CosmosElementToSqlScalarExpression()
-            {
-            }
-
-            public SqlScalarExpression Visit(CosmosArray cosmosArray)
-            {
-                List<SqlScalarExpression> items = new List<SqlScalarExpression>();
-                foreach (CosmosElement arrayItem in cosmosArray)
-                {
-                    items.Add(arrayItem.Accept(this));
-                }
-
-                return SqlArrayCreateScalarExpression.Create(items.ToImmutableArray());
-            }
-
-            public SqlScalarExpression Visit(CosmosBinary cosmosBinary)
-            {
-                throw new NotImplementedException();
-            }
-
-            public SqlScalarExpression Visit(CosmosBoolean cosmosBoolean)
-            {
-                SqlBooleanLiteral literal = SqlBooleanLiteral.Create(cosmosBoolean.Value);
-                return SqlLiteralScalarExpression.Create(literal);
-            }
-
-            public SqlScalarExpression Visit(CosmosGuid cosmosGuid)
-            {
-                throw new NotImplementedException();
-            }
-
-            public SqlScalarExpression Visit(CosmosNull cosmosNull)
-            {
-                SqlNullLiteral literal = SqlNullLiteral.Singleton;
-                return SqlLiteralScalarExpression.Create(literal);
-            }
-
-            public SqlScalarExpression Visit(CosmosNumber cosmosNumber)
-            {
-                SqlNumberLiteral literal = SqlNumberLiteral.Create(cosmosNumber.Value);
-                return SqlLiteralScalarExpression.Create(literal);
-            }
-
-            public SqlScalarExpression Visit(CosmosObject cosmosObject)
-            {
-                List<SqlObjectProperty> properties = new List<SqlObjectProperty>();
-
-                foreach (KeyValuePair<string, CosmosElement> kvp in cosmosObject)
-                {
-                    SqlPropertyName name = SqlPropertyName.Create(kvp.Key);
-                    CosmosElement value = kvp.Value;
-                    SqlScalarExpression expression = value.Accept(this);
-                    SqlObjectProperty property = SqlObjectProperty.Create(name, expression);
-                    properties.Add(property);
-                }
-
-                return SqlObjectCreateScalarExpression.Create(properties.ToImmutableArray());
-            }
-
-            public SqlScalarExpression Visit(CosmosString cosmosString)
-            {
-                SqlStringLiteral literal = SqlStringLiteral.Create(cosmosString.Value);
-                return SqlLiteralScalarExpression.Create(literal);
-            }
-        }
-    }
-}
-=======
-﻿//-----------------------------------------------------------------------
-// <copyright file="AggregateProjectionTransformer.cs" company="Microsoft Corporation">
-//     Copyright (c) Microsoft Corporation.  All rights reserved.
-// </copyright>
-//-----------------------------------------------------------------------
-namespace Microsoft.Azure.Cosmos.Tests.Query.OfflineEngine
-{
-    using System;
-    using System.Collections.Generic;
-    using System.Collections.Immutable;
-    using System.Linq;
-    using Microsoft.Azure.Cosmos.CosmosElements;
-    using Microsoft.Azure.Cosmos.CosmosElements.Numbers;
-    using Microsoft.Azure.Cosmos.SqlObjects;
-    using Microsoft.Azure.Cosmos.SqlObjects.Visitors;
-    using Newtonsoft.Json.Linq;
-
-    /// <summary>
-    /// Transforms a projection with an aggregate to be rewritten with the result.
-    /// For example if the projection is SELECT SQUARE(AVG(c.age))
-    /// it might be rewritten as SELECT SQUARE(43)
-    /// And this is because aggregates need to enter a separate pipeline compared to all other queries.
-    /// </summary>
-    internal sealed class AggregateProjectionTransformer
-    {
-        private static readonly CosmosElement Undefined = CosmosUndefined.Create();
-
-        private readonly AggregateProjectionTransformerVisitor visitor;
-
-        public AggregateProjectionTransformer(
-            IEnumerable<CosmosElement> dataSource)
-        {
-            this.visitor = new AggregateProjectionTransformerVisitor(dataSource);
-        }
-
-        public SqlSelectSpec TransformAggregatesInProjection(SqlSelectSpec selectSpec)
-        {
-            return selectSpec.Accept(this.visitor);
-        }
-
-        private sealed class AggregateProjectionTransformerVisitor : SqlSelectSpecVisitor<SqlSelectSpec>
-        {
-            private readonly AggregateScalarExpressionTransformer scalarExpressionTransformer;
-
-            public AggregateProjectionTransformerVisitor(IEnumerable<CosmosElement> dataSource)
-            {
-                this.scalarExpressionTransformer = new AggregateScalarExpressionTransformer(dataSource);
-            }
-
-            public override SqlSelectSpec Visit(SqlSelectListSpec selectSpec)
-            {
-                List<SqlSelectItem> selectItems = new List<SqlSelectItem>();
-                foreach (SqlSelectItem selectItem in selectSpec.Items)
-                {
-                    selectItems.Add(SqlSelectItem.Create(
-                        selectItem.Expression.Accept(this.scalarExpressionTransformer),
-                        selectItem.Alias));
-                }
-
-                return SqlSelectListSpec.Create(selectItems.ToImmutableArray());
-            }
-
-            public override SqlSelectSpec Visit(SqlSelectStarSpec selectSpec)
-            {
-                return selectSpec;
-            }
-
-            public override SqlSelectSpec Visit(SqlSelectValueSpec selectSpec)
-            {
-                return SqlSelectValueSpec.Create(selectSpec.Expression.Accept(this.scalarExpressionTransformer));
-            }
-
-            private sealed class AggregateScalarExpressionTransformer : SqlScalarExpressionVisitor<SqlScalarExpression>
-            {
-                private readonly IEnumerable<CosmosElement> dataSource;
-
-                public AggregateScalarExpressionTransformer(IEnumerable<CosmosElement> dataSource)
-                {
-                    this.dataSource = dataSource;
-                }
-
-                public override SqlScalarExpression Visit(SqlArrayCreateScalarExpression sqlArrayCreateScalarExpression)
-                {
-                    List<SqlScalarExpression> items = new List<SqlScalarExpression>();
-                    foreach (SqlScalarExpression item in sqlArrayCreateScalarExpression.Items)
-                    {
-                        items.Add(item.Accept(this));
-                    }
-
-                    return SqlArrayCreateScalarExpression.Create(items.ToImmutableArray());
-                }
-
-                public override SqlScalarExpression Visit(SqlArrayScalarExpression sqlArrayScalarExpression)
-                {
-                    // No need to worry about aggregates in the subquery (they will recursively get rewritten).
-                    return sqlArrayScalarExpression;
-                }
-
-                public override SqlScalarExpression Visit(SqlBetweenScalarExpression sqlBetweenScalarExpression)
-                {
-                    return SqlBetweenScalarExpression.Create(
-                        sqlBetweenScalarExpression.Expression.Accept(this),
-                        sqlBetweenScalarExpression.StartInclusive.Accept(this),
-                        sqlBetweenScalarExpression.EndInclusive.Accept(this),
-                        sqlBetweenScalarExpression.Not);
-                }
-
-                public override SqlScalarExpression Visit(SqlBinaryScalarExpression sqlBinaryScalarExpression)
-                {
-                    return SqlBinaryScalarExpression.Create(
-                        sqlBinaryScalarExpression.OperatorKind,
-                        sqlBinaryScalarExpression.LeftExpression.Accept(this),
-                        sqlBinaryScalarExpression.RightExpression.Accept(this));
-                }
-
-                public override SqlScalarExpression Visit(SqlCoalesceScalarExpression sqlCoalesceScalarExpression)
-                {
-                    return SqlCoalesceScalarExpression.Create(
-                        sqlCoalesceScalarExpression.Left.Accept(this),
-                        sqlCoalesceScalarExpression.Right.Accept(this));
-                }
-
-                public override SqlScalarExpression Visit(SqlConditionalScalarExpression sqlConditionalScalarExpression)
-                {
-                    return SqlConditionalScalarExpression.Create(
-                        sqlConditionalScalarExpression.Condition.Accept(this),
-                        sqlConditionalScalarExpression.Consequent.Accept(this),
-                        sqlConditionalScalarExpression.Alternative.Accept(this));
-                }
-
-                public override SqlScalarExpression Visit(SqlExistsScalarExpression sqlExistsScalarExpression)
-                {
-                    // No need to worry about aggregates within the subquery (they will recursively get rewritten).
-                    return sqlExistsScalarExpression;
-                }
-
-                public override SqlScalarExpression Visit(SqlFunctionCallScalarExpression sqlFunctionCallScalarExpression)
-                {
-                    SqlScalarExpression rewrittenExpression;
-
-                    // If the function call is an aggregate just evaluate the aggregate first and return that
-                    if (
-                        !sqlFunctionCallScalarExpression.IsUdf &&
-                        Enum.TryParse(value: sqlFunctionCallScalarExpression.Name.Value, ignoreCase: true, result: out Aggregate aggregate))
-                    {
-                        IReadOnlyList<SqlScalarExpression> arguments = sqlFunctionCallScalarExpression.Arguments;
-                        if (arguments.Count != 1)
-                        {
-                            throw new ArgumentException("Aggregates only accept one argument.");
-                        }
-
-                        IEnumerable<CosmosElement> results = this.dataSource
-                            .Select((element) => arguments[0].Accept(
-                                ScalarExpressionEvaluator.Singleton,
-                                element));
-
-                        // If aggregates are pushed to the index, then we only get back defined results
-                        results = results.Where((result) => result != Undefined);
-
-                        CosmosElement aggregationResult;
-                        switch (aggregate)
-                        {
-                            case Aggregate.Min:
-                            case Aggregate.Max:
-                                if (results.Count() == 0)
-                                {
-                                    aggregationResult = Undefined;
-                                }
-                                else if (results.Any(result => !Utils.IsPrimitive(result)))
-                                {
-                                    aggregationResult = Undefined;
-                                }
-                                else
-                                {
-                                    aggregationResult = results.First();
-                                    foreach (CosmosElement result in results)
-                                    {
-                                        // First compare the types
-                                        int comparison = result.CompareTo(aggregationResult);
-
-                                        if (aggregate == Aggregate.Min)
-                                        {
-                                            if (comparison < 0)
-                                            {
-                                                aggregationResult = result;
-                                            }
-                                        }
-                                        else if (aggregate == Aggregate.Max)
-                                        {
-                                            if (comparison > 0)
-                                            {
-                                                aggregationResult = result;
-                                            }
-                                        }
-                                        else
-                                        {
-                                            throw new InvalidOperationException("Should not get here");
-                                        }
-                                    }
-                                }
-
-                                break;
-
-                            case Aggregate.Avg:
-                            case Aggregate.Sum:
-                                CosmosElement sum = CosmosNumber64.Create(0);
-                                double count = 0;
-                                foreach (CosmosElement result in results)
-                                {
-                                    if ((result is CosmosNumber resultAsNumber) && (sum is CosmosNumber num))
-                                    {
-                                        sum = CosmosNumber64.Create(Number64.ToDouble(num.Value) + Number64.ToDouble(resultAsNumber.Value));
-                                        count++;
-                                    }
-                                    else
-                                    {
-                                        sum = Undefined;
-                                    }
-                                }
-
-                                if (sum is CosmosNumber number)
-                                {
-                                    if (aggregate == Aggregate.Avg)
-                                    {
-                                        if (count == 0)
-                                        {
-                                            aggregationResult = Undefined;
-                                        }
-                                        else
-                                        {
-                                            aggregationResult = CosmosNumber64.Create(Number64.ToDouble(number.Value) / count);
-                                        }
-                                    }
-                                    else
-                                    {
-                                        aggregationResult = CosmosNumber64.Create(Number64.ToDouble(number.Value));
-                                    }
-                                }
-                                else
-                                {
-                                    aggregationResult = Undefined;
-                                }
-
-                                break;
-
-                            case Aggregate.Count:
-                                aggregationResult = CosmosNumber64.Create(results.Count());
-                                break;
-
-                            default:
-                                throw new ArgumentException($"Unknown {nameof(Aggregate)} {aggregate}");
-                        }
-
-                        if(aggregationResult != Undefined)
-                        {
-                            rewrittenExpression = aggregationResult.Accept(CosmosElementToSqlScalarExpression.Singleton);
-                        }
-                        else
-                        {
-                            rewrittenExpression = SqlLiteralScalarExpression.Create(SqlUndefinedLiteral.Create());
-                        }
-                        
-                    }
-                    else
-                    {
-                        // Just a regular function call
-                        rewrittenExpression = SqlFunctionCallScalarExpression.Create(
-                            sqlFunctionCallScalarExpression.Name,
-                            sqlFunctionCallScalarExpression.IsUdf,
-                            sqlFunctionCallScalarExpression.Arguments);
-                    }
-
-                    return rewrittenExpression;
-                }
-
-                public override SqlScalarExpression Visit(SqlInScalarExpression sqlInScalarExpression)
-                {
-                    SqlScalarExpression[] items = new SqlScalarExpression[sqlInScalarExpression.Haystack.Length];
-                    for (int i = 0; i < sqlInScalarExpression.Haystack.Length; i++)
-                    {
-                        items[i] = sqlInScalarExpression.Haystack[i].Accept(this);
-                    }
-
-                    return SqlInScalarExpression.Create(
-                        sqlInScalarExpression.Needle.Accept(this),
-                        sqlInScalarExpression.Not,
-                        items);
-                }
-
-                public override SqlScalarExpression Visit(SqlLikeScalarExpression sqlLikeScalarExpression)
-                {
-                    return sqlLikeScalarExpression;
-                }
-
-                public override SqlScalarExpression Visit(SqlLiteralScalarExpression sqlLiteralScalarExpression)
-                {
-                    return sqlLiteralScalarExpression;
-                }
-
-                public override SqlScalarExpression Visit(SqlMemberIndexerScalarExpression sqlMemberIndexerScalarExpression)
-                {
-                    return SqlMemberIndexerScalarExpression.Create(
-                        sqlMemberIndexerScalarExpression.Member.Accept(this),
-                        sqlMemberIndexerScalarExpression.Indexer.Accept(this));
-                }
-
-                public override SqlScalarExpression Visit(SqlObjectCreateScalarExpression sqlObjectCreateScalarExpression)
-                {
-                    List<SqlObjectProperty> properties = new List<SqlObjectProperty>();
-                    foreach (SqlObjectProperty property in sqlObjectCreateScalarExpression.Properties)
-                    {
-                        properties.Add(SqlObjectProperty.Create(property.Name, property.Value.Accept(this)));
-                    }
-
-                    return SqlObjectCreateScalarExpression.Create(properties.ToImmutableArray());
-                }
-
-                public override SqlScalarExpression Visit(SqlParameterRefScalarExpression scalarExpression)
-                {
-                    return scalarExpression;
-                }
-
-                public override SqlScalarExpression Visit(SqlPropertyRefScalarExpression sqlPropertyRefScalarExpression)
-                {
-                    return SqlPropertyRefScalarExpression.Create(
-                        sqlPropertyRefScalarExpression.Member?.Accept(this),
-                        sqlPropertyRefScalarExpression.Identifier);
-                }
-
-                public override SqlScalarExpression Visit(SqlSubqueryScalarExpression sqlSubqueryScalarExpression)
-                {
-                    // No need to worry about the aggregates within the subquery since they get recursively evaluated.
-                    return sqlSubqueryScalarExpression;
-                }
-
-                public override SqlScalarExpression Visit(SqlUnaryScalarExpression sqlUnaryScalarExpression)
-                {
-                    return SqlUnaryScalarExpression.Create(
-                        sqlUnaryScalarExpression.OperatorKind,
-                        sqlUnaryScalarExpression.Expression.Accept(this));
-                }
-            }
-        }
-
-        private sealed class CosmosElementToSqlScalarExpression : ICosmosElementVisitor<SqlScalarExpression>
-        {
-            public static readonly CosmosElementToSqlScalarExpression Singleton = new CosmosElementToSqlScalarExpression();
-
-            private CosmosElementToSqlScalarExpression()
-            {
-            }
-
-            public SqlScalarExpression Visit(CosmosArray cosmosArray)
-            {
-                List<SqlScalarExpression> items = new List<SqlScalarExpression>();
-                foreach (CosmosElement arrayItem in cosmosArray)
-                {
-                    items.Add(arrayItem.Accept(this));
-                }
-
-                return SqlArrayCreateScalarExpression.Create(items.ToImmutableArray());
-            }
-
-            public SqlScalarExpression Visit(CosmosBinary cosmosBinary)
-            {
-                throw new NotImplementedException();
-            }
-
-            public SqlScalarExpression Visit(CosmosBoolean cosmosBoolean)
-            {
-                SqlBooleanLiteral literal = SqlBooleanLiteral.Create(cosmosBoolean.Value);
-                return SqlLiteralScalarExpression.Create(literal);
-            }
-
-            public SqlScalarExpression Visit(CosmosGuid cosmosGuid)
-            {
-                throw new NotImplementedException();
-            }
-
-            public SqlScalarExpression Visit(CosmosNull cosmosNull)
-            {
-                SqlNullLiteral literal = SqlNullLiteral.Singleton;
-                return SqlLiteralScalarExpression.Create(literal);
-            }
-
-            public SqlScalarExpression Visit(CosmosNumber cosmosNumber)
-            {
-                SqlNumberLiteral literal = SqlNumberLiteral.Create(cosmosNumber.Value);
-                return SqlLiteralScalarExpression.Create(literal);
-            }
-
-            public SqlScalarExpression Visit(CosmosObject cosmosObject)
-            {
-                List<SqlObjectProperty> properties = new List<SqlObjectProperty>();
-
-                foreach (KeyValuePair<string, CosmosElement> kvp in cosmosObject)
-                {
-                    SqlPropertyName name = SqlPropertyName.Create(kvp.Key);
-                    CosmosElement value = kvp.Value;
-                    SqlScalarExpression expression = value.Accept(this);
-                    SqlObjectProperty property = SqlObjectProperty.Create(name, expression);
-                    properties.Add(property);
-                }
-
-                return SqlObjectCreateScalarExpression.Create(properties.ToImmutableArray());
-            }
-
-            public SqlScalarExpression Visit(CosmosString cosmosString)
-            {
-                SqlStringLiteral literal = SqlStringLiteral.Create(cosmosString.Value);
-                return SqlLiteralScalarExpression.Create(literal);
-            }
-
-            public SqlScalarExpression Visit(CosmosUndefined cosmosUndefined)
-            {
-                return SqlLiteralScalarExpression.Create(SqlUndefinedLiteral.Create());
-            }
-        }
-    }
-}
->>>>>>> 9ec18fd5
+﻿//-----------------------------------------------------------------------
+// <copyright file="AggregateProjectionTransformer.cs" company="Microsoft Corporation">
+//     Copyright (c) Microsoft Corporation.  All rights reserved.
+// </copyright>
+//-----------------------------------------------------------------------
+namespace Microsoft.Azure.Cosmos.Tests.Query.OfflineEngine
+{
+    using System;
+    using System.Collections.Generic;
+    using System.Collections.Immutable;
+    using System.Linq;
+    using Microsoft.Azure.Cosmos.CosmosElements;
+    using Microsoft.Azure.Cosmos.CosmosElements.Numbers;
+    using Microsoft.Azure.Cosmos.SqlObjects;
+    using Microsoft.Azure.Cosmos.SqlObjects.Visitors;
+    using Newtonsoft.Json.Linq;
+
+    /// <summary>
+    /// Transforms a projection with an aggregate to be rewritten with the result.
+    /// For example if the projection is SELECT SQUARE(AVG(c.age))
+    /// it might be rewritten as SELECT SQUARE(43)
+    /// And this is because aggregates need to enter a separate pipeline compared to all other queries.
+    /// </summary>
+    internal sealed class AggregateProjectionTransformer
+    {
+        private static readonly CosmosElement Undefined = CosmosUndefined.Create();
+
+        private readonly AggregateProjectionTransformerVisitor visitor;
+
+        public AggregateProjectionTransformer(
+            IEnumerable<CosmosElement> dataSource)
+        {
+            this.visitor = new AggregateProjectionTransformerVisitor(dataSource);
+        }
+
+        public SqlSelectSpec TransformAggregatesInProjection(SqlSelectSpec selectSpec)
+        {
+            return selectSpec.Accept(this.visitor);
+        }
+
+        private sealed class AggregateProjectionTransformerVisitor : SqlSelectSpecVisitor<SqlSelectSpec>
+        {
+            private readonly AggregateScalarExpressionTransformer scalarExpressionTransformer;
+
+            public AggregateProjectionTransformerVisitor(IEnumerable<CosmosElement> dataSource)
+            {
+                this.scalarExpressionTransformer = new AggregateScalarExpressionTransformer(dataSource);
+            }
+
+            public override SqlSelectSpec Visit(SqlSelectListSpec selectSpec)
+            {
+                List<SqlSelectItem> selectItems = new List<SqlSelectItem>();
+                foreach (SqlSelectItem selectItem in selectSpec.Items)
+                {
+                    selectItems.Add(SqlSelectItem.Create(
+                        selectItem.Expression.Accept(this.scalarExpressionTransformer),
+                        selectItem.Alias));
+                }
+
+                return SqlSelectListSpec.Create(selectItems.ToImmutableArray());
+            }
+
+            public override SqlSelectSpec Visit(SqlSelectStarSpec selectSpec)
+            {
+                return selectSpec;
+            }
+
+            public override SqlSelectSpec Visit(SqlSelectValueSpec selectSpec)
+            {
+                return SqlSelectValueSpec.Create(selectSpec.Expression.Accept(this.scalarExpressionTransformer));
+            }
+
+            private sealed class AggregateScalarExpressionTransformer : SqlScalarExpressionVisitor<SqlScalarExpression>
+            {
+                private readonly IEnumerable<CosmosElement> dataSource;
+
+                public AggregateScalarExpressionTransformer(IEnumerable<CosmosElement> dataSource)
+                {
+                    this.dataSource = dataSource;
+                }
+
+                public override SqlScalarExpression Visit(SqlArrayCreateScalarExpression sqlArrayCreateScalarExpression)
+                {
+                    List<SqlScalarExpression> items = new List<SqlScalarExpression>();
+                    foreach (SqlScalarExpression item in sqlArrayCreateScalarExpression.Items)
+                    {
+                        items.Add(item.Accept(this));
+                    }
+
+                    return SqlArrayCreateScalarExpression.Create(items.ToImmutableArray());
+                }
+
+                public override SqlScalarExpression Visit(SqlArrayScalarExpression sqlArrayScalarExpression)
+                {
+                    // No need to worry about aggregates in the subquery (they will recursively get rewritten).
+                    return sqlArrayScalarExpression;
+                }
+
+                public override SqlScalarExpression Visit(SqlBetweenScalarExpression sqlBetweenScalarExpression)
+                {
+                    return SqlBetweenScalarExpression.Create(
+                        sqlBetweenScalarExpression.Expression.Accept(this),
+                        sqlBetweenScalarExpression.StartInclusive.Accept(this),
+                        sqlBetweenScalarExpression.EndInclusive.Accept(this),
+                        sqlBetweenScalarExpression.Not);
+                }
+
+                public override SqlScalarExpression Visit(SqlBinaryScalarExpression sqlBinaryScalarExpression)
+                {
+                    return SqlBinaryScalarExpression.Create(
+                        sqlBinaryScalarExpression.OperatorKind,
+                        sqlBinaryScalarExpression.LeftExpression.Accept(this),
+                        sqlBinaryScalarExpression.RightExpression.Accept(this));
+                }
+
+                public override SqlScalarExpression Visit(SqlCoalesceScalarExpression sqlCoalesceScalarExpression)
+                {
+                    return SqlCoalesceScalarExpression.Create(
+                        sqlCoalesceScalarExpression.Left.Accept(this),
+                        sqlCoalesceScalarExpression.Right.Accept(this));
+                }
+
+                public override SqlScalarExpression Visit(SqlConditionalScalarExpression sqlConditionalScalarExpression)
+                {
+                    return SqlConditionalScalarExpression.Create(
+                        sqlConditionalScalarExpression.Condition.Accept(this),
+                        sqlConditionalScalarExpression.Consequent.Accept(this),
+                        sqlConditionalScalarExpression.Alternative.Accept(this));
+                }
+
+                public override SqlScalarExpression Visit(SqlExistsScalarExpression sqlExistsScalarExpression)
+                {
+                    // No need to worry about aggregates within the subquery (they will recursively get rewritten).
+                    return sqlExistsScalarExpression;
+                }
+
+                public override SqlScalarExpression Visit(SqlFunctionCallScalarExpression sqlFunctionCallScalarExpression)
+                {
+                    SqlScalarExpression rewrittenExpression;
+
+                    // If the function call is an aggregate just evaluate the aggregate first and return that
+                    if (
+                        !sqlFunctionCallScalarExpression.IsUdf &&
+                        Enum.TryParse(value: sqlFunctionCallScalarExpression.Name.Value, ignoreCase: true, result: out Aggregate aggregate))
+                    {
+                        IReadOnlyList<SqlScalarExpression> arguments = sqlFunctionCallScalarExpression.Arguments;
+                        if (arguments.Count != 1)
+                        {
+                            throw new ArgumentException("Aggregates only accept one argument.");
+                        }
+
+                        IEnumerable<CosmosElement> results = this.dataSource
+                            .Select((element) => arguments[0].Accept(
+                                ScalarExpressionEvaluator.Singleton,
+                                element));
+
+                        // If aggregates are pushed to the index, then we only get back defined results
+                        results = results.Where((result) => result != Undefined);
+
+                        CosmosElement aggregationResult;
+                        switch (aggregate)
+                        {
+                            case Aggregate.Min:
+                            case Aggregate.Max:
+                                if (results.Count() == 0)
+                                {
+                                    aggregationResult = Undefined;
+                                }
+                                else if (results.Any(result => !Utils.IsPrimitive(result)))
+                                {
+                                    aggregationResult = Undefined;
+                                }
+                                else
+                                {
+                                    aggregationResult = results.First();
+                                    foreach (CosmosElement result in results)
+                                    {
+                                        // First compare the types
+                                        int comparison = result.CompareTo(aggregationResult);
+
+                                        if (aggregate == Aggregate.Min)
+                                        {
+                                            if (comparison < 0)
+                                            {
+                                                aggregationResult = result;
+                                            }
+                                        }
+                                        else if (aggregate == Aggregate.Max)
+                                        {
+                                            if (comparison > 0)
+                                            {
+                                                aggregationResult = result;
+                                            }
+                                        }
+                                        else
+                                        {
+                                            throw new InvalidOperationException("Should not get here");
+                                        }
+                                    }
+                                }
+
+                                break;
+
+                            case Aggregate.Avg:
+                            case Aggregate.Sum:
+                                CosmosElement sum = CosmosNumber64.Create(0);
+                                double count = 0;
+                                foreach (CosmosElement result in results)
+                                {
+                                    if ((result is CosmosNumber resultAsNumber) && (sum is CosmosNumber num))
+                                    {
+                                        sum = CosmosNumber64.Create(Number64.ToDouble(num.Value) + Number64.ToDouble(resultAsNumber.Value));
+                                        count++;
+                                    }
+                                    else
+                                    {
+                                        sum = Undefined;
+                                    }
+                                }
+
+                                if (sum is CosmosNumber number)
+                                {
+                                    if (aggregate == Aggregate.Avg)
+                                    {
+                                        if (count == 0)
+                                        {
+                                            aggregationResult = Undefined;
+                                        }
+                                        else
+                                        {
+                                            aggregationResult = CosmosNumber64.Create(Number64.ToDouble(number.Value) / count);
+                                        }
+                                    }
+                                    else
+                                    {
+                                        aggregationResult = CosmosNumber64.Create(Number64.ToDouble(number.Value));
+                                    }
+                                }
+                                else
+                                {
+                                    aggregationResult = Undefined;
+                                }
+
+                                break;
+
+                            case Aggregate.Count:
+                                aggregationResult = CosmosNumber64.Create(results.Count());
+                                break;
+
+                            default:
+                                throw new ArgumentException($"Unknown {nameof(Aggregate)} {aggregate}");
+                        }
+
+                        if(aggregationResult != Undefined)
+                        {
+                            rewrittenExpression = aggregationResult.Accept(CosmosElementToSqlScalarExpression.Singleton);
+                        }
+                        else
+                        {
+                            rewrittenExpression = SqlLiteralScalarExpression.Create(SqlUndefinedLiteral.Create());
+                        }
+                        
+                    }
+                    else
+                    {
+                        // Just a regular function call
+                        rewrittenExpression = SqlFunctionCallScalarExpression.Create(
+                            sqlFunctionCallScalarExpression.Name,
+                            sqlFunctionCallScalarExpression.IsUdf,
+                            sqlFunctionCallScalarExpression.Arguments);
+                    }
+
+                    return rewrittenExpression;
+                }
+
+                public override SqlScalarExpression Visit(SqlInScalarExpression sqlInScalarExpression)
+                {
+                    SqlScalarExpression[] items = new SqlScalarExpression[sqlInScalarExpression.Haystack.Length];
+                    for (int i = 0; i < sqlInScalarExpression.Haystack.Length; i++)
+                    {
+                        items[i] = sqlInScalarExpression.Haystack[i].Accept(this);
+                    }
+
+                    return SqlInScalarExpression.Create(
+                        sqlInScalarExpression.Needle.Accept(this),
+                        sqlInScalarExpression.Not,
+                        items);
+                }
+
+                public override SqlScalarExpression Visit(SqlLikeScalarExpression sqlLikeScalarExpression)
+                {
+                    return sqlLikeScalarExpression;
+                }
+
+                public override SqlScalarExpression Visit(SqlLiteralScalarExpression sqlLiteralScalarExpression)
+                {
+                    return sqlLiteralScalarExpression;
+                }
+
+                public override SqlScalarExpression Visit(SqlMemberIndexerScalarExpression sqlMemberIndexerScalarExpression)
+                {
+                    return SqlMemberIndexerScalarExpression.Create(
+                        sqlMemberIndexerScalarExpression.Member.Accept(this),
+                        sqlMemberIndexerScalarExpression.Indexer.Accept(this));
+                }
+
+                public override SqlScalarExpression Visit(SqlObjectCreateScalarExpression sqlObjectCreateScalarExpression)
+                {
+                    List<SqlObjectProperty> properties = new List<SqlObjectProperty>();
+                    foreach (SqlObjectProperty property in sqlObjectCreateScalarExpression.Properties)
+                    {
+                        properties.Add(SqlObjectProperty.Create(property.Name, property.Value.Accept(this)));
+                    }
+
+                    return SqlObjectCreateScalarExpression.Create(properties.ToImmutableArray());
+                }
+
+                public override SqlScalarExpression Visit(SqlParameterRefScalarExpression scalarExpression)
+                {
+                    return scalarExpression;
+                }
+
+                public override SqlScalarExpression Visit(SqlPropertyRefScalarExpression sqlPropertyRefScalarExpression)
+                {
+                    return SqlPropertyRefScalarExpression.Create(
+                        sqlPropertyRefScalarExpression.Member?.Accept(this),
+                        sqlPropertyRefScalarExpression.Identifier);
+                }
+
+                public override SqlScalarExpression Visit(SqlSubqueryScalarExpression sqlSubqueryScalarExpression)
+                {
+                    // No need to worry about the aggregates within the subquery since they get recursively evaluated.
+                    return sqlSubqueryScalarExpression;
+                }
+
+                public override SqlScalarExpression Visit(SqlTagsMatchExpression scalarExpression)
+                {
+                    return scalarExpression;
+                }
+
+                public override SqlScalarExpression Visit(SqlUnaryScalarExpression sqlUnaryScalarExpression)
+                {
+                    return SqlUnaryScalarExpression.Create(
+                        sqlUnaryScalarExpression.OperatorKind,
+                        sqlUnaryScalarExpression.Expression.Accept(this));
+                }
+            }
+        }
+
+        private sealed class CosmosElementToSqlScalarExpression : ICosmosElementVisitor<SqlScalarExpression>
+        {
+            public static readonly CosmosElementToSqlScalarExpression Singleton = new CosmosElementToSqlScalarExpression();
+
+            private CosmosElementToSqlScalarExpression()
+            {
+            }
+
+            public SqlScalarExpression Visit(CosmosArray cosmosArray)
+            {
+                List<SqlScalarExpression> items = new List<SqlScalarExpression>();
+                foreach (CosmosElement arrayItem in cosmosArray)
+                {
+                    items.Add(arrayItem.Accept(this));
+                }
+
+                return SqlArrayCreateScalarExpression.Create(items.ToImmutableArray());
+            }
+
+            public SqlScalarExpression Visit(CosmosBinary cosmosBinary)
+            {
+                throw new NotImplementedException();
+            }
+
+            public SqlScalarExpression Visit(CosmosBoolean cosmosBoolean)
+            {
+                SqlBooleanLiteral literal = SqlBooleanLiteral.Create(cosmosBoolean.Value);
+                return SqlLiteralScalarExpression.Create(literal);
+            }
+
+            public SqlScalarExpression Visit(CosmosGuid cosmosGuid)
+            {
+                throw new NotImplementedException();
+            }
+
+            public SqlScalarExpression Visit(CosmosNull cosmosNull)
+            {
+                SqlNullLiteral literal = SqlNullLiteral.Singleton;
+                return SqlLiteralScalarExpression.Create(literal);
+            }
+
+            public SqlScalarExpression Visit(CosmosNumber cosmosNumber)
+            {
+                SqlNumberLiteral literal = SqlNumberLiteral.Create(cosmosNumber.Value);
+                return SqlLiteralScalarExpression.Create(literal);
+            }
+
+            public SqlScalarExpression Visit(CosmosObject cosmosObject)
+            {
+                List<SqlObjectProperty> properties = new List<SqlObjectProperty>();
+
+                foreach (KeyValuePair<string, CosmosElement> kvp in cosmosObject)
+                {
+                    SqlPropertyName name = SqlPropertyName.Create(kvp.Key);
+                    CosmosElement value = kvp.Value;
+                    SqlScalarExpression expression = value.Accept(this);
+                    SqlObjectProperty property = SqlObjectProperty.Create(name, expression);
+                    properties.Add(property);
+                }
+
+                return SqlObjectCreateScalarExpression.Create(properties.ToImmutableArray());
+            }
+
+            public SqlScalarExpression Visit(CosmosString cosmosString)
+            {
+                SqlStringLiteral literal = SqlStringLiteral.Create(cosmosString.Value);
+                return SqlLiteralScalarExpression.Create(literal);
+            }
+
+            public SqlScalarExpression Visit(CosmosUndefined cosmosUndefined)
+            {
+                return SqlLiteralScalarExpression.Create(SqlUndefinedLiteral.Create());
+            }
+        }
+    }
+}