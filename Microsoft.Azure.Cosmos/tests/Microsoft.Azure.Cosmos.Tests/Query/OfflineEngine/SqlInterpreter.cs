<<<<<<< HEAD
﻿//-----------------------------------------------------------------------
// <copyright file="SqlInterpreter.cs" company="Microsoft Corporation">
//     Copyright (c) Microsoft Corporation.  All rights reserved.
// </copyright>
//-----------------------------------------------------------------------
namespace Microsoft.Azure.Cosmos.Tests.Query.OfflineEngine
{
    using System;
    using System.Collections;
    using System.Collections.Generic;
    using System.Linq;
    using Microsoft.Azure.Cosmos.CosmosElements;
    using Microsoft.Azure.Cosmos.SqlObjects;
    using Microsoft.Azure.Cosmos.SqlObjects.Visitors;
    using Microsoft.Azure.Documents;
    using Newtonsoft.Json.Linq;

    internal static class SqlInterpreter
    {
        private static readonly CosmosElement[] NoFromClauseDataSource = new CosmosElement[]
        {
            // Single object with a dummy rid 
            CosmosObject.Create(
                new Dictionary<string, CosmosElement>()
                {
                    { "_rid", CosmosString.Create("AYIMAMmFOw8YAAAAAAAAAA==") }
                })
        };

        public static IEnumerable<CosmosElement> ExecuteQuery(
            IEnumerable<CosmosElement> dataSource,
            SqlQuery sqlQuery,
            IReadOnlyDictionary<string, PartitionKeyRange> ridToPartitionKeyRange = null)
        {
            if (dataSource == null)
            {
                throw new ArgumentNullException($"{nameof(dataSource)} must not be null.");
            }

            if (sqlQuery == null)
            {
                throw new ArgumentNullException($"{nameof(sqlQuery)} must not be null.");
            }

            PerformStaticAnalysis(sqlQuery);

            if (ridToPartitionKeyRange == null)
            {
                ridToPartitionKeyRange = SinglePartitionRidToPartitionKeyRange.Value;
            }

            // From clause binds the data for the rest of the pipeline
            if (sqlQuery.FromClause != null)
            {
                dataSource = ExecuteFromClause(
                    dataSource,
                    sqlQuery.FromClause);
            }
            else
            {
                dataSource = NoFromClauseDataSource;
            }

            // We execute the filter here to reduce the data set as soon as possible.
            if (sqlQuery.WhereClause != null)
            {
                dataSource = ExecuteWhereClause(
                    dataSource,
                    sqlQuery.WhereClause);
            }

            // We sort before the projection,
            // since the projection might remove the order by items.
            if (sqlQuery.OrderByClause != null)
            {
                dataSource = ExecuteOrderByClause(
                    dataSource,
                    sqlQuery.OrderByClause,
                    ridToPartitionKeyRange);
            }
            else
            {
                // Even for non order by queries we need to order by partition key ranges and document ids
                dataSource = ExecuteCrossPartitionOrdering(
                    dataSource,
                    ridToPartitionKeyRange);
            }

            IEnumerable<IGrouping<GroupByKey, CosmosElement>> groupings;

            // We need to create the groupings at this point for the rest of the pipeline
            if (sqlQuery.GroupByClause != null)
            {
                groupings = ExecuteGroupByClause(
                    dataSource,
                    sqlQuery.GroupByClause);
            }
            else
            {
                if (AggregateProjectionDector.HasAggregate(sqlQuery.SelectClause.SelectSpec))
                {
                    groupings = CreateOneGroupingForWholeCollection(dataSource);
                }
                else
                {
                    groupings = CreateOneGroupingForEachDocument(dataSource);
                }
            }

            // We finally project out the needed columns and remove all binding artifacts
            dataSource = ExecuteSelectClause(
                groupings,
                sqlQuery.SelectClause);

            // Offset limit just performs skip take
            if (sqlQuery.OffsetLimitClause != null)
            {
                dataSource = ExecuteOffsetLimitClause(dataSource, sqlQuery.OffsetLimitClause);
            }

            dataSource = FilterUndefinedProperties(dataSource);

            return dataSource;
        }

        private static void PerformStaticAnalysis(SqlQuery sqlQuery)
        {
            if (sqlQuery.GroupByClause != null)
            {
                GroupByStaticAnalyzer groupByStaticAnalyzer = new GroupByStaticAnalyzer(sqlQuery.GroupByClause.Expressions);
                sqlQuery.SelectClause.SelectSpec.Accept(groupByStaticAnalyzer);
            }
        }

        private static IEnumerable<CosmosElement> FilterUndefinedProperties(IEnumerable<CosmosElement> dataSource)
        {
            return dataSource.Select(x => x.Accept(UndefinedPropertyRemover.Instance));
        }

        private static IEnumerable<CosmosElement> ExecuteSelectClause(
            IEnumerable<IGrouping<GroupByKey, CosmosElement>> groupings,
            SqlSelectClause sqlSelectClause)
        {

            IEnumerable<CosmosElement> dataSource = ProjectOnGroupings(
                groupings,
                sqlSelectClause);

            if (sqlSelectClause.HasDistinct)
            {
                dataSource = dataSource.Distinct();
            }

            if (sqlSelectClause.TopSpec != null)
            {
                CosmosNumber cosmosTopValue = (CosmosNumber)sqlSelectClause.TopSpec.TopExpresion.Accept(
                    ScalarExpressionEvaluator.Singleton,
                    input: null);
                long topCount = Number64.ToLong(cosmosTopValue.Value);
                dataSource = dataSource.Take((int)topCount);
            }

            return dataSource;
        }

        private static IEnumerable<CosmosElement> ProjectOnGroupings(
            IEnumerable<IGrouping<GroupByKey, CosmosElement>> groupings,
            SqlSelectClause sqlSelectClause)
        {
            foreach (IGrouping<GroupByKey, CosmosElement> grouping in groupings)
            {
                IEnumerable<CosmosElement> dataSource = grouping;
                if (AggregateProjectionDector.HasAggregate(sqlSelectClause.SelectSpec))
                {
                    // If there is an aggregate then we need to just project out the one document
                    // But we need to transform the query to first evaluate the aggregate on all the documents
                    AggregateProjectionTransformer aggregateProjectionTransformer = new AggregateProjectionTransformer(dataSource);
                    SqlSelectSpec transformedSpec = aggregateProjectionTransformer
                        .TransformAggregatesInProjection(sqlSelectClause.SelectSpec);
                    CosmosElement aggregationResult = transformedSpec.Accept(
                        Projector.Singleton,
                        dataSource.FirstOrDefault());
                    if (aggregationResult is not CosmosUndefined)
                    {
                        dataSource = new CosmosElement[] { aggregationResult };
                    }
                    else
                    {
                        dataSource = Array.Empty<CosmosElement>();
                    }
                }
                else
                {
                    dataSource = dataSource
                        .Select(element => sqlSelectClause.SelectSpec.Accept(
                            Projector.Singleton,
                            element))
                        .Where(projection => projection is not CosmosUndefined);
                }

                if (dataSource.Any())
                {
                    yield return dataSource.First();
                }
            }
        }

        private static IEnumerable<CosmosElement> ExecuteFromClause(
            IEnumerable<CosmosElement> dataSource,
            SqlFromClause sqlFromClause)
        {
            dataSource = sqlFromClause.Expression.Accept(
                DataSourceEvaluator.Singleton,
                dataSource);
            return dataSource;
        }

        private static IEnumerable<CosmosElement> ExecuteWhereClause(
            IEnumerable<CosmosElement> dataSource,
            SqlWhereClause sqlWhereClause)
        {
            return dataSource
                .Where(element =>
                {
                    CosmosElement evaluation = sqlWhereClause.FilterExpression.Accept(
                        ScalarExpressionEvaluator.Singleton,
                        element);
                    return evaluation is CosmosBoolean cosmosBoolean && cosmosBoolean.Value;
                });
        }

        private static IEnumerable<IGrouping<GroupByKey, CosmosElement>> ExecuteGroupByClause(
            IEnumerable<CosmosElement> dataSource,
            SqlGroupByClause sqlGroupByClause)
        {
            return dataSource.GroupBy(
                keySelector: (document) =>
                {
                    return GetGroupByKey(
                        document,
                        sqlGroupByClause.Expressions);
                },
                comparer: GroupByKeyEqualityComparer.Singleton);
        }

        private static IEnumerable<IGrouping<GroupByKey, CosmosElement>> CreateOneGroupingForEachDocument(
            IEnumerable<CosmosElement> dataSource)
        {
            return dataSource.Select(document => new SingleDocumentGrouping(document));
        }

        private static IEnumerable<IGrouping<GroupByKey, CosmosElement>> CreateOneGroupingForWholeCollection(
            IEnumerable<CosmosElement> dataSource)
        {
            yield return new WholeCollectionGrouping(dataSource);
        }

        private static GroupByKey GetGroupByKey(
            CosmosElement element,
            IReadOnlyList<SqlScalarExpression> groupByExpressions)
        {
            List<CosmosElement> groupByValues = new List<CosmosElement>();
            foreach (SqlScalarExpression groupByExpression in groupByExpressions)
            {
                CosmosElement groupByValue = groupByExpression.Accept(
                    ScalarExpressionEvaluator.Singleton,
                    element);
                groupByValues.Add(groupByValue);
            }

            return new GroupByKey(groupByValues);
        }

        private static IEnumerable<CosmosElement> ExecuteCrossPartitionOrdering(
            IEnumerable<CosmosElement> dataSource,
            IReadOnlyDictionary<string, PartitionKeyRange> ridToPartitionKeyRange)
        {
            // Grab from the left most partition first
            IOrderedEnumerable<CosmosElement> orderedDataSource = dataSource
            .OrderBy((element) =>
            {
                string rid = ((CosmosString)((CosmosObject)element)["_rid"]).Value;
                PartitionKeyRange partitionKeyRange = ridToPartitionKeyRange[rid];
                return partitionKeyRange.MinInclusive;
            },
            StringComparer.Ordinal);

            // Break all final ties within partition by document id
            orderedDataSource = orderedDataSource
                .ThenBy(element => ResourceId.Parse(((CosmosString)((CosmosObject)element)["_rid"]).Value).Database)
                .ThenBy(element => ResourceId.Parse(((CosmosString)((CosmosObject)element)["_rid"]).Value).Document);

            return orderedDataSource;
        }

        private static IEnumerable<CosmosElement> ExecuteOrderByClause(
            IEnumerable<CosmosElement> dataSource,
            SqlOrderByClause sqlOrderByClause,
            IReadOnlyDictionary<string, PartitionKeyRange> ridToPartitionKeyRange)
        {
            // Sort by the columns left to right
            SqlOrderByItem firstItem = sqlOrderByClause.OrderByItems[0];

            // Since we don't supply an explicit index on the policy undefined items don't show up in the sort order
            if (sqlOrderByClause.OrderByItems.Length == 1)
            {
                dataSource = dataSource.Where(element => firstItem.Expression.Accept(
                    ScalarExpressionEvaluator.Singleton,
                    element) is not CosmosUndefined);
            }

            IOrderedEnumerable<CosmosElement> orderedDataSource;
            if (firstItem.IsDescending)
            {
                orderedDataSource = dataSource.OrderByDescending(
                    element => firstItem.Expression.Accept(
                        ScalarExpressionEvaluator.Singleton,
                        element));
            }
            else
            {
                orderedDataSource = dataSource.OrderBy(
                    element => firstItem.Expression.Accept(
                        ScalarExpressionEvaluator.Singleton,
                        element));
            }

            foreach (SqlOrderByItem sqlOrderByItem in sqlOrderByClause.OrderByItems.Skip(1))
            {
                if (sqlOrderByItem.IsDescending)
                {
                    orderedDataSource = orderedDataSource.ThenByDescending(
                        element => sqlOrderByItem.Expression.Accept(
                            ScalarExpressionEvaluator.Singleton,
                            element));
                }
                else
                {
                    orderedDataSource = orderedDataSource.ThenBy(
                        element => sqlOrderByItem.Expression.Accept(
                            ScalarExpressionEvaluator.Singleton,
                            element));
                }
            }

            // Grab from the left most partition first
            orderedDataSource = orderedDataSource
                .ThenBy((element) =>
                {
                    string rid = ((CosmosString)((CosmosObject)element)["_rid"]).Value;
                    PartitionKeyRange partitionKeyRange = ridToPartitionKeyRange[rid];
                    return partitionKeyRange.MinInclusive;
                },
                StringComparer.Ordinal);

            // Break all final ties within partition by document id
            if (firstItem.IsDescending)
            {
                orderedDataSource = orderedDataSource
                    .ThenByDescending(element => ResourceId.Parse(((CosmosString)((CosmosObject)element)["_rid"]).Value).Document);
            }
            else
            {
                orderedDataSource = orderedDataSource
                    .ThenBy(element => ResourceId.Parse(((CosmosString)((CosmosObject)element)["_rid"]).Value).Document);
            }

            return orderedDataSource;
        }

        private static IEnumerable<CosmosElement> ExecuteOffsetLimitClause(
            IEnumerable<CosmosElement> dataSource,
            SqlOffsetLimitClause sqlOffsetLimitClause)
        {
            SqlOffsetSpec sqlOffsetSpec = sqlOffsetLimitClause.OffsetSpec;
            if (sqlOffsetSpec != null)
            {
                CosmosNumber cosmosOffsetValue = (CosmosNumber)sqlOffsetSpec.OffsetExpression.Accept(
                    ScalarExpressionEvaluator.Singleton,
                    input: null);
                long offsetCount = Number64.ToLong(cosmosOffsetValue.Value);
                dataSource = dataSource.Skip((int)offsetCount);
            }

            SqlLimitSpec sqlLimitSpec = sqlOffsetLimitClause.LimitSpec;
            if (sqlLimitSpec != null)
            {
                CosmosNumber cosmosLimitValue = (CosmosNumber)sqlLimitSpec.LimitExpression.Accept(
                    ScalarExpressionEvaluator.Singleton,
                    input: null);
                long limitCount = Number64.ToLong(cosmosLimitValue.Value);
                dataSource = dataSource.Take((int)limitCount);
            }

            return dataSource;
        }

        private sealed class GroupByKey
        {
            public GroupByKey(IReadOnlyList<CosmosElement> groupByColums)
            {
                if (groupByColums == null)
                {
                    throw new ArgumentNullException(nameof(groupByColums));
                }

                if (groupByColums.Count == 0)
                {
                    throw new ArgumentException($"{nameof(groupByColums)} must not be empty.");
                }

                this.GroupByColums = groupByColums;
            }

            public IReadOnlyList<CosmosElement> GroupByColums
            {
                get;
            }
        }

        private sealed class SingleDocumentGrouping : IGrouping<GroupByKey, CosmosElement>
        {
            private readonly CosmosElement document;

            public SingleDocumentGrouping(CosmosElement document)
            {
                this.document = document;
                this.Key = null;
            }

            public GroupByKey Key
            {
                get;
            }

            public IEnumerator<CosmosElement> GetEnumerator()
            {
                yield return this.document;
            }

            IEnumerator IEnumerable.GetEnumerator()
            {
                return this.GetEnumerator();
            }
        }

        private sealed class WholeCollectionGrouping : IGrouping<GroupByKey, CosmosElement>
        {
            private readonly IEnumerable<CosmosElement> collection;

            public WholeCollectionGrouping(IEnumerable<CosmosElement> collection)
            {
                if (collection == null)
                {
                    throw new ArgumentNullException(nameof(collection));
                }

                this.collection = collection;
                this.Key = null;
            }

            public GroupByKey Key
            {
                get;
            }

            public IEnumerator<CosmosElement> GetEnumerator()
            {
                return this.collection.GetEnumerator();
            }

            IEnumerator IEnumerable.GetEnumerator()
            {
                return this.GetEnumerator();
            }
        }

        private sealed class GroupByKeyEqualityComparer : IEqualityComparer<GroupByKey>
        {
            public static readonly GroupByKeyEqualityComparer Singleton = new GroupByKeyEqualityComparer();

            private GroupByKeyEqualityComparer()
            {
            }

            public bool Equals(GroupByKey groupByKey1, GroupByKey groupByKey2)
            {
                if (groupByKey1 == null && groupByKey2 == null)
                {
                    return true;
                }

                if (groupByKey1 == null || groupByKey2 == null)
                {
                    return false;
                }

                if (groupByKey1.GroupByColums.Count != groupByKey2.GroupByColums.Count)
                {
                    return false;
                }

                bool equals = true;
                IEnumerable<Tuple<CosmosElement, CosmosElement>> pairwiseGroupByColumns = groupByKey1.GroupByColums
                    .Zip(
                        groupByKey2.GroupByColums,
                        (first, second) => new Tuple<CosmosElement, CosmosElement>(first, second));
                foreach (Tuple<CosmosElement, CosmosElement> pairwiseGroupByColumn in pairwiseGroupByColumns)
                {
                    CosmosElement columnFromKey1 = pairwiseGroupByColumn.Item1;
                    CosmosElement columnFromKey2 = pairwiseGroupByColumn.Item2;

                    equals &= columnFromKey1 == columnFromKey2;
                }

                return equals;
            }

            public int GetHashCode(GroupByKey groupByKey)
            {
                return 0;
            }
        }

        private sealed class SinglePartitionRidToPartitionKeyRange : IReadOnlyDictionary<string, PartitionKeyRange>
        {
            private static readonly PartitionKeyRange FullRange = new PartitionKeyRange()
            {
                MinInclusive = "0",
                MaxExclusive = "FF",
                Id = "0",
            };

            private static readonly IEnumerable<PartitionKeyRange> MockValues = new PartitionKeyRange[] { FullRange };

            public static readonly SinglePartitionRidToPartitionKeyRange Value = new SinglePartitionRidToPartitionKeyRange();

            public PartitionKeyRange this[string key] => FullRange;

            public IEnumerable<string> Keys => throw new NotImplementedException();

            public IEnumerable<PartitionKeyRange> Values => MockValues;

            public int Count => int.MaxValue;

            public bool ContainsKey(string key)
            {
                return true;
            }

            public IEnumerator<KeyValuePair<string, PartitionKeyRange>> GetEnumerator()
            {
                throw new NotImplementedException();
            }

            public bool TryGetValue(string key, out PartitionKeyRange value)
            {
                value = FullRange;
                return true;
            }

            IEnumerator IEnumerable.GetEnumerator()
            {
                throw new NotImplementedException();
            }
        }

        private sealed class GroupByStaticAnalyzer : SqlSelectSpecVisitor
        {
            private readonly GroupByProjectionScalarExpressionVisitor groupByProjectionScalarExpressionVisitor;

            public GroupByStaticAnalyzer(IReadOnlyList<SqlScalarExpression> groupByScalarExpressions)
            {
                this.groupByProjectionScalarExpressionVisitor = new GroupByProjectionScalarExpressionVisitor(groupByScalarExpressions);
            }

            public override void Visit(SqlSelectListSpec selectSpec)
            {
                foreach (SqlSelectItem selectItem in selectSpec.Items)
                {
                    if (!selectItem.Expression.Accept(this.groupByProjectionScalarExpressionVisitor))
                    {
                        throw new ArgumentException($"{nameof(SqlSelectClause)} has an expression that is neither a group by expression or aggregate.");
                    }
                }
            }

            public override void Visit(SqlSelectStarSpec selectSpec)
            {
                // SELECT * is always okay.
                return;
            }

            public override void Visit(SqlSelectValueSpec selectSpec)
            {
                if (!selectSpec.Expression.Accept(this.groupByProjectionScalarExpressionVisitor))
                {
                    throw new ArgumentException($"{nameof(SqlSelectClause)} has an expression that is neither a group by expression or aggregate.");
                }
            }

            private sealed class GroupByProjectionScalarExpressionVisitor : SqlScalarExpressionVisitor<bool>
            {
                private static readonly HashSet<SqlIdentifier> AggregateIdentifiers = new HashSet<SqlIdentifier>()
                {
                    SqlFunctionCallScalarExpression.Identifiers.Avg,
                    SqlFunctionCallScalarExpression.Identifiers.Count,
                    SqlFunctionCallScalarExpression.Identifiers.Max,
                    SqlFunctionCallScalarExpression.Identifiers.Min,
                    SqlFunctionCallScalarExpression.Identifiers.Sum
                };

                private readonly HashSet<string> groupByScalarExpressionsStrings;

                public GroupByProjectionScalarExpressionVisitor(IReadOnlyList<SqlScalarExpression> groupByScalarExpressions)
                {
                    if (groupByScalarExpressions == null)
                    {
                        throw new ArgumentNullException(nameof(groupByScalarExpressions));
                    }

                    if (groupByScalarExpressions.Any((expression) => expression == null))
                    {
                        throw new ArgumentException(nameof(groupByScalarExpressions) + "can not have null elements");
                    }

                    this.groupByScalarExpressionsStrings = new HashSet<string>();
                    foreach (SqlScalarExpression sqlScalarExpression in groupByScalarExpressions)
                    {
                        this.groupByScalarExpressionsStrings.Add(sqlScalarExpression.ToString());
                    }
                }

                public override bool Visit(SqlAllScalarExpression scalarExpression)
                {
                    return false;
                }

                public override bool Visit(SqlArrayCreateScalarExpression scalarExpression)
                {
                    if (this.MatchesGroupByExpression(scalarExpression))
                    {
                        return true;
                    }

                    foreach (SqlScalarExpression arrayItem in scalarExpression.Items)
                    {
                        if (!arrayItem.Accept(this))
                        {
                            return false;
                        }
                    }

                    return true;
                }

                public override bool Visit(SqlArrayScalarExpression scalarExpression)
                {
                    // We don't allow subqueries in group by projections.
                    return false;
                }

                public override bool Visit(SqlBetweenScalarExpression scalarExpression)
                {
                    if (this.MatchesGroupByExpression(scalarExpression))
                    {
                        return true;
                    }

                    if (!scalarExpression.Expression.Accept(this))
                    {
                        return false;
                    }

                    if (!scalarExpression.StartInclusive.Accept(this))
                    {
                        return false;
                    }

                    if (!scalarExpression.EndInclusive.Accept(this))
                    {
                        return false;
                    }

                    return true;
                }

                public override bool Visit(SqlBinaryScalarExpression scalarExpression)
                {
                    if (this.MatchesGroupByExpression(scalarExpression))
                    {
                        return true;
                    }

                    if (!scalarExpression.LeftExpression.Accept(this))
                    {
                        return false;
                    }

                    if (!scalarExpression.RightExpression.Accept(this))
                    {
                        return false;
                    }

                    return true;
                }

                public override bool Visit(SqlCoalesceScalarExpression scalarExpression)
                {
                    if (this.MatchesGroupByExpression(scalarExpression))
                    {
                        return true;
                    }

                    if (!scalarExpression.Left.Accept(this))
                    {
                        return false;
                    }

                    if (!scalarExpression.Right.Accept(this))
                    {
                        return false;
                    }

                    return true;
                }

                public override bool Visit(SqlConditionalScalarExpression scalarExpression)
                {
                    if (this.MatchesGroupByExpression(scalarExpression))
                    {
                        return true;
                    }

                    if (!scalarExpression.Condition.Accept(this))
                    {
                        return false;
                    }

                    if (!scalarExpression.Consequent.Accept(this))
                    {
                        return false;
                    }

                    if (!scalarExpression.Alternative.Accept(this))
                    {
                        return false;
                    }

                    return true;
                }

                public override bool Visit(SqlExistsScalarExpression scalarExpression)
                {
                    return false;
                }

                public override bool Visit(SqlFunctionCallScalarExpression scalarExpression)
                {
                    if (this.MatchesGroupByExpression(scalarExpression))
                    {
                        return true;
                    }

                    if (!scalarExpression.IsUdf)
                    {
                        if (AggregateIdentifiers.Contains(scalarExpression.Name))
                        {
                            // If the function call is an aggregate
                            return true;
                        }
                    }

                    foreach (SqlScalarExpression arguments in scalarExpression.Arguments)
                    {
                        if (!arguments.Accept(this))
                        {
                            return false;
                        }
                    }

                    return true;
                }

                public override bool Visit(SqlInScalarExpression scalarExpression)
                {
                    if (this.MatchesGroupByExpression(scalarExpression))
                    {
                        return true;
                    }

                    if (!scalarExpression.Needle.Accept(this))
                    {
                        return false;
                    }

                    foreach (SqlScalarExpression item in scalarExpression.Haystack)
                    {
                        if (!item.Accept(this))
                        {
                            return false;
                        }
                    }

                    return true;
                }

                public override bool Visit(SqlLikeScalarExpression scalarExpression)
                {
                    return false;
                }

                public override bool Visit(SqlLiteralScalarExpression scalarExpression)
                {
                    // Literals don't need to be checked, since they won't reference a non group by column.
                    return true;
                }

                public override bool Visit(SqlMemberIndexerScalarExpression scalarExpression)
                {
                    if (this.MatchesGroupByExpression(scalarExpression))
                    {
                        return true;
                    }

                    return false;
                }

                public override bool Visit(SqlObjectCreateScalarExpression scalarExpression)
                {
                    if (this.MatchesGroupByExpression(scalarExpression))
                    {
                        return true;
                    }

                    foreach (SqlObjectProperty sqlObjectProperty in scalarExpression.Properties)
                    {
                        if (!sqlObjectProperty.Value.Accept(this))
                        {
                            return false;
                        }
                    }

                    return true;
                }

                public override bool Visit(SqlParameterRefScalarExpression scalarExpression)
                {
                    return false;
                }

                public override bool Visit(SqlPropertyRefScalarExpression scalarExpression)
                {
                    if (this.MatchesGroupByExpression(scalarExpression))
                    {
                        return true;
                    }

                    return false;
                }

                public override bool Visit(SqlSubqueryScalarExpression scalarExpression)
                {
                    return false;
                }

                public override bool Visit(SqlTagsMatchExpression scalarExpression)
                {
                    return false;
                }

                public override bool Visit(SqlUnaryScalarExpression scalarExpression)
                {
                    if (this.MatchesGroupByExpression(scalarExpression))
                    {
                        return true;
                    }

                    if (!scalarExpression.Expression.Accept(this))
                    {
                        return false;
                    }

                    return true;
                }

                private bool MatchesGroupByExpression(SqlScalarExpression scalarExpression)
                {
                    // For now we are just doing string matching
                    string toStringOutput = scalarExpression.ToString();
                    foreach (string groupByExpressionToString in this.groupByScalarExpressionsStrings)
                    {
                        if (groupByExpressionToString == toStringOutput)
                        {
                            return true;
                        }
                    }

                    return false;
                }
            }
        }

        private class UndefinedPropertyRemover : ICosmosElementVisitor<CosmosElement>
        {
            public static UndefinedPropertyRemover Instance = new UndefinedPropertyRemover();

            private UndefinedPropertyRemover()
            {
            }

            public CosmosElement Visit(CosmosArray cosmosArray)
            {
                List<CosmosElement> items = new List<CosmosElement>();
                foreach (CosmosElement arrayItem in cosmosArray)
                {
                    CosmosElement item = arrayItem.Accept(this);
                    if (item is not CosmosUndefined)
                    {
                        items.Add(item);
                    }
                }

                return CosmosArray.Create(items);
            }

            public CosmosElement Visit(CosmosBinary cosmosBinary)
            {
                return cosmosBinary;
            }

            public CosmosElement Visit(CosmosBoolean cosmosBoolean)
            {
                return cosmosBoolean;
            }

            public CosmosElement Visit(CosmosGuid cosmosGuid)
            {
                return cosmosGuid;
            }

            public CosmosElement Visit(CosmosNull cosmosNull)
            {
                return cosmosNull;
            }

            public CosmosElement Visit(CosmosNumber cosmosNumber)
            {
                return cosmosNumber;
            }

            public CosmosElement Visit(CosmosObject cosmosObject)
            {
                Dictionary<string, CosmosElement> properties = new Dictionary<string, CosmosElement>();
                foreach (KeyValuePair<string, CosmosElement> property in cosmosObject)
                {
                    CosmosElement value = property.Value.Accept(this);
                    if(value is not CosmosUndefined)
                    {
                        properties.Add(property.Key, value);
                    }
                }

                return CosmosObject.Create(properties);
            }

            public CosmosElement Visit(CosmosString cosmosString)
            {
                return cosmosString;
            }

            public CosmosElement Visit(CosmosUndefined cosmosUndefined)
            {
                return cosmosUndefined;
            }
        }
    }
}
=======
﻿//-----------------------------------------------------------------------
// <copyright file="SqlInterpreter.cs" company="Microsoft Corporation">
//     Copyright (c) Microsoft Corporation.  All rights reserved.
// </copyright>
//-----------------------------------------------------------------------
namespace Microsoft.Azure.Cosmos.Tests.Query.OfflineEngine
{
    using System;
    using System.Collections;
    using System.Collections.Generic;
    using System.Linq;
    using Microsoft.Azure.Cosmos.CosmosElements;
    using Microsoft.Azure.Cosmos.SqlObjects;
    using Microsoft.Azure.Cosmos.SqlObjects.Visitors;
    using Microsoft.Azure.Documents;
    using Newtonsoft.Json.Linq;

    internal static class SqlInterpreter
    {
        private static readonly CosmosElement[] NoFromClauseDataSource = new CosmosElement[]
        {
            // Single object with a dummy rid 
            CosmosObject.Create(
                new Dictionary<string, CosmosElement>()
                {
                    { "_rid", CosmosString.Create("AYIMAMmFOw8YAAAAAAAAAA==") }
                })
        };

        public static IEnumerable<CosmosElement> ExecuteQuery(
            IEnumerable<CosmosElement> dataSource,
            SqlQuery sqlQuery,
            IReadOnlyDictionary<string, PartitionKeyRange> ridToPartitionKeyRange = null)
        {
            if (dataSource == null)
            {
                throw new ArgumentNullException($"{nameof(dataSource)} must not be null.");
            }

            if (sqlQuery == null)
            {
                throw new ArgumentNullException($"{nameof(sqlQuery)} must not be null.");
            }

            PerformStaticAnalysis(sqlQuery);

            if (ridToPartitionKeyRange == null)
            {
                ridToPartitionKeyRange = SinglePartitionRidToPartitionKeyRange.Value;
            }

            // From clause binds the data for the rest of the pipeline
            if (sqlQuery.FromClause != null)
            {
                dataSource = ExecuteFromClause(
                    dataSource,
                    sqlQuery.FromClause);
            }
            else
            {
                dataSource = NoFromClauseDataSource;
            }

            // We execute the filter here to reduce the data set as soon as possible.
            if (sqlQuery.WhereClause != null)
            {
                dataSource = ExecuteWhereClause(
                    dataSource,
                    sqlQuery.WhereClause);
            }

            // We sort before the projection,
            // since the projection might remove the order by items.
            if (sqlQuery.OrderByClause != null)
            {
                dataSource = ExecuteOrderByClause(
                    dataSource,
                    sqlQuery.OrderByClause,
                    ridToPartitionKeyRange);
            }
            else
            {
                // Even for non order by queries we need to order by partition key ranges and document ids
                dataSource = ExecuteCrossPartitionOrdering(
                    dataSource,
                    ridToPartitionKeyRange);
            }

            IEnumerable<IGrouping<GroupByKey, CosmosElement>> groupings;

            // We need to create the groupings at this point for the rest of the pipeline
            if (sqlQuery.GroupByClause != null)
            {
                groupings = ExecuteGroupByClause(
                    dataSource,
                    sqlQuery.GroupByClause);
            }
            else
            {
                if (AggregateProjectionDector.HasAggregate(sqlQuery.SelectClause.SelectSpec))
                {
                    groupings = CreateOneGroupingForWholeCollection(dataSource);
                }
                else
                {
                    groupings = CreateOneGroupingForEachDocument(dataSource);
                }
            }

            // We finally project out the needed columns and remove all binding artifacts
            dataSource = ExecuteSelectClause(
                groupings,
                sqlQuery.SelectClause);

            // Offset limit just performs skip take
            if (sqlQuery.OffsetLimitClause != null)
            {
                dataSource = ExecuteOffsetLimitClause(dataSource, sqlQuery.OffsetLimitClause);
            }

            dataSource = FilterUndefinedProperties(dataSource);

            return dataSource;
        }

        private static void PerformStaticAnalysis(SqlQuery sqlQuery)
        {
            if (sqlQuery.GroupByClause != null)
            {
                GroupByStaticAnalyzer groupByStaticAnalyzer = new GroupByStaticAnalyzer(sqlQuery.GroupByClause.Expressions);
                sqlQuery.SelectClause.SelectSpec.Accept(groupByStaticAnalyzer);
            }
        }

        private static IEnumerable<CosmosElement> FilterUndefinedProperties(IEnumerable<CosmosElement> dataSource)
        {
            return dataSource.Select(x => x.Accept(UndefinedPropertyRemover.Instance));
        }

        private static IEnumerable<CosmosElement> ExecuteSelectClause(
            IEnumerable<IGrouping<GroupByKey, CosmosElement>> groupings,
            SqlSelectClause sqlSelectClause)
        {

            IEnumerable<CosmosElement> dataSource = ProjectOnGroupings(
                groupings,
                sqlSelectClause);

            if (sqlSelectClause.HasDistinct)
            {
                dataSource = dataSource.Distinct();
            }

            if (sqlSelectClause.TopSpec != null)
            {
                CosmosNumber cosmosTopValue = (CosmosNumber)sqlSelectClause.TopSpec.TopExpresion.Accept(
                    ScalarExpressionEvaluator.Singleton,
                    input: null);
                long topCount = Number64.ToLong(cosmosTopValue.Value);
                dataSource = dataSource.Take((int)topCount);
            }

            return dataSource;
        }

        private static IEnumerable<CosmosElement> ProjectOnGroupings(
            IEnumerable<IGrouping<GroupByKey, CosmosElement>> groupings,
            SqlSelectClause sqlSelectClause)
        {
            foreach (IGrouping<GroupByKey, CosmosElement> grouping in groupings)
            {
                IEnumerable<CosmosElement> dataSource = grouping;
                if (AggregateProjectionDector.HasAggregate(sqlSelectClause.SelectSpec))
                {
                    // If there is an aggregate then we need to just project out the one document
                    // But we need to transform the query to first evaluate the aggregate on all the documents
                    AggregateProjectionTransformer aggregateProjectionTransformer = new AggregateProjectionTransformer(dataSource);
                    SqlSelectSpec transformedSpec = aggregateProjectionTransformer
                        .TransformAggregatesInProjection(sqlSelectClause.SelectSpec);
                    CosmosElement aggregationResult = transformedSpec.Accept(
                        Projector.Singleton,
                        dataSource.FirstOrDefault());
                    if (aggregationResult is not CosmosUndefined)
                    {
                        dataSource = new CosmosElement[] { aggregationResult };
                    }
                    else
                    {
                        dataSource = Array.Empty<CosmosElement>();
                    }
                }
                else
                {
                    dataSource = dataSource
                        .Select(element => sqlSelectClause.SelectSpec.Accept(
                            Projector.Singleton,
                            element))
                        .Where(projection => projection is not CosmosUndefined);
                }

                if (dataSource.Any())
                {
                    yield return dataSource.First();
                }
            }
        }

        private static IEnumerable<CosmosElement> ExecuteFromClause(
            IEnumerable<CosmosElement> dataSource,
            SqlFromClause sqlFromClause)
        {
            dataSource = sqlFromClause.Expression.Accept(
                DataSourceEvaluator.Singleton,
                dataSource);
            return dataSource;
        }

        private static IEnumerable<CosmosElement> ExecuteWhereClause(
            IEnumerable<CosmosElement> dataSource,
            SqlWhereClause sqlWhereClause)
        {
            return dataSource
                .Where(element =>
                {
                    CosmosElement evaluation = sqlWhereClause.FilterExpression.Accept(
                        ScalarExpressionEvaluator.Singleton,
                        element);
                    return evaluation is CosmosBoolean cosmosBoolean && cosmosBoolean.Value;
                });
        }

        private static IEnumerable<IGrouping<GroupByKey, CosmosElement>> ExecuteGroupByClause(
            IEnumerable<CosmosElement> dataSource,
            SqlGroupByClause sqlGroupByClause)
        {
            return dataSource.GroupBy(
                keySelector: (document) =>
                {
                    return GetGroupByKey(
                        document,
                        sqlGroupByClause.Expressions);
                },
                comparer: GroupByKeyEqualityComparer.Singleton);
        }

        private static IEnumerable<IGrouping<GroupByKey, CosmosElement>> CreateOneGroupingForEachDocument(
            IEnumerable<CosmosElement> dataSource)
        {
            return dataSource.Select(document => new SingleDocumentGrouping(document));
        }

        private static IEnumerable<IGrouping<GroupByKey, CosmosElement>> CreateOneGroupingForWholeCollection(
            IEnumerable<CosmosElement> dataSource)
        {
            yield return new WholeCollectionGrouping(dataSource);
        }

        private static GroupByKey GetGroupByKey(
            CosmosElement element,
            IReadOnlyList<SqlScalarExpression> groupByExpressions)
        {
            List<CosmosElement> groupByValues = new List<CosmosElement>();
            foreach (SqlScalarExpression groupByExpression in groupByExpressions)
            {
                CosmosElement groupByValue = groupByExpression.Accept(
                    ScalarExpressionEvaluator.Singleton,
                    element);
                groupByValues.Add(groupByValue);
            }

            return new GroupByKey(groupByValues);
        }

        private static IEnumerable<CosmosElement> ExecuteCrossPartitionOrdering(
            IEnumerable<CosmosElement> dataSource,
            IReadOnlyDictionary<string, PartitionKeyRange> ridToPartitionKeyRange)
        {
            // Grab from the left most partition first
            IOrderedEnumerable<CosmosElement> orderedDataSource = dataSource
            .OrderBy((element) =>
            {
                string rid = ((CosmosString)((CosmosObject)element)["_rid"]).Value;
                PartitionKeyRange partitionKeyRange = ridToPartitionKeyRange[rid];
                return partitionKeyRange.MinInclusive;
            },
            StringComparer.Ordinal);

            // Break all final ties within partition by document id
            orderedDataSource = orderedDataSource
                .ThenBy(element => ResourceId.Parse(((CosmosString)((CosmosObject)element)["_rid"]).Value).Database)
                .ThenBy(element => ResourceId.Parse(((CosmosString)((CosmosObject)element)["_rid"]).Value).Document);

            return orderedDataSource;
        }

        private static IEnumerable<CosmosElement> ExecuteOrderByClause(
            IEnumerable<CosmosElement> dataSource,
            SqlOrderByClause sqlOrderByClause,
            IReadOnlyDictionary<string, PartitionKeyRange> ridToPartitionKeyRange)
        {
            // Sort by the columns left to right
            SqlOrderByItem firstItem = sqlOrderByClause.OrderByItems[0];

            // Since we don't supply an explicit index on the policy undefined items don't show up in the sort order
            if (sqlOrderByClause.OrderByItems.Length == 1)
            {
                dataSource = dataSource.Where(element => firstItem.Expression.Accept(
                    ScalarExpressionEvaluator.Singleton,
                    element) is not CosmosUndefined);
            }

            IOrderedEnumerable<CosmosElement> orderedDataSource;
            if (firstItem.IsDescending)
            {
                orderedDataSource = dataSource.OrderByDescending(
                    element => firstItem.Expression.Accept(
                        ScalarExpressionEvaluator.Singleton,
                        element));
            }
            else
            {
                orderedDataSource = dataSource.OrderBy(
                    element => firstItem.Expression.Accept(
                        ScalarExpressionEvaluator.Singleton,
                        element));
            }

            foreach (SqlOrderByItem sqlOrderByItem in sqlOrderByClause.OrderByItems.Skip(1))
            {
                if (sqlOrderByItem.IsDescending)
                {
                    orderedDataSource = orderedDataSource.ThenByDescending(
                        element => sqlOrderByItem.Expression.Accept(
                            ScalarExpressionEvaluator.Singleton,
                            element));
                }
                else
                {
                    orderedDataSource = orderedDataSource.ThenBy(
                        element => sqlOrderByItem.Expression.Accept(
                            ScalarExpressionEvaluator.Singleton,
                            element));
                }
            }

            // Grab from the left most partition first
            orderedDataSource = orderedDataSource
                .ThenBy((element) =>
                {
                    string rid = ((CosmosString)((CosmosObject)element)["_rid"]).Value;
                    PartitionKeyRange partitionKeyRange = ridToPartitionKeyRange[rid];
                    return partitionKeyRange.MinInclusive;
                },
                StringComparer.Ordinal);

            // Break all final ties within partition by document id
            if (firstItem.IsDescending)
            {
                orderedDataSource = orderedDataSource
                    .ThenByDescending(element => ResourceId.Parse(((CosmosString)((CosmosObject)element)["_rid"]).Value).Document);
            }
            else
            {
                orderedDataSource = orderedDataSource
                    .ThenBy(element => ResourceId.Parse(((CosmosString)((CosmosObject)element)["_rid"]).Value).Document);
            }

            return orderedDataSource;
        }

        private static IEnumerable<CosmosElement> ExecuteOffsetLimitClause(
            IEnumerable<CosmosElement> dataSource,
            SqlOffsetLimitClause sqlOffsetLimitClause)
        {
            SqlOffsetSpec sqlOffsetSpec = sqlOffsetLimitClause.OffsetSpec;
            if (sqlOffsetSpec != null)
            {
                CosmosNumber cosmosOffsetValue = (CosmosNumber)sqlOffsetSpec.OffsetExpression.Accept(
                    ScalarExpressionEvaluator.Singleton,
                    input: null);
                long offsetCount = Number64.ToLong(cosmosOffsetValue.Value);
                dataSource = dataSource.Skip((int)offsetCount);
            }

            SqlLimitSpec sqlLimitSpec = sqlOffsetLimitClause.LimitSpec;
            if (sqlLimitSpec != null)
            {
                CosmosNumber cosmosLimitValue = (CosmosNumber)sqlLimitSpec.LimitExpression.Accept(
                    ScalarExpressionEvaluator.Singleton,
                    input: null);
                long limitCount = Number64.ToLong(cosmosLimitValue.Value);
                dataSource = dataSource.Take((int)limitCount);
            }

            return dataSource;
        }

        private sealed class GroupByKey
        {
            public GroupByKey(IReadOnlyList<CosmosElement> groupByColums)
            {
                if (groupByColums == null)
                {
                    throw new ArgumentNullException(nameof(groupByColums));
                }

                if (groupByColums.Count == 0)
                {
                    throw new ArgumentException($"{nameof(groupByColums)} must not be empty.");
                }

                this.GroupByColums = groupByColums;
            }

            public IReadOnlyList<CosmosElement> GroupByColums
            {
                get;
            }
        }

        private sealed class SingleDocumentGrouping : IGrouping<GroupByKey, CosmosElement>
        {
            private readonly CosmosElement document;

            public SingleDocumentGrouping(CosmosElement document)
            {
                this.document = document;
                this.Key = null;
            }

            public GroupByKey Key
            {
                get;
            }

            public IEnumerator<CosmosElement> GetEnumerator()
            {
                yield return this.document;
            }

            IEnumerator IEnumerable.GetEnumerator()
            {
                return this.GetEnumerator();
            }
        }

        private sealed class WholeCollectionGrouping : IGrouping<GroupByKey, CosmosElement>
        {
            private readonly IEnumerable<CosmosElement> collection;

            public WholeCollectionGrouping(IEnumerable<CosmosElement> collection)
            {
                if (collection == null)
                {
                    throw new ArgumentNullException(nameof(collection));
                }

                this.collection = collection;
                this.Key = null;
            }

            public GroupByKey Key
            {
                get;
            }

            public IEnumerator<CosmosElement> GetEnumerator()
            {
                return this.collection.GetEnumerator();
            }

            IEnumerator IEnumerable.GetEnumerator()
            {
                return this.GetEnumerator();
            }
        }

        private sealed class GroupByKeyEqualityComparer : IEqualityComparer<GroupByKey>
        {
            public static readonly GroupByKeyEqualityComparer Singleton = new GroupByKeyEqualityComparer();

            private GroupByKeyEqualityComparer()
            {
            }

            public bool Equals(GroupByKey groupByKey1, GroupByKey groupByKey2)
            {
                if (groupByKey1 == null && groupByKey2 == null)
                {
                    return true;
                }

                if (groupByKey1 == null || groupByKey2 == null)
                {
                    return false;
                }

                if (groupByKey1.GroupByColums.Count != groupByKey2.GroupByColums.Count)
                {
                    return false;
                }

                bool equals = true;
                IEnumerable<Tuple<CosmosElement, CosmosElement>> pairwiseGroupByColumns = groupByKey1.GroupByColums
                    .Zip(
                        groupByKey2.GroupByColums,
                        (first, second) => new Tuple<CosmosElement, CosmosElement>(first, second));
                foreach (Tuple<CosmosElement, CosmosElement> pairwiseGroupByColumn in pairwiseGroupByColumns)
                {
                    CosmosElement columnFromKey1 = pairwiseGroupByColumn.Item1;
                    CosmosElement columnFromKey2 = pairwiseGroupByColumn.Item2;

                    equals &= columnFromKey1 == columnFromKey2;
                }

                return equals;
            }

            public int GetHashCode(GroupByKey groupByKey)
            {
                return 0;
            }
        }

        private sealed class SinglePartitionRidToPartitionKeyRange : IReadOnlyDictionary<string, PartitionKeyRange>
        {
            private static readonly PartitionKeyRange FullRange = new PartitionKeyRange()
            {
                MinInclusive = "0",
                MaxExclusive = "FF",
                Id = "0",
            };

            private static readonly IEnumerable<PartitionKeyRange> MockValues = new PartitionKeyRange[] { FullRange };

            public static readonly SinglePartitionRidToPartitionKeyRange Value = new SinglePartitionRidToPartitionKeyRange();

            public PartitionKeyRange this[string key] => FullRange;

            public IEnumerable<string> Keys => throw new NotImplementedException();

            public IEnumerable<PartitionKeyRange> Values => MockValues;

            public int Count => int.MaxValue;

            public bool ContainsKey(string key)
            {
                return true;
            }

            public IEnumerator<KeyValuePair<string, PartitionKeyRange>> GetEnumerator()
            {
                throw new NotImplementedException();
            }

            public bool TryGetValue(string key, out PartitionKeyRange value)
            {
                value = FullRange;
                return true;
            }

            IEnumerator IEnumerable.GetEnumerator()
            {
                throw new NotImplementedException();
            }
        }

        private sealed class GroupByStaticAnalyzer : SqlSelectSpecVisitor
        {
            private readonly GroupByProjectionScalarExpressionVisitor groupByProjectionScalarExpressionVisitor;

            public GroupByStaticAnalyzer(IReadOnlyList<SqlScalarExpression> groupByScalarExpressions)
            {
                this.groupByProjectionScalarExpressionVisitor = new GroupByProjectionScalarExpressionVisitor(groupByScalarExpressions);
            }

            public override void Visit(SqlSelectListSpec selectSpec)
            {
                foreach (SqlSelectItem selectItem in selectSpec.Items)
                {
                    if (!selectItem.Expression.Accept(this.groupByProjectionScalarExpressionVisitor))
                    {
                        throw new ArgumentException($"{nameof(SqlSelectClause)} has an expression that is neither a group by expression or aggregate.");
                    }
                }
            }

            public override void Visit(SqlSelectStarSpec selectSpec)
            {
                // SELECT * is always okay.
                return;
            }

            public override void Visit(SqlSelectValueSpec selectSpec)
            {
                if (!selectSpec.Expression.Accept(this.groupByProjectionScalarExpressionVisitor))
                {
                    throw new ArgumentException($"{nameof(SqlSelectClause)} has an expression that is neither a group by expression or aggregate.");
                }
            }

            private sealed class GroupByProjectionScalarExpressionVisitor : SqlScalarExpressionVisitor<bool>
            {
                private static readonly HashSet<SqlIdentifier> AggregateIdentifiers = new HashSet<SqlIdentifier>()
                {
                    SqlFunctionCallScalarExpression.Identifiers.Avg,
                    SqlFunctionCallScalarExpression.Identifiers.Count,
                    SqlFunctionCallScalarExpression.Identifiers.Max,
                    SqlFunctionCallScalarExpression.Identifiers.Min,
                    SqlFunctionCallScalarExpression.Identifiers.Sum
                };

                private readonly HashSet<string> groupByScalarExpressionsStrings;

                public GroupByProjectionScalarExpressionVisitor(IReadOnlyList<SqlScalarExpression> groupByScalarExpressions)
                {
                    if (groupByScalarExpressions == null)
                    {
                        throw new ArgumentNullException(nameof(groupByScalarExpressions));
                    }

                    if (groupByScalarExpressions.Any((expression) => expression == null))
                    {
                        throw new ArgumentException(nameof(groupByScalarExpressions) + "can not have null elements");
                    }

                    this.groupByScalarExpressionsStrings = new HashSet<string>();
                    foreach (SqlScalarExpression sqlScalarExpression in groupByScalarExpressions)
                    {
                        this.groupByScalarExpressionsStrings.Add(sqlScalarExpression.ToString());
                    }
                }

                public override bool Visit(SqlAllScalarExpression scalarExpression)
                {
                    return false;
                }

                public override bool Visit(SqlArrayCreateScalarExpression scalarExpression)
                {
                    if (this.MatchesGroupByExpression(scalarExpression))
                    {
                        return true;
                    }

                    foreach (SqlScalarExpression arrayItem in scalarExpression.Items)
                    {
                        if (!arrayItem.Accept(this))
                        {
                            return false;
                        }
                    }

                    return true;
                }

                public override bool Visit(SqlArrayScalarExpression scalarExpression)
                {
                    // We don't allow subqueries in group by projections.
                    return false;
                }

                public override bool Visit(SqlBetweenScalarExpression scalarExpression)
                {
                    if (this.MatchesGroupByExpression(scalarExpression))
                    {
                        return true;
                    }

                    if (!scalarExpression.Expression.Accept(this))
                    {
                        return false;
                    }

                    if (!scalarExpression.StartInclusive.Accept(this))
                    {
                        return false;
                    }

                    if (!scalarExpression.EndInclusive.Accept(this))
                    {
                        return false;
                    }

                    return true;
                }

                public override bool Visit(SqlBinaryScalarExpression scalarExpression)
                {
                    if (this.MatchesGroupByExpression(scalarExpression))
                    {
                        return true;
                    }

                    if (!scalarExpression.LeftExpression.Accept(this))
                    {
                        return false;
                    }

                    if (!scalarExpression.RightExpression.Accept(this))
                    {
                        return false;
                    }

                    return true;
                }

                public override bool Visit(SqlCoalesceScalarExpression scalarExpression)
                {
                    if (this.MatchesGroupByExpression(scalarExpression))
                    {
                        return true;
                    }

                    if (!scalarExpression.Left.Accept(this))
                    {
                        return false;
                    }

                    if (!scalarExpression.Right.Accept(this))
                    {
                        return false;
                    }

                    return true;
                }

                public override bool Visit(SqlConditionalScalarExpression scalarExpression)
                {
                    if (this.MatchesGroupByExpression(scalarExpression))
                    {
                        return true;
                    }

                    if (!scalarExpression.Condition.Accept(this))
                    {
                        return false;
                    }

                    if (!scalarExpression.Consequent.Accept(this))
                    {
                        return false;
                    }

                    if (!scalarExpression.Alternative.Accept(this))
                    {
                        return false;
                    }

                    return true;
                }

                public override bool Visit(SqlExistsScalarExpression scalarExpression)
                {
                    return false;
                }

                public override bool Visit(SqlFirstScalarExpression scalarExpression)
                {
                    return false;
                }

                public override bool Visit(SqlFunctionCallScalarExpression scalarExpression)
                {
                    if (this.MatchesGroupByExpression(scalarExpression))
                    {
                        return true;
                    }

                    if (!scalarExpression.IsUdf)
                    {
                        if (AggregateIdentifiers.Contains(scalarExpression.Name))
                        {
                            // If the function call is an aggregate
                            return true;
                        }
                    }

                    foreach (SqlScalarExpression arguments in scalarExpression.Arguments)
                    {
                        if (!arguments.Accept(this))
                        {
                            return false;
                        }
                    }

                    return true;
                }

                public override bool Visit(SqlInScalarExpression scalarExpression)
                {
                    if (this.MatchesGroupByExpression(scalarExpression))
                    {
                        return true;
                    }

                    if (!scalarExpression.Needle.Accept(this))
                    {
                        return false;
                    }

                    foreach (SqlScalarExpression item in scalarExpression.Haystack)
                    {
                        if (!item.Accept(this))
                        {
                            return false;
                        }
                    }

                    return true;
                }

                public override bool Visit(SqlLastScalarExpression scalarExpression)
                {
                    return false;
                }

                public override bool Visit(SqlLikeScalarExpression scalarExpression)
                {
                    return false;
                }

                public override bool Visit(SqlLiteralScalarExpression scalarExpression)
                {
                    // Literals don't need to be checked, since they won't reference a non group by column.
                    return true;
                }

                public override bool Visit(SqlMemberIndexerScalarExpression scalarExpression)
                {
                    if (this.MatchesGroupByExpression(scalarExpression))
                    {
                        return true;
                    }

                    return false;
                }

                public override bool Visit(SqlObjectCreateScalarExpression scalarExpression)
                {
                    if (this.MatchesGroupByExpression(scalarExpression))
                    {
                        return true;
                    }

                    foreach (SqlObjectProperty sqlObjectProperty in scalarExpression.Properties)
                    {
                        if (!sqlObjectProperty.Value.Accept(this))
                        {
                            return false;
                        }
                    }

                    return true;
                }

                public override bool Visit(SqlParameterRefScalarExpression scalarExpression)
                {
                    return false;
                }

                public override bool Visit(SqlPropertyRefScalarExpression scalarExpression)
                {
                    if (this.MatchesGroupByExpression(scalarExpression))
                    {
                        return true;
                    }

                    return false;
                }

                public override bool Visit(SqlSubqueryScalarExpression scalarExpression)
                {
                    return false;
                }

                public override bool Visit(SqlUnaryScalarExpression scalarExpression)
                {
                    if (this.MatchesGroupByExpression(scalarExpression))
                    {
                        return true;
                    }

                    if (!scalarExpression.Expression.Accept(this))
                    {
                        return false;
                    }

                    return true;
                }

                private bool MatchesGroupByExpression(SqlScalarExpression scalarExpression)
                {
                    // For now we are just doing string matching
                    string toStringOutput = scalarExpression.ToString();
                    foreach (string groupByExpressionToString in this.groupByScalarExpressionsStrings)
                    {
                        if (groupByExpressionToString == toStringOutput)
                        {
                            return true;
                        }
                    }

                    return false;
                }
            }
        }

        private class UndefinedPropertyRemover : ICosmosElementVisitor<CosmosElement>
        {
            public static UndefinedPropertyRemover Instance = new UndefinedPropertyRemover();

            private UndefinedPropertyRemover()
            {
            }

            public CosmosElement Visit(CosmosArray cosmosArray)
            {
                List<CosmosElement> items = new List<CosmosElement>();
                foreach (CosmosElement arrayItem in cosmosArray)
                {
                    CosmosElement item = arrayItem.Accept(this);
                    if (item is not CosmosUndefined)
                    {
                        items.Add(item);
                    }
                }

                return CosmosArray.Create(items);
            }

            public CosmosElement Visit(CosmosBinary cosmosBinary)
            {
                return cosmosBinary;
            }

            public CosmosElement Visit(CosmosBoolean cosmosBoolean)
            {
                return cosmosBoolean;
            }

            public CosmosElement Visit(CosmosGuid cosmosGuid)
            {
                return cosmosGuid;
            }

            public CosmosElement Visit(CosmosNull cosmosNull)
            {
                return cosmosNull;
            }

            public CosmosElement Visit(CosmosNumber cosmosNumber)
            {
                return cosmosNumber;
            }

            public CosmosElement Visit(CosmosObject cosmosObject)
            {
                Dictionary<string, CosmosElement> properties = new Dictionary<string, CosmosElement>();
                foreach (KeyValuePair<string, CosmosElement> property in cosmosObject)
                {
                    CosmosElement value = property.Value.Accept(this);
                    if(value is not CosmosUndefined)
                    {
                        properties.Add(property.Key, value);
                    }
                }

                return CosmosObject.Create(properties);
            }

            public CosmosElement Visit(CosmosString cosmosString)
            {
                return cosmosString;
            }

            public CosmosElement Visit(CosmosUndefined cosmosUndefined)
            {
                return cosmosUndefined;
            }
        }
    }
}
>>>>>>> 8a596881
<|MERGE_RESOLUTION|>--- conflicted
+++ resolved
@@ -1,1964 +1,988 @@
-<<<<<<< HEAD
-﻿//-----------------------------------------------------------------------
-// <copyright file="SqlInterpreter.cs" company="Microsoft Corporation">
-//     Copyright (c) Microsoft Corporation.  All rights reserved.
-// </copyright>
-//-----------------------------------------------------------------------
-namespace Microsoft.Azure.Cosmos.Tests.Query.OfflineEngine
-{
-    using System;
-    using System.Collections;
-    using System.Collections.Generic;
-    using System.Linq;
-    using Microsoft.Azure.Cosmos.CosmosElements;
-    using Microsoft.Azure.Cosmos.SqlObjects;
-    using Microsoft.Azure.Cosmos.SqlObjects.Visitors;
-    using Microsoft.Azure.Documents;
-    using Newtonsoft.Json.Linq;
-
-    internal static class SqlInterpreter
-    {
-        private static readonly CosmosElement[] NoFromClauseDataSource = new CosmosElement[]
-        {
-            // Single object with a dummy rid 
-            CosmosObject.Create(
-                new Dictionary<string, CosmosElement>()
-                {
-                    { "_rid", CosmosString.Create("AYIMAMmFOw8YAAAAAAAAAA==") }
-                })
-        };
-
-        public static IEnumerable<CosmosElement> ExecuteQuery(
-            IEnumerable<CosmosElement> dataSource,
-            SqlQuery sqlQuery,
-            IReadOnlyDictionary<string, PartitionKeyRange> ridToPartitionKeyRange = null)
-        {
-            if (dataSource == null)
-            {
-                throw new ArgumentNullException($"{nameof(dataSource)} must not be null.");
-            }
-
-            if (sqlQuery == null)
-            {
-                throw new ArgumentNullException($"{nameof(sqlQuery)} must not be null.");
-            }
-
-            PerformStaticAnalysis(sqlQuery);
-
-            if (ridToPartitionKeyRange == null)
-            {
-                ridToPartitionKeyRange = SinglePartitionRidToPartitionKeyRange.Value;
-            }
-
-            // From clause binds the data for the rest of the pipeline
-            if (sqlQuery.FromClause != null)
-            {
-                dataSource = ExecuteFromClause(
-                    dataSource,
-                    sqlQuery.FromClause);
-            }
-            else
-            {
-                dataSource = NoFromClauseDataSource;
-            }
-
-            // We execute the filter here to reduce the data set as soon as possible.
-            if (sqlQuery.WhereClause != null)
-            {
-                dataSource = ExecuteWhereClause(
-                    dataSource,
-                    sqlQuery.WhereClause);
-            }
-
-            // We sort before the projection,
-            // since the projection might remove the order by items.
-            if (sqlQuery.OrderByClause != null)
-            {
-                dataSource = ExecuteOrderByClause(
-                    dataSource,
-                    sqlQuery.OrderByClause,
-                    ridToPartitionKeyRange);
-            }
-            else
-            {
-                // Even for non order by queries we need to order by partition key ranges and document ids
-                dataSource = ExecuteCrossPartitionOrdering(
-                    dataSource,
-                    ridToPartitionKeyRange);
-            }
-
-            IEnumerable<IGrouping<GroupByKey, CosmosElement>> groupings;
-
-            // We need to create the groupings at this point for the rest of the pipeline
-            if (sqlQuery.GroupByClause != null)
-            {
-                groupings = ExecuteGroupByClause(
-                    dataSource,
-                    sqlQuery.GroupByClause);
-            }
-            else
-            {
-                if (AggregateProjectionDector.HasAggregate(sqlQuery.SelectClause.SelectSpec))
-                {
-                    groupings = CreateOneGroupingForWholeCollection(dataSource);
-                }
-                else
-                {
-                    groupings = CreateOneGroupingForEachDocument(dataSource);
-                }
-            }
-
-            // We finally project out the needed columns and remove all binding artifacts
-            dataSource = ExecuteSelectClause(
-                groupings,
-                sqlQuery.SelectClause);
-
-            // Offset limit just performs skip take
-            if (sqlQuery.OffsetLimitClause != null)
-            {
-                dataSource = ExecuteOffsetLimitClause(dataSource, sqlQuery.OffsetLimitClause);
-            }
-
-            dataSource = FilterUndefinedProperties(dataSource);
-
-            return dataSource;
-        }
-
-        private static void PerformStaticAnalysis(SqlQuery sqlQuery)
-        {
-            if (sqlQuery.GroupByClause != null)
-            {
-                GroupByStaticAnalyzer groupByStaticAnalyzer = new GroupByStaticAnalyzer(sqlQuery.GroupByClause.Expressions);
-                sqlQuery.SelectClause.SelectSpec.Accept(groupByStaticAnalyzer);
-            }
-        }
-
-        private static IEnumerable<CosmosElement> FilterUndefinedProperties(IEnumerable<CosmosElement> dataSource)
-        {
-            return dataSource.Select(x => x.Accept(UndefinedPropertyRemover.Instance));
-        }
-
-        private static IEnumerable<CosmosElement> ExecuteSelectClause(
-            IEnumerable<IGrouping<GroupByKey, CosmosElement>> groupings,
-            SqlSelectClause sqlSelectClause)
-        {
-
-            IEnumerable<CosmosElement> dataSource = ProjectOnGroupings(
-                groupings,
-                sqlSelectClause);
-
-            if (sqlSelectClause.HasDistinct)
-            {
-                dataSource = dataSource.Distinct();
-            }
-
-            if (sqlSelectClause.TopSpec != null)
-            {
-                CosmosNumber cosmosTopValue = (CosmosNumber)sqlSelectClause.TopSpec.TopExpresion.Accept(
-                    ScalarExpressionEvaluator.Singleton,
-                    input: null);
-                long topCount = Number64.ToLong(cosmosTopValue.Value);
-                dataSource = dataSource.Take((int)topCount);
-            }
-
-            return dataSource;
-        }
-
-        private static IEnumerable<CosmosElement> ProjectOnGroupings(
-            IEnumerable<IGrouping<GroupByKey, CosmosElement>> groupings,
-            SqlSelectClause sqlSelectClause)
-        {
-            foreach (IGrouping<GroupByKey, CosmosElement> grouping in groupings)
-            {
-                IEnumerable<CosmosElement> dataSource = grouping;
-                if (AggregateProjectionDector.HasAggregate(sqlSelectClause.SelectSpec))
-                {
-                    // If there is an aggregate then we need to just project out the one document
-                    // But we need to transform the query to first evaluate the aggregate on all the documents
-                    AggregateProjectionTransformer aggregateProjectionTransformer = new AggregateProjectionTransformer(dataSource);
-                    SqlSelectSpec transformedSpec = aggregateProjectionTransformer
-                        .TransformAggregatesInProjection(sqlSelectClause.SelectSpec);
-                    CosmosElement aggregationResult = transformedSpec.Accept(
-                        Projector.Singleton,
-                        dataSource.FirstOrDefault());
-                    if (aggregationResult is not CosmosUndefined)
-                    {
-                        dataSource = new CosmosElement[] { aggregationResult };
-                    }
-                    else
-                    {
-                        dataSource = Array.Empty<CosmosElement>();
-                    }
-                }
-                else
-                {
-                    dataSource = dataSource
-                        .Select(element => sqlSelectClause.SelectSpec.Accept(
-                            Projector.Singleton,
-                            element))
-                        .Where(projection => projection is not CosmosUndefined);
-                }
-
-                if (dataSource.Any())
-                {
-                    yield return dataSource.First();
-                }
-            }
-        }
-
-        private static IEnumerable<CosmosElement> ExecuteFromClause(
-            IEnumerable<CosmosElement> dataSource,
-            SqlFromClause sqlFromClause)
-        {
-            dataSource = sqlFromClause.Expression.Accept(
-                DataSourceEvaluator.Singleton,
-                dataSource);
-            return dataSource;
-        }
-
-        private static IEnumerable<CosmosElement> ExecuteWhereClause(
-            IEnumerable<CosmosElement> dataSource,
-            SqlWhereClause sqlWhereClause)
-        {
-            return dataSource
-                .Where(element =>
-                {
-                    CosmosElement evaluation = sqlWhereClause.FilterExpression.Accept(
-                        ScalarExpressionEvaluator.Singleton,
-                        element);
-                    return evaluation is CosmosBoolean cosmosBoolean && cosmosBoolean.Value;
-                });
-        }
-
-        private static IEnumerable<IGrouping<GroupByKey, CosmosElement>> ExecuteGroupByClause(
-            IEnumerable<CosmosElement> dataSource,
-            SqlGroupByClause sqlGroupByClause)
-        {
-            return dataSource.GroupBy(
-                keySelector: (document) =>
-                {
-                    return GetGroupByKey(
-                        document,
-                        sqlGroupByClause.Expressions);
-                },
-                comparer: GroupByKeyEqualityComparer.Singleton);
-        }
-
-        private static IEnumerable<IGrouping<GroupByKey, CosmosElement>> CreateOneGroupingForEachDocument(
-            IEnumerable<CosmosElement> dataSource)
-        {
-            return dataSource.Select(document => new SingleDocumentGrouping(document));
-        }
-
-        private static IEnumerable<IGrouping<GroupByKey, CosmosElement>> CreateOneGroupingForWholeCollection(
-            IEnumerable<CosmosElement> dataSource)
-        {
-            yield return new WholeCollectionGrouping(dataSource);
-        }
-
-        private static GroupByKey GetGroupByKey(
-            CosmosElement element,
-            IReadOnlyList<SqlScalarExpression> groupByExpressions)
-        {
-            List<CosmosElement> groupByValues = new List<CosmosElement>();
-            foreach (SqlScalarExpression groupByExpression in groupByExpressions)
-            {
-                CosmosElement groupByValue = groupByExpression.Accept(
-                    ScalarExpressionEvaluator.Singleton,
-                    element);
-                groupByValues.Add(groupByValue);
-            }
-
-            return new GroupByKey(groupByValues);
-        }
-
-        private static IEnumerable<CosmosElement> ExecuteCrossPartitionOrdering(
-            IEnumerable<CosmosElement> dataSource,
-            IReadOnlyDictionary<string, PartitionKeyRange> ridToPartitionKeyRange)
-        {
-            // Grab from the left most partition first
-            IOrderedEnumerable<CosmosElement> orderedDataSource = dataSource
-            .OrderBy((element) =>
-            {
-                string rid = ((CosmosString)((CosmosObject)element)["_rid"]).Value;
-                PartitionKeyRange partitionKeyRange = ridToPartitionKeyRange[rid];
-                return partitionKeyRange.MinInclusive;
-            },
-            StringComparer.Ordinal);
-
-            // Break all final ties within partition by document id
-            orderedDataSource = orderedDataSource
-                .ThenBy(element => ResourceId.Parse(((CosmosString)((CosmosObject)element)["_rid"]).Value).Database)
-                .ThenBy(element => ResourceId.Parse(((CosmosString)((CosmosObject)element)["_rid"]).Value).Document);
-
-            return orderedDataSource;
-        }
-
-        private static IEnumerable<CosmosElement> ExecuteOrderByClause(
-            IEnumerable<CosmosElement> dataSource,
-            SqlOrderByClause sqlOrderByClause,
-            IReadOnlyDictionary<string, PartitionKeyRange> ridToPartitionKeyRange)
-        {
-            // Sort by the columns left to right
-            SqlOrderByItem firstItem = sqlOrderByClause.OrderByItems[0];
-
-            // Since we don't supply an explicit index on the policy undefined items don't show up in the sort order
-            if (sqlOrderByClause.OrderByItems.Length == 1)
-            {
-                dataSource = dataSource.Where(element => firstItem.Expression.Accept(
-                    ScalarExpressionEvaluator.Singleton,
-                    element) is not CosmosUndefined);
-            }
-
-            IOrderedEnumerable<CosmosElement> orderedDataSource;
-            if (firstItem.IsDescending)
-            {
-                orderedDataSource = dataSource.OrderByDescending(
-                    element => firstItem.Expression.Accept(
-                        ScalarExpressionEvaluator.Singleton,
-                        element));
-            }
-            else
-            {
-                orderedDataSource = dataSource.OrderBy(
-                    element => firstItem.Expression.Accept(
-                        ScalarExpressionEvaluator.Singleton,
-                        element));
-            }
-
-            foreach (SqlOrderByItem sqlOrderByItem in sqlOrderByClause.OrderByItems.Skip(1))
-            {
-                if (sqlOrderByItem.IsDescending)
-                {
-                    orderedDataSource = orderedDataSource.ThenByDescending(
-                        element => sqlOrderByItem.Expression.Accept(
-                            ScalarExpressionEvaluator.Singleton,
-                            element));
-                }
-                else
-                {
-                    orderedDataSource = orderedDataSource.ThenBy(
-                        element => sqlOrderByItem.Expression.Accept(
-                            ScalarExpressionEvaluator.Singleton,
-                            element));
-                }
-            }
-
-            // Grab from the left most partition first
-            orderedDataSource = orderedDataSource
-                .ThenBy((element) =>
-                {
-                    string rid = ((CosmosString)((CosmosObject)element)["_rid"]).Value;
-                    PartitionKeyRange partitionKeyRange = ridToPartitionKeyRange[rid];
-                    return partitionKeyRange.MinInclusive;
-                },
-                StringComparer.Ordinal);
-
-            // Break all final ties within partition by document id
-            if (firstItem.IsDescending)
-            {
-                orderedDataSource = orderedDataSource
-                    .ThenByDescending(element => ResourceId.Parse(((CosmosString)((CosmosObject)element)["_rid"]).Value).Document);
-            }
-            else
-            {
-                orderedDataSource = orderedDataSource
-                    .ThenBy(element => ResourceId.Parse(((CosmosString)((CosmosObject)element)["_rid"]).Value).Document);
-            }
-
-            return orderedDataSource;
-        }
-
-        private static IEnumerable<CosmosElement> ExecuteOffsetLimitClause(
-            IEnumerable<CosmosElement> dataSource,
-            SqlOffsetLimitClause sqlOffsetLimitClause)
-        {
-            SqlOffsetSpec sqlOffsetSpec = sqlOffsetLimitClause.OffsetSpec;
-            if (sqlOffsetSpec != null)
-            {
-                CosmosNumber cosmosOffsetValue = (CosmosNumber)sqlOffsetSpec.OffsetExpression.Accept(
-                    ScalarExpressionEvaluator.Singleton,
-                    input: null);
-                long offsetCount = Number64.ToLong(cosmosOffsetValue.Value);
-                dataSource = dataSource.Skip((int)offsetCount);
-            }
-
-            SqlLimitSpec sqlLimitSpec = sqlOffsetLimitClause.LimitSpec;
-            if (sqlLimitSpec != null)
-            {
-                CosmosNumber cosmosLimitValue = (CosmosNumber)sqlLimitSpec.LimitExpression.Accept(
-                    ScalarExpressionEvaluator.Singleton,
-                    input: null);
-                long limitCount = Number64.ToLong(cosmosLimitValue.Value);
-                dataSource = dataSource.Take((int)limitCount);
-            }
-
-            return dataSource;
-        }
-
-        private sealed class GroupByKey
-        {
-            public GroupByKey(IReadOnlyList<CosmosElement> groupByColums)
-            {
-                if (groupByColums == null)
-                {
-                    throw new ArgumentNullException(nameof(groupByColums));
-                }
-
-                if (groupByColums.Count == 0)
-                {
-                    throw new ArgumentException($"{nameof(groupByColums)} must not be empty.");
-                }
-
-                this.GroupByColums = groupByColums;
-            }
-
-            public IReadOnlyList<CosmosElement> GroupByColums
-            {
-                get;
-            }
-        }
-
-        private sealed class SingleDocumentGrouping : IGrouping<GroupByKey, CosmosElement>
-        {
-            private readonly CosmosElement document;
-
-            public SingleDocumentGrouping(CosmosElement document)
-            {
-                this.document = document;
-                this.Key = null;
-            }
-
-            public GroupByKey Key
-            {
-                get;
-            }
-
-            public IEnumerator<CosmosElement> GetEnumerator()
-            {
-                yield return this.document;
-            }
-
-            IEnumerator IEnumerable.GetEnumerator()
-            {
-                return this.GetEnumerator();
-            }
-        }
-
-        private sealed class WholeCollectionGrouping : IGrouping<GroupByKey, CosmosElement>
-        {
-            private readonly IEnumerable<CosmosElement> collection;
-
-            public WholeCollectionGrouping(IEnumerable<CosmosElement> collection)
-            {
-                if (collection == null)
-                {
-                    throw new ArgumentNullException(nameof(collection));
-                }
-
-                this.collection = collection;
-                this.Key = null;
-            }
-
-            public GroupByKey Key
-            {
-                get;
-            }
-
-            public IEnumerator<CosmosElement> GetEnumerator()
-            {
-                return this.collection.GetEnumerator();
-            }
-
-            IEnumerator IEnumerable.GetEnumerator()
-            {
-                return this.GetEnumerator();
-            }
-        }
-
-        private sealed class GroupByKeyEqualityComparer : IEqualityComparer<GroupByKey>
-        {
-            public static readonly GroupByKeyEqualityComparer Singleton = new GroupByKeyEqualityComparer();
-
-            private GroupByKeyEqualityComparer()
-            {
-            }
-
-            public bool Equals(GroupByKey groupByKey1, GroupByKey groupByKey2)
-            {
-                if (groupByKey1 == null && groupByKey2 == null)
-                {
-                    return true;
-                }
-
-                if (groupByKey1 == null || groupByKey2 == null)
-                {
-                    return false;
-                }
-
-                if (groupByKey1.GroupByColums.Count != groupByKey2.GroupByColums.Count)
-                {
-                    return false;
-                }
-
-                bool equals = true;
-                IEnumerable<Tuple<CosmosElement, CosmosElement>> pairwiseGroupByColumns = groupByKey1.GroupByColums
-                    .Zip(
-                        groupByKey2.GroupByColums,
-                        (first, second) => new Tuple<CosmosElement, CosmosElement>(first, second));
-                foreach (Tuple<CosmosElement, CosmosElement> pairwiseGroupByColumn in pairwiseGroupByColumns)
-                {
-                    CosmosElement columnFromKey1 = pairwiseGroupByColumn.Item1;
-                    CosmosElement columnFromKey2 = pairwiseGroupByColumn.Item2;
-
-                    equals &= columnFromKey1 == columnFromKey2;
-                }
-
-                return equals;
-            }
-
-            public int GetHashCode(GroupByKey groupByKey)
-            {
-                return 0;
-            }
-        }
-
-        private sealed class SinglePartitionRidToPartitionKeyRange : IReadOnlyDictionary<string, PartitionKeyRange>
-        {
-            private static readonly PartitionKeyRange FullRange = new PartitionKeyRange()
-            {
-                MinInclusive = "0",
-                MaxExclusive = "FF",
-                Id = "0",
-            };
-
-            private static readonly IEnumerable<PartitionKeyRange> MockValues = new PartitionKeyRange[] { FullRange };
-
-            public static readonly SinglePartitionRidToPartitionKeyRange Value = new SinglePartitionRidToPartitionKeyRange();
-
-            public PartitionKeyRange this[string key] => FullRange;
-
-            public IEnumerable<string> Keys => throw new NotImplementedException();
-
-            public IEnumerable<PartitionKeyRange> Values => MockValues;
-
-            public int Count => int.MaxValue;
-
-            public bool ContainsKey(string key)
-            {
-                return true;
-            }
-
-            public IEnumerator<KeyValuePair<string, PartitionKeyRange>> GetEnumerator()
-            {
-                throw new NotImplementedException();
-            }
-
-            public bool TryGetValue(string key, out PartitionKeyRange value)
-            {
-                value = FullRange;
-                return true;
-            }
-
-            IEnumerator IEnumerable.GetEnumerator()
-            {
-                throw new NotImplementedException();
-            }
-        }
-
-        private sealed class GroupByStaticAnalyzer : SqlSelectSpecVisitor
-        {
-            private readonly GroupByProjectionScalarExpressionVisitor groupByProjectionScalarExpressionVisitor;
-
-            public GroupByStaticAnalyzer(IReadOnlyList<SqlScalarExpression> groupByScalarExpressions)
-            {
-                this.groupByProjectionScalarExpressionVisitor = new GroupByProjectionScalarExpressionVisitor(groupByScalarExpressions);
-            }
-
-            public override void Visit(SqlSelectListSpec selectSpec)
-            {
-                foreach (SqlSelectItem selectItem in selectSpec.Items)
-                {
-                    if (!selectItem.Expression.Accept(this.groupByProjectionScalarExpressionVisitor))
-                    {
-                        throw new ArgumentException($"{nameof(SqlSelectClause)} has an expression that is neither a group by expression or aggregate.");
-                    }
-                }
-            }
-
-            public override void Visit(SqlSelectStarSpec selectSpec)
-            {
-                // SELECT * is always okay.
-                return;
-            }
-
-            public override void Visit(SqlSelectValueSpec selectSpec)
-            {
-                if (!selectSpec.Expression.Accept(this.groupByProjectionScalarExpressionVisitor))
-                {
-                    throw new ArgumentException($"{nameof(SqlSelectClause)} has an expression that is neither a group by expression or aggregate.");
-                }
-            }
-
-            private sealed class GroupByProjectionScalarExpressionVisitor : SqlScalarExpressionVisitor<bool>
-            {
-                private static readonly HashSet<SqlIdentifier> AggregateIdentifiers = new HashSet<SqlIdentifier>()
-                {
-                    SqlFunctionCallScalarExpression.Identifiers.Avg,
-                    SqlFunctionCallScalarExpression.Identifiers.Count,
-                    SqlFunctionCallScalarExpression.Identifiers.Max,
-                    SqlFunctionCallScalarExpression.Identifiers.Min,
-                    SqlFunctionCallScalarExpression.Identifiers.Sum
-                };
-
-                private readonly HashSet<string> groupByScalarExpressionsStrings;
-
-                public GroupByProjectionScalarExpressionVisitor(IReadOnlyList<SqlScalarExpression> groupByScalarExpressions)
-                {
-                    if (groupByScalarExpressions == null)
-                    {
-                        throw new ArgumentNullException(nameof(groupByScalarExpressions));
-                    }
-
-                    if (groupByScalarExpressions.Any((expression) => expression == null))
-                    {
-                        throw new ArgumentException(nameof(groupByScalarExpressions) + "can not have null elements");
-                    }
-
-                    this.groupByScalarExpressionsStrings = new HashSet<string>();
-                    foreach (SqlScalarExpression sqlScalarExpression in groupByScalarExpressions)
-                    {
-                        this.groupByScalarExpressionsStrings.Add(sqlScalarExpression.ToString());
-                    }
-                }
-
-                public override bool Visit(SqlAllScalarExpression scalarExpression)
-                {
-                    return false;
-                }
-
-                public override bool Visit(SqlArrayCreateScalarExpression scalarExpression)
-                {
-                    if (this.MatchesGroupByExpression(scalarExpression))
-                    {
-                        return true;
-                    }
-
-                    foreach (SqlScalarExpression arrayItem in scalarExpression.Items)
-                    {
-                        if (!arrayItem.Accept(this))
-                        {
-                            return false;
-                        }
-                    }
-
-                    return true;
-                }
-
-                public override bool Visit(SqlArrayScalarExpression scalarExpression)
-                {
-                    // We don't allow subqueries in group by projections.
-                    return false;
-                }
-
-                public override bool Visit(SqlBetweenScalarExpression scalarExpression)
-                {
-                    if (this.MatchesGroupByExpression(scalarExpression))
-                    {
-                        return true;
-                    }
-
-                    if (!scalarExpression.Expression.Accept(this))
-                    {
-                        return false;
-                    }
-
-                    if (!scalarExpression.StartInclusive.Accept(this))
-                    {
-                        return false;
-                    }
-
-                    if (!scalarExpression.EndInclusive.Accept(this))
-                    {
-                        return false;
-                    }
-
-                    return true;
-                }
-
-                public override bool Visit(SqlBinaryScalarExpression scalarExpression)
-                {
-                    if (this.MatchesGroupByExpression(scalarExpression))
-                    {
-                        return true;
-                    }
-
-                    if (!scalarExpression.LeftExpression.Accept(this))
-                    {
-                        return false;
-                    }
-
-                    if (!scalarExpression.RightExpression.Accept(this))
-                    {
-                        return false;
-                    }
-
-                    return true;
-                }
-
-                public override bool Visit(SqlCoalesceScalarExpression scalarExpression)
-                {
-                    if (this.MatchesGroupByExpression(scalarExpression))
-                    {
-                        return true;
-                    }
-
-                    if (!scalarExpression.Left.Accept(this))
-                    {
-                        return false;
-                    }
-
-                    if (!scalarExpression.Right.Accept(this))
-                    {
-                        return false;
-                    }
-
-                    return true;
-                }
-
-                public override bool Visit(SqlConditionalScalarExpression scalarExpression)
-                {
-                    if (this.MatchesGroupByExpression(scalarExpression))
-                    {
-                        return true;
-                    }
-
-                    if (!scalarExpression.Condition.Accept(this))
-                    {
-                        return false;
-                    }
-
-                    if (!scalarExpression.Consequent.Accept(this))
-                    {
-                        return false;
-                    }
-
-                    if (!scalarExpression.Alternative.Accept(this))
-                    {
-                        return false;
-                    }
-
-                    return true;
-                }
-
-                public override bool Visit(SqlExistsScalarExpression scalarExpression)
-                {
-                    return false;
-                }
-
-                public override bool Visit(SqlFunctionCallScalarExpression scalarExpression)
-                {
-                    if (this.MatchesGroupByExpression(scalarExpression))
-                    {
-                        return true;
-                    }
-
-                    if (!scalarExpression.IsUdf)
-                    {
-                        if (AggregateIdentifiers.Contains(scalarExpression.Name))
-                        {
-                            // If the function call is an aggregate
-                            return true;
-                        }
-                    }
-
-                    foreach (SqlScalarExpression arguments in scalarExpression.Arguments)
-                    {
-                        if (!arguments.Accept(this))
-                        {
-                            return false;
-                        }
-                    }
-
-                    return true;
-                }
-
-                public override bool Visit(SqlInScalarExpression scalarExpression)
-                {
-                    if (this.MatchesGroupByExpression(scalarExpression))
-                    {
-                        return true;
-                    }
-
-                    if (!scalarExpression.Needle.Accept(this))
-                    {
-                        return false;
-                    }
-
-                    foreach (SqlScalarExpression item in scalarExpression.Haystack)
-                    {
-                        if (!item.Accept(this))
-                        {
-                            return false;
-                        }
-                    }
-
-                    return true;
-                }
-
-                public override bool Visit(SqlLikeScalarExpression scalarExpression)
-                {
-                    return false;
-                }
-
-                public override bool Visit(SqlLiteralScalarExpression scalarExpression)
-                {
-                    // Literals don't need to be checked, since they won't reference a non group by column.
-                    return true;
-                }
-
-                public override bool Visit(SqlMemberIndexerScalarExpression scalarExpression)
-                {
-                    if (this.MatchesGroupByExpression(scalarExpression))
-                    {
-                        return true;
-                    }
-
-                    return false;
-                }
-
-                public override bool Visit(SqlObjectCreateScalarExpression scalarExpression)
-                {
-                    if (this.MatchesGroupByExpression(scalarExpression))
-                    {
-                        return true;
-                    }
-
-                    foreach (SqlObjectProperty sqlObjectProperty in scalarExpression.Properties)
-                    {
-                        if (!sqlObjectProperty.Value.Accept(this))
-                        {
-                            return false;
-                        }
-                    }
-
-                    return true;
-                }
-
-                public override bool Visit(SqlParameterRefScalarExpression scalarExpression)
-                {
-                    return false;
-                }
-
-                public override bool Visit(SqlPropertyRefScalarExpression scalarExpression)
-                {
-                    if (this.MatchesGroupByExpression(scalarExpression))
-                    {
-                        return true;
-                    }
-
-                    return false;
-                }
-
-                public override bool Visit(SqlSubqueryScalarExpression scalarExpression)
-                {
-                    return false;
-                }
-
-                public override bool Visit(SqlTagsMatchExpression scalarExpression)
-                {
-                    return false;
-                }
-
-                public override bool Visit(SqlUnaryScalarExpression scalarExpression)
-                {
-                    if (this.MatchesGroupByExpression(scalarExpression))
-                    {
-                        return true;
-                    }
-
-                    if (!scalarExpression.Expression.Accept(this))
-                    {
-                        return false;
-                    }
-
-                    return true;
-                }
-
-                private bool MatchesGroupByExpression(SqlScalarExpression scalarExpression)
-                {
-                    // For now we are just doing string matching
-                    string toStringOutput = scalarExpression.ToString();
-                    foreach (string groupByExpressionToString in this.groupByScalarExpressionsStrings)
-                    {
-                        if (groupByExpressionToString == toStringOutput)
-                        {
-                            return true;
-                        }
-                    }
-
-                    return false;
-                }
-            }
-        }
-
-        private class UndefinedPropertyRemover : ICosmosElementVisitor<CosmosElement>
-        {
-            public static UndefinedPropertyRemover Instance = new UndefinedPropertyRemover();
-
-            private UndefinedPropertyRemover()
-            {
-            }
-
-            public CosmosElement Visit(CosmosArray cosmosArray)
-            {
-                List<CosmosElement> items = new List<CosmosElement>();
-                foreach (CosmosElement arrayItem in cosmosArray)
-                {
-                    CosmosElement item = arrayItem.Accept(this);
-                    if (item is not CosmosUndefined)
-                    {
-                        items.Add(item);
-                    }
-                }
-
-                return CosmosArray.Create(items);
-            }
-
-            public CosmosElement Visit(CosmosBinary cosmosBinary)
-            {
-                return cosmosBinary;
-            }
-
-            public CosmosElement Visit(CosmosBoolean cosmosBoolean)
-            {
-                return cosmosBoolean;
-            }
-
-            public CosmosElement Visit(CosmosGuid cosmosGuid)
-            {
-                return cosmosGuid;
-            }
-
-            public CosmosElement Visit(CosmosNull cosmosNull)
-            {
-                return cosmosNull;
-            }
-
-            public CosmosElement Visit(CosmosNumber cosmosNumber)
-            {
-                return cosmosNumber;
-            }
-
-            public CosmosElement Visit(CosmosObject cosmosObject)
-            {
-                Dictionary<string, CosmosElement> properties = new Dictionary<string, CosmosElement>();
-                foreach (KeyValuePair<string, CosmosElement> property in cosmosObject)
-                {
-                    CosmosElement value = property.Value.Accept(this);
-                    if(value is not CosmosUndefined)
-                    {
-                        properties.Add(property.Key, value);
-                    }
-                }
-
-                return CosmosObject.Create(properties);
-            }
-
-            public CosmosElement Visit(CosmosString cosmosString)
-            {
-                return cosmosString;
-            }
-
-            public CosmosElement Visit(CosmosUndefined cosmosUndefined)
-            {
-                return cosmosUndefined;
-            }
-        }
-    }
-}
-=======
-﻿//-----------------------------------------------------------------------
-// <copyright file="SqlInterpreter.cs" company="Microsoft Corporation">
-//     Copyright (c) Microsoft Corporation.  All rights reserved.
-// </copyright>
-//-----------------------------------------------------------------------
-namespace Microsoft.Azure.Cosmos.Tests.Query.OfflineEngine
-{
-    using System;
-    using System.Collections;
-    using System.Collections.Generic;
-    using System.Linq;
-    using Microsoft.Azure.Cosmos.CosmosElements;
-    using Microsoft.Azure.Cosmos.SqlObjects;
-    using Microsoft.Azure.Cosmos.SqlObjects.Visitors;
-    using Microsoft.Azure.Documents;
-    using Newtonsoft.Json.Linq;
-
-    internal static class SqlInterpreter
-    {
-        private static readonly CosmosElement[] NoFromClauseDataSource = new CosmosElement[]
-        {
-            // Single object with a dummy rid 
-            CosmosObject.Create(
-                new Dictionary<string, CosmosElement>()
-                {
-                    { "_rid", CosmosString.Create("AYIMAMmFOw8YAAAAAAAAAA==") }
-                })
-        };
-
-        public static IEnumerable<CosmosElement> ExecuteQuery(
-            IEnumerable<CosmosElement> dataSource,
-            SqlQuery sqlQuery,
-            IReadOnlyDictionary<string, PartitionKeyRange> ridToPartitionKeyRange = null)
-        {
-            if (dataSource == null)
-            {
-                throw new ArgumentNullException($"{nameof(dataSource)} must not be null.");
-            }
-
-            if (sqlQuery == null)
-            {
-                throw new ArgumentNullException($"{nameof(sqlQuery)} must not be null.");
-            }
-
-            PerformStaticAnalysis(sqlQuery);
-
-            if (ridToPartitionKeyRange == null)
-            {
-                ridToPartitionKeyRange = SinglePartitionRidToPartitionKeyRange.Value;
-            }
-
-            // From clause binds the data for the rest of the pipeline
-            if (sqlQuery.FromClause != null)
-            {
-                dataSource = ExecuteFromClause(
-                    dataSource,
-                    sqlQuery.FromClause);
-            }
-            else
-            {
-                dataSource = NoFromClauseDataSource;
-            }
-
-            // We execute the filter here to reduce the data set as soon as possible.
-            if (sqlQuery.WhereClause != null)
-            {
-                dataSource = ExecuteWhereClause(
-                    dataSource,
-                    sqlQuery.WhereClause);
-            }
-
-            // We sort before the projection,
-            // since the projection might remove the order by items.
-            if (sqlQuery.OrderByClause != null)
-            {
-                dataSource = ExecuteOrderByClause(
-                    dataSource,
-                    sqlQuery.OrderByClause,
-                    ridToPartitionKeyRange);
-            }
-            else
-            {
-                // Even for non order by queries we need to order by partition key ranges and document ids
-                dataSource = ExecuteCrossPartitionOrdering(
-                    dataSource,
-                    ridToPartitionKeyRange);
-            }
-
-            IEnumerable<IGrouping<GroupByKey, CosmosElement>> groupings;
-
-            // We need to create the groupings at this point for the rest of the pipeline
-            if (sqlQuery.GroupByClause != null)
-            {
-                groupings = ExecuteGroupByClause(
-                    dataSource,
-                    sqlQuery.GroupByClause);
-            }
-            else
-            {
-                if (AggregateProjectionDector.HasAggregate(sqlQuery.SelectClause.SelectSpec))
-                {
-                    groupings = CreateOneGroupingForWholeCollection(dataSource);
-                }
-                else
-                {
-                    groupings = CreateOneGroupingForEachDocument(dataSource);
-                }
-            }
-
-            // We finally project out the needed columns and remove all binding artifacts
-            dataSource = ExecuteSelectClause(
-                groupings,
-                sqlQuery.SelectClause);
-
-            // Offset limit just performs skip take
-            if (sqlQuery.OffsetLimitClause != null)
-            {
-                dataSource = ExecuteOffsetLimitClause(dataSource, sqlQuery.OffsetLimitClause);
-            }
-
-            dataSource = FilterUndefinedProperties(dataSource);
-
-            return dataSource;
-        }
-
-        private static void PerformStaticAnalysis(SqlQuery sqlQuery)
-        {
-            if (sqlQuery.GroupByClause != null)
-            {
-                GroupByStaticAnalyzer groupByStaticAnalyzer = new GroupByStaticAnalyzer(sqlQuery.GroupByClause.Expressions);
-                sqlQuery.SelectClause.SelectSpec.Accept(groupByStaticAnalyzer);
-            }
-        }
-
-        private static IEnumerable<CosmosElement> FilterUndefinedProperties(IEnumerable<CosmosElement> dataSource)
-        {
-            return dataSource.Select(x => x.Accept(UndefinedPropertyRemover.Instance));
-        }
-
-        private static IEnumerable<CosmosElement> ExecuteSelectClause(
-            IEnumerable<IGrouping<GroupByKey, CosmosElement>> groupings,
-            SqlSelectClause sqlSelectClause)
-        {
-
-            IEnumerable<CosmosElement> dataSource = ProjectOnGroupings(
-                groupings,
-                sqlSelectClause);
-
-            if (sqlSelectClause.HasDistinct)
-            {
-                dataSource = dataSource.Distinct();
-            }
-
-            if (sqlSelectClause.TopSpec != null)
-            {
-                CosmosNumber cosmosTopValue = (CosmosNumber)sqlSelectClause.TopSpec.TopExpresion.Accept(
-                    ScalarExpressionEvaluator.Singleton,
-                    input: null);
-                long topCount = Number64.ToLong(cosmosTopValue.Value);
-                dataSource = dataSource.Take((int)topCount);
-            }
-
-            return dataSource;
-        }
-
-        private static IEnumerable<CosmosElement> ProjectOnGroupings(
-            IEnumerable<IGrouping<GroupByKey, CosmosElement>> groupings,
-            SqlSelectClause sqlSelectClause)
-        {
-            foreach (IGrouping<GroupByKey, CosmosElement> grouping in groupings)
-            {
-                IEnumerable<CosmosElement> dataSource = grouping;
-                if (AggregateProjectionDector.HasAggregate(sqlSelectClause.SelectSpec))
-                {
-                    // If there is an aggregate then we need to just project out the one document
-                    // But we need to transform the query to first evaluate the aggregate on all the documents
-                    AggregateProjectionTransformer aggregateProjectionTransformer = new AggregateProjectionTransformer(dataSource);
-                    SqlSelectSpec transformedSpec = aggregateProjectionTransformer
-                        .TransformAggregatesInProjection(sqlSelectClause.SelectSpec);
-                    CosmosElement aggregationResult = transformedSpec.Accept(
-                        Projector.Singleton,
-                        dataSource.FirstOrDefault());
-                    if (aggregationResult is not CosmosUndefined)
-                    {
-                        dataSource = new CosmosElement[] { aggregationResult };
-                    }
-                    else
-                    {
-                        dataSource = Array.Empty<CosmosElement>();
-                    }
-                }
-                else
-                {
-                    dataSource = dataSource
-                        .Select(element => sqlSelectClause.SelectSpec.Accept(
-                            Projector.Singleton,
-                            element))
-                        .Where(projection => projection is not CosmosUndefined);
-                }
-
-                if (dataSource.Any())
-                {
-                    yield return dataSource.First();
-                }
-            }
-        }
-
-        private static IEnumerable<CosmosElement> ExecuteFromClause(
-            IEnumerable<CosmosElement> dataSource,
-            SqlFromClause sqlFromClause)
-        {
-            dataSource = sqlFromClause.Expression.Accept(
-                DataSourceEvaluator.Singleton,
-                dataSource);
-            return dataSource;
-        }
-
-        private static IEnumerable<CosmosElement> ExecuteWhereClause(
-            IEnumerable<CosmosElement> dataSource,
-            SqlWhereClause sqlWhereClause)
-        {
-            return dataSource
-                .Where(element =>
-                {
-                    CosmosElement evaluation = sqlWhereClause.FilterExpression.Accept(
-                        ScalarExpressionEvaluator.Singleton,
-                        element);
-                    return evaluation is CosmosBoolean cosmosBoolean && cosmosBoolean.Value;
-                });
-        }
-
-        private static IEnumerable<IGrouping<GroupByKey, CosmosElement>> ExecuteGroupByClause(
-            IEnumerable<CosmosElement> dataSource,
-            SqlGroupByClause sqlGroupByClause)
-        {
-            return dataSource.GroupBy(
-                keySelector: (document) =>
-                {
-                    return GetGroupByKey(
-                        document,
-                        sqlGroupByClause.Expressions);
-                },
-                comparer: GroupByKeyEqualityComparer.Singleton);
-        }
-
-        private static IEnumerable<IGrouping<GroupByKey, CosmosElement>> CreateOneGroupingForEachDocument(
-            IEnumerable<CosmosElement> dataSource)
-        {
-            return dataSource.Select(document => new SingleDocumentGrouping(document));
-        }
-
-        private static IEnumerable<IGrouping<GroupByKey, CosmosElement>> CreateOneGroupingForWholeCollection(
-            IEnumerable<CosmosElement> dataSource)
-        {
-            yield return new WholeCollectionGrouping(dataSource);
-        }
-
-        private static GroupByKey GetGroupByKey(
-            CosmosElement element,
-            IReadOnlyList<SqlScalarExpression> groupByExpressions)
-        {
-            List<CosmosElement> groupByValues = new List<CosmosElement>();
-            foreach (SqlScalarExpression groupByExpression in groupByExpressions)
-            {
-                CosmosElement groupByValue = groupByExpression.Accept(
-                    ScalarExpressionEvaluator.Singleton,
-                    element);
-                groupByValues.Add(groupByValue);
-            }
-
-            return new GroupByKey(groupByValues);
-        }
-
-        private static IEnumerable<CosmosElement> ExecuteCrossPartitionOrdering(
-            IEnumerable<CosmosElement> dataSource,
-            IReadOnlyDictionary<string, PartitionKeyRange> ridToPartitionKeyRange)
-        {
-            // Grab from the left most partition first
-            IOrderedEnumerable<CosmosElement> orderedDataSource = dataSource
-            .OrderBy((element) =>
-            {
-                string rid = ((CosmosString)((CosmosObject)element)["_rid"]).Value;
-                PartitionKeyRange partitionKeyRange = ridToPartitionKeyRange[rid];
-                return partitionKeyRange.MinInclusive;
-            },
-            StringComparer.Ordinal);
-
-            // Break all final ties within partition by document id
-            orderedDataSource = orderedDataSource
-                .ThenBy(element => ResourceId.Parse(((CosmosString)((CosmosObject)element)["_rid"]).Value).Database)
-                .ThenBy(element => ResourceId.Parse(((CosmosString)((CosmosObject)element)["_rid"]).Value).Document);
-
-            return orderedDataSource;
-        }
-
-        private static IEnumerable<CosmosElement> ExecuteOrderByClause(
-            IEnumerable<CosmosElement> dataSource,
-            SqlOrderByClause sqlOrderByClause,
-            IReadOnlyDictionary<string, PartitionKeyRange> ridToPartitionKeyRange)
-        {
-            // Sort by the columns left to right
-            SqlOrderByItem firstItem = sqlOrderByClause.OrderByItems[0];
-
-            // Since we don't supply an explicit index on the policy undefined items don't show up in the sort order
-            if (sqlOrderByClause.OrderByItems.Length == 1)
-            {
-                dataSource = dataSource.Where(element => firstItem.Expression.Accept(
-                    ScalarExpressionEvaluator.Singleton,
-                    element) is not CosmosUndefined);
-            }
-
-            IOrderedEnumerable<CosmosElement> orderedDataSource;
-            if (firstItem.IsDescending)
-            {
-                orderedDataSource = dataSource.OrderByDescending(
-                    element => firstItem.Expression.Accept(
-                        ScalarExpressionEvaluator.Singleton,
-                        element));
-            }
-            else
-            {
-                orderedDataSource = dataSource.OrderBy(
-                    element => firstItem.Expression.Accept(
-                        ScalarExpressionEvaluator.Singleton,
-                        element));
-            }
-
-            foreach (SqlOrderByItem sqlOrderByItem in sqlOrderByClause.OrderByItems.Skip(1))
-            {
-                if (sqlOrderByItem.IsDescending)
-                {
-                    orderedDataSource = orderedDataSource.ThenByDescending(
-                        element => sqlOrderByItem.Expression.Accept(
-                            ScalarExpressionEvaluator.Singleton,
-                            element));
-                }
-                else
-                {
-                    orderedDataSource = orderedDataSource.ThenBy(
-                        element => sqlOrderByItem.Expression.Accept(
-                            ScalarExpressionEvaluator.Singleton,
-                            element));
-                }
-            }
-
-            // Grab from the left most partition first
-            orderedDataSource = orderedDataSource
-                .ThenBy((element) =>
-                {
-                    string rid = ((CosmosString)((CosmosObject)element)["_rid"]).Value;
-                    PartitionKeyRange partitionKeyRange = ridToPartitionKeyRange[rid];
-                    return partitionKeyRange.MinInclusive;
-                },
-                StringComparer.Ordinal);
-
-            // Break all final ties within partition by document id
-            if (firstItem.IsDescending)
-            {
-                orderedDataSource = orderedDataSource
-                    .ThenByDescending(element => ResourceId.Parse(((CosmosString)((CosmosObject)element)["_rid"]).Value).Document);
-            }
-            else
-            {
-                orderedDataSource = orderedDataSource
-                    .ThenBy(element => ResourceId.Parse(((CosmosString)((CosmosObject)element)["_rid"]).Value).Document);
-            }
-
-            return orderedDataSource;
-        }
-
-        private static IEnumerable<CosmosElement> ExecuteOffsetLimitClause(
-            IEnumerable<CosmosElement> dataSource,
-            SqlOffsetLimitClause sqlOffsetLimitClause)
-        {
-            SqlOffsetSpec sqlOffsetSpec = sqlOffsetLimitClause.OffsetSpec;
-            if (sqlOffsetSpec != null)
-            {
-                CosmosNumber cosmosOffsetValue = (CosmosNumber)sqlOffsetSpec.OffsetExpression.Accept(
-                    ScalarExpressionEvaluator.Singleton,
-                    input: null);
-                long offsetCount = Number64.ToLong(cosmosOffsetValue.Value);
-                dataSource = dataSource.Skip((int)offsetCount);
-            }
-
-            SqlLimitSpec sqlLimitSpec = sqlOffsetLimitClause.LimitSpec;
-            if (sqlLimitSpec != null)
-            {
-                CosmosNumber cosmosLimitValue = (CosmosNumber)sqlLimitSpec.LimitExpression.Accept(
-                    ScalarExpressionEvaluator.Singleton,
-                    input: null);
-                long limitCount = Number64.ToLong(cosmosLimitValue.Value);
-                dataSource = dataSource.Take((int)limitCount);
-            }
-
-            return dataSource;
-        }
-
-        private sealed class GroupByKey
-        {
-            public GroupByKey(IReadOnlyList<CosmosElement> groupByColums)
-            {
-                if (groupByColums == null)
-                {
-                    throw new ArgumentNullException(nameof(groupByColums));
-                }
-
-                if (groupByColums.Count == 0)
-                {
-                    throw new ArgumentException($"{nameof(groupByColums)} must not be empty.");
-                }
-
-                this.GroupByColums = groupByColums;
-            }
-
-            public IReadOnlyList<CosmosElement> GroupByColums
-            {
-                get;
-            }
-        }
-
-        private sealed class SingleDocumentGrouping : IGrouping<GroupByKey, CosmosElement>
-        {
-            private readonly CosmosElement document;
-
-            public SingleDocumentGrouping(CosmosElement document)
-            {
-                this.document = document;
-                this.Key = null;
-            }
-
-            public GroupByKey Key
-            {
-                get;
-            }
-
-            public IEnumerator<CosmosElement> GetEnumerator()
-            {
-                yield return this.document;
-            }
-
-            IEnumerator IEnumerable.GetEnumerator()
-            {
-                return this.GetEnumerator();
-            }
-        }
-
-        private sealed class WholeCollectionGrouping : IGrouping<GroupByKey, CosmosElement>
-        {
-            private readonly IEnumerable<CosmosElement> collection;
-
-            public WholeCollectionGrouping(IEnumerable<CosmosElement> collection)
-            {
-                if (collection == null)
-                {
-                    throw new ArgumentNullException(nameof(collection));
-                }
-
-                this.collection = collection;
-                this.Key = null;
-            }
-
-            public GroupByKey Key
-            {
-                get;
-            }
-
-            public IEnumerator<CosmosElement> GetEnumerator()
-            {
-                return this.collection.GetEnumerator();
-            }
-
-            IEnumerator IEnumerable.GetEnumerator()
-            {
-                return this.GetEnumerator();
-            }
-        }
-
-        private sealed class GroupByKeyEqualityComparer : IEqualityComparer<GroupByKey>
-        {
-            public static readonly GroupByKeyEqualityComparer Singleton = new GroupByKeyEqualityComparer();
-
-            private GroupByKeyEqualityComparer()
-            {
-            }
-
-            public bool Equals(GroupByKey groupByKey1, GroupByKey groupByKey2)
-            {
-                if (groupByKey1 == null && groupByKey2 == null)
-                {
-                    return true;
-                }
-
-                if (groupByKey1 == null || groupByKey2 == null)
-                {
-                    return false;
-                }
-
-                if (groupByKey1.GroupByColums.Count != groupByKey2.GroupByColums.Count)
-                {
-                    return false;
-                }
-
-                bool equals = true;
-                IEnumerable<Tuple<CosmosElement, CosmosElement>> pairwiseGroupByColumns = groupByKey1.GroupByColums
-                    .Zip(
-                        groupByKey2.GroupByColums,
-                        (first, second) => new Tuple<CosmosElement, CosmosElement>(first, second));
-                foreach (Tuple<CosmosElement, CosmosElement> pairwiseGroupByColumn in pairwiseGroupByColumns)
-                {
-                    CosmosElement columnFromKey1 = pairwiseGroupByColumn.Item1;
-                    CosmosElement columnFromKey2 = pairwiseGroupByColumn.Item2;
-
-                    equals &= columnFromKey1 == columnFromKey2;
-                }
-
-                return equals;
-            }
-
-            public int GetHashCode(GroupByKey groupByKey)
-            {
-                return 0;
-            }
-        }
-
-        private sealed class SinglePartitionRidToPartitionKeyRange : IReadOnlyDictionary<string, PartitionKeyRange>
-        {
-            private static readonly PartitionKeyRange FullRange = new PartitionKeyRange()
-            {
-                MinInclusive = "0",
-                MaxExclusive = "FF",
-                Id = "0",
-            };
-
-            private static readonly IEnumerable<PartitionKeyRange> MockValues = new PartitionKeyRange[] { FullRange };
-
-            public static readonly SinglePartitionRidToPartitionKeyRange Value = new SinglePartitionRidToPartitionKeyRange();
-
-            public PartitionKeyRange this[string key] => FullRange;
-
-            public IEnumerable<string> Keys => throw new NotImplementedException();
-
-            public IEnumerable<PartitionKeyRange> Values => MockValues;
-
-            public int Count => int.MaxValue;
-
-            public bool ContainsKey(string key)
-            {
-                return true;
-            }
-
-            public IEnumerator<KeyValuePair<string, PartitionKeyRange>> GetEnumerator()
-            {
-                throw new NotImplementedException();
-            }
-
-            public bool TryGetValue(string key, out PartitionKeyRange value)
-            {
-                value = FullRange;
-                return true;
-            }
-
-            IEnumerator IEnumerable.GetEnumerator()
-            {
-                throw new NotImplementedException();
-            }
-        }
-
-        private sealed class GroupByStaticAnalyzer : SqlSelectSpecVisitor
-        {
-            private readonly GroupByProjectionScalarExpressionVisitor groupByProjectionScalarExpressionVisitor;
-
-            public GroupByStaticAnalyzer(IReadOnlyList<SqlScalarExpression> groupByScalarExpressions)
-            {
-                this.groupByProjectionScalarExpressionVisitor = new GroupByProjectionScalarExpressionVisitor(groupByScalarExpressions);
-            }
-
-            public override void Visit(SqlSelectListSpec selectSpec)
-            {
-                foreach (SqlSelectItem selectItem in selectSpec.Items)
-                {
-                    if (!selectItem.Expression.Accept(this.groupByProjectionScalarExpressionVisitor))
-                    {
-                        throw new ArgumentException($"{nameof(SqlSelectClause)} has an expression that is neither a group by expression or aggregate.");
-                    }
-                }
-            }
-
-            public override void Visit(SqlSelectStarSpec selectSpec)
-            {
-                // SELECT * is always okay.
-                return;
-            }
-
-            public override void Visit(SqlSelectValueSpec selectSpec)
-            {
-                if (!selectSpec.Expression.Accept(this.groupByProjectionScalarExpressionVisitor))
-                {
-                    throw new ArgumentException($"{nameof(SqlSelectClause)} has an expression that is neither a group by expression or aggregate.");
-                }
-            }
-
-            private sealed class GroupByProjectionScalarExpressionVisitor : SqlScalarExpressionVisitor<bool>
-            {
-                private static readonly HashSet<SqlIdentifier> AggregateIdentifiers = new HashSet<SqlIdentifier>()
-                {
-                    SqlFunctionCallScalarExpression.Identifiers.Avg,
-                    SqlFunctionCallScalarExpression.Identifiers.Count,
-                    SqlFunctionCallScalarExpression.Identifiers.Max,
-                    SqlFunctionCallScalarExpression.Identifiers.Min,
-                    SqlFunctionCallScalarExpression.Identifiers.Sum
-                };
-
-                private readonly HashSet<string> groupByScalarExpressionsStrings;
-
-                public GroupByProjectionScalarExpressionVisitor(IReadOnlyList<SqlScalarExpression> groupByScalarExpressions)
-                {
-                    if (groupByScalarExpressions == null)
-                    {
-                        throw new ArgumentNullException(nameof(groupByScalarExpressions));
-                    }
-
-                    if (groupByScalarExpressions.Any((expression) => expression == null))
-                    {
-                        throw new ArgumentException(nameof(groupByScalarExpressions) + "can not have null elements");
-                    }
-
-                    this.groupByScalarExpressionsStrings = new HashSet<string>();
-                    foreach (SqlScalarExpression sqlScalarExpression in groupByScalarExpressions)
-                    {
-                        this.groupByScalarExpressionsStrings.Add(sqlScalarExpression.ToString());
-                    }
-                }
-
-                public override bool Visit(SqlAllScalarExpression scalarExpression)
-                {
-                    return false;
-                }
-
-                public override bool Visit(SqlArrayCreateScalarExpression scalarExpression)
-                {
-                    if (this.MatchesGroupByExpression(scalarExpression))
-                    {
-                        return true;
-                    }
-
-                    foreach (SqlScalarExpression arrayItem in scalarExpression.Items)
-                    {
-                        if (!arrayItem.Accept(this))
-                        {
-                            return false;
-                        }
-                    }
-
-                    return true;
-                }
-
-                public override bool Visit(SqlArrayScalarExpression scalarExpression)
-                {
-                    // We don't allow subqueries in group by projections.
-                    return false;
-                }
-
-                public override bool Visit(SqlBetweenScalarExpression scalarExpression)
-                {
-                    if (this.MatchesGroupByExpression(scalarExpression))
-                    {
-                        return true;
-                    }
-
-                    if (!scalarExpression.Expression.Accept(this))
-                    {
-                        return false;
-                    }
-
-                    if (!scalarExpression.StartInclusive.Accept(this))
-                    {
-                        return false;
-                    }
-
-                    if (!scalarExpression.EndInclusive.Accept(this))
-                    {
-                        return false;
-                    }
-
-                    return true;
-                }
-
-                public override bool Visit(SqlBinaryScalarExpression scalarExpression)
-                {
-                    if (this.MatchesGroupByExpression(scalarExpression))
-                    {
-                        return true;
-                    }
-
-                    if (!scalarExpression.LeftExpression.Accept(this))
-                    {
-                        return false;
-                    }
-
-                    if (!scalarExpression.RightExpression.Accept(this))
-                    {
-                        return false;
-                    }
-
-                    return true;
-                }
-
-                public override bool Visit(SqlCoalesceScalarExpression scalarExpression)
-                {
-                    if (this.MatchesGroupByExpression(scalarExpression))
-                    {
-                        return true;
-                    }
-
-                    if (!scalarExpression.Left.Accept(this))
-                    {
-                        return false;
-                    }
-
-                    if (!scalarExpression.Right.Accept(this))
-                    {
-                        return false;
-                    }
-
-                    return true;
-                }
-
-                public override bool Visit(SqlConditionalScalarExpression scalarExpression)
-                {
-                    if (this.MatchesGroupByExpression(scalarExpression))
-                    {
-                        return true;
-                    }
-
-                    if (!scalarExpression.Condition.Accept(this))
-                    {
-                        return false;
-                    }
-
-                    if (!scalarExpression.Consequent.Accept(this))
-                    {
-                        return false;
-                    }
-
-                    if (!scalarExpression.Alternative.Accept(this))
-                    {
-                        return false;
-                    }
-
-                    return true;
-                }
-
-                public override bool Visit(SqlExistsScalarExpression scalarExpression)
-                {
-                    return false;
-                }
-
-                public override bool Visit(SqlFirstScalarExpression scalarExpression)
-                {
-                    return false;
-                }
-
-                public override bool Visit(SqlFunctionCallScalarExpression scalarExpression)
-                {
-                    if (this.MatchesGroupByExpression(scalarExpression))
-                    {
-                        return true;
-                    }
-
-                    if (!scalarExpression.IsUdf)
-                    {
-                        if (AggregateIdentifiers.Contains(scalarExpression.Name))
-                        {
-                            // If the function call is an aggregate
-                            return true;
-                        }
-                    }
-
-                    foreach (SqlScalarExpression arguments in scalarExpression.Arguments)
-                    {
-                        if (!arguments.Accept(this))
-                        {
-                            return false;
-                        }
-                    }
-
-                    return true;
-                }
-
-                public override bool Visit(SqlInScalarExpression scalarExpression)
-                {
-                    if (this.MatchesGroupByExpression(scalarExpression))
-                    {
-                        return true;
-                    }
-
-                    if (!scalarExpression.Needle.Accept(this))
-                    {
-                        return false;
-                    }
-
-                    foreach (SqlScalarExpression item in scalarExpression.Haystack)
-                    {
-                        if (!item.Accept(this))
-                        {
-                            return false;
-                        }
-                    }
-
-                    return true;
-                }
-
-                public override bool Visit(SqlLastScalarExpression scalarExpression)
-                {
-                    return false;
-                }
-
-                public override bool Visit(SqlLikeScalarExpression scalarExpression)
-                {
-                    return false;
-                }
-
-                public override bool Visit(SqlLiteralScalarExpression scalarExpression)
-                {
-                    // Literals don't need to be checked, since they won't reference a non group by column.
-                    return true;
-                }
-
-                public override bool Visit(SqlMemberIndexerScalarExpression scalarExpression)
-                {
-                    if (this.MatchesGroupByExpression(scalarExpression))
-                    {
-                        return true;
-                    }
-
-                    return false;
-                }
-
-                public override bool Visit(SqlObjectCreateScalarExpression scalarExpression)
-                {
-                    if (this.MatchesGroupByExpression(scalarExpression))
-                    {
-                        return true;
-                    }
-
-                    foreach (SqlObjectProperty sqlObjectProperty in scalarExpression.Properties)
-                    {
-                        if (!sqlObjectProperty.Value.Accept(this))
-                        {
-                            return false;
-                        }
-                    }
-
-                    return true;
-                }
-
-                public override bool Visit(SqlParameterRefScalarExpression scalarExpression)
-                {
-                    return false;
-                }
-
-                public override bool Visit(SqlPropertyRefScalarExpression scalarExpression)
-                {
-                    if (this.MatchesGroupByExpression(scalarExpression))
-                    {
-                        return true;
-                    }
-
-                    return false;
-                }
-
-                public override bool Visit(SqlSubqueryScalarExpression scalarExpression)
-                {
-                    return false;
-                }
-
-                public override bool Visit(SqlUnaryScalarExpression scalarExpression)
-                {
-                    if (this.MatchesGroupByExpression(scalarExpression))
-                    {
-                        return true;
-                    }
-
-                    if (!scalarExpression.Expression.Accept(this))
-                    {
-                        return false;
-                    }
-
-                    return true;
-                }
-
-                private bool MatchesGroupByExpression(SqlScalarExpression scalarExpression)
-                {
-                    // For now we are just doing string matching
-                    string toStringOutput = scalarExpression.ToString();
-                    foreach (string groupByExpressionToString in this.groupByScalarExpressionsStrings)
-                    {
-                        if (groupByExpressionToString == toStringOutput)
-                        {
-                            return true;
-                        }
-                    }
-
-                    return false;
-                }
-            }
-        }
-
-        private class UndefinedPropertyRemover : ICosmosElementVisitor<CosmosElement>
-        {
-            public static UndefinedPropertyRemover Instance = new UndefinedPropertyRemover();
-
-            private UndefinedPropertyRemover()
-            {
-            }
-
-            public CosmosElement Visit(CosmosArray cosmosArray)
-            {
-                List<CosmosElement> items = new List<CosmosElement>();
-                foreach (CosmosElement arrayItem in cosmosArray)
-                {
-                    CosmosElement item = arrayItem.Accept(this);
-                    if (item is not CosmosUndefined)
-                    {
-                        items.Add(item);
-                    }
-                }
-
-                return CosmosArray.Create(items);
-            }
-
-            public CosmosElement Visit(CosmosBinary cosmosBinary)
-            {
-                return cosmosBinary;
-            }
-
-            public CosmosElement Visit(CosmosBoolean cosmosBoolean)
-            {
-                return cosmosBoolean;
-            }
-
-            public CosmosElement Visit(CosmosGuid cosmosGuid)
-            {
-                return cosmosGuid;
-            }
-
-            public CosmosElement Visit(CosmosNull cosmosNull)
-            {
-                return cosmosNull;
-            }
-
-            public CosmosElement Visit(CosmosNumber cosmosNumber)
-            {
-                return cosmosNumber;
-            }
-
-            public CosmosElement Visit(CosmosObject cosmosObject)
-            {
-                Dictionary<string, CosmosElement> properties = new Dictionary<string, CosmosElement>();
-                foreach (KeyValuePair<string, CosmosElement> property in cosmosObject)
-                {
-                    CosmosElement value = property.Value.Accept(this);
-                    if(value is not CosmosUndefined)
-                    {
-                        properties.Add(property.Key, value);
-                    }
-                }
-
-                return CosmosObject.Create(properties);
-            }
-
-            public CosmosElement Visit(CosmosString cosmosString)
-            {
-                return cosmosString;
-            }
-
-            public CosmosElement Visit(CosmosUndefined cosmosUndefined)
-            {
-                return cosmosUndefined;
-            }
-        }
-    }
-}
->>>>>>> 8a596881
+﻿//-----------------------------------------------------------------------
+// <copyright file="SqlInterpreter.cs" company="Microsoft Corporation">
+//     Copyright (c) Microsoft Corporation.  All rights reserved.
+// </copyright>
+//-----------------------------------------------------------------------
+namespace Microsoft.Azure.Cosmos.Tests.Query.OfflineEngine
+{
+    using System;
+    using System.Collections;
+    using System.Collections.Generic;
+    using System.Linq;
+    using Microsoft.Azure.Cosmos.CosmosElements;
+    using Microsoft.Azure.Cosmos.SqlObjects;
+    using Microsoft.Azure.Cosmos.SqlObjects.Visitors;
+    using Microsoft.Azure.Documents;
+    using Newtonsoft.Json.Linq;
+
+    internal static class SqlInterpreter
+    {
+        private static readonly CosmosElement[] NoFromClauseDataSource = new CosmosElement[]
+        {
+            // Single object with a dummy rid 
+            CosmosObject.Create(
+                new Dictionary<string, CosmosElement>()
+                {
+                    { "_rid", CosmosString.Create("AYIMAMmFOw8YAAAAAAAAAA==") }
+                })
+        };
+
+        public static IEnumerable<CosmosElement> ExecuteQuery(
+            IEnumerable<CosmosElement> dataSource,
+            SqlQuery sqlQuery,
+            IReadOnlyDictionary<string, PartitionKeyRange> ridToPartitionKeyRange = null)
+        {
+            if (dataSource == null)
+            {
+                throw new ArgumentNullException($"{nameof(dataSource)} must not be null.");
+            }
+
+            if (sqlQuery == null)
+            {
+                throw new ArgumentNullException($"{nameof(sqlQuery)} must not be null.");
+            }
+
+            PerformStaticAnalysis(sqlQuery);
+
+            if (ridToPartitionKeyRange == null)
+            {
+                ridToPartitionKeyRange = SinglePartitionRidToPartitionKeyRange.Value;
+            }
+
+            // From clause binds the data for the rest of the pipeline
+            if (sqlQuery.FromClause != null)
+            {
+                dataSource = ExecuteFromClause(
+                    dataSource,
+                    sqlQuery.FromClause);
+            }
+            else
+            {
+                dataSource = NoFromClauseDataSource;
+            }
+
+            // We execute the filter here to reduce the data set as soon as possible.
+            if (sqlQuery.WhereClause != null)
+            {
+                dataSource = ExecuteWhereClause(
+                    dataSource,
+                    sqlQuery.WhereClause);
+            }
+
+            // We sort before the projection,
+            // since the projection might remove the order by items.
+            if (sqlQuery.OrderByClause != null)
+            {
+                dataSource = ExecuteOrderByClause(
+                    dataSource,
+                    sqlQuery.OrderByClause,
+                    ridToPartitionKeyRange);
+            }
+            else
+            {
+                // Even for non order by queries we need to order by partition key ranges and document ids
+                dataSource = ExecuteCrossPartitionOrdering(
+                    dataSource,
+                    ridToPartitionKeyRange);
+            }
+
+            IEnumerable<IGrouping<GroupByKey, CosmosElement>> groupings;
+
+            // We need to create the groupings at this point for the rest of the pipeline
+            if (sqlQuery.GroupByClause != null)
+            {
+                groupings = ExecuteGroupByClause(
+                    dataSource,
+                    sqlQuery.GroupByClause);
+            }
+            else
+            {
+                if (AggregateProjectionDector.HasAggregate(sqlQuery.SelectClause.SelectSpec))
+                {
+                    groupings = CreateOneGroupingForWholeCollection(dataSource);
+                }
+                else
+                {
+                    groupings = CreateOneGroupingForEachDocument(dataSource);
+                }
+            }
+
+            // We finally project out the needed columns and remove all binding artifacts
+            dataSource = ExecuteSelectClause(
+                groupings,
+                sqlQuery.SelectClause);
+
+            // Offset limit just performs skip take
+            if (sqlQuery.OffsetLimitClause != null)
+            {
+                dataSource = ExecuteOffsetLimitClause(dataSource, sqlQuery.OffsetLimitClause);
+            }
+
+            dataSource = FilterUndefinedProperties(dataSource);
+
+            return dataSource;
+        }
+
+        private static void PerformStaticAnalysis(SqlQuery sqlQuery)
+        {
+            if (sqlQuery.GroupByClause != null)
+            {
+                GroupByStaticAnalyzer groupByStaticAnalyzer = new GroupByStaticAnalyzer(sqlQuery.GroupByClause.Expressions);
+                sqlQuery.SelectClause.SelectSpec.Accept(groupByStaticAnalyzer);
+            }
+        }
+
+        private static IEnumerable<CosmosElement> FilterUndefinedProperties(IEnumerable<CosmosElement> dataSource)
+        {
+            return dataSource.Select(x => x.Accept(UndefinedPropertyRemover.Instance));
+        }
+
+        private static IEnumerable<CosmosElement> ExecuteSelectClause(
+            IEnumerable<IGrouping<GroupByKey, CosmosElement>> groupings,
+            SqlSelectClause sqlSelectClause)
+        {
+
+            IEnumerable<CosmosElement> dataSource = ProjectOnGroupings(
+                groupings,
+                sqlSelectClause);
+
+            if (sqlSelectClause.HasDistinct)
+            {
+                dataSource = dataSource.Distinct();
+            }
+
+            if (sqlSelectClause.TopSpec != null)
+            {
+                CosmosNumber cosmosTopValue = (CosmosNumber)sqlSelectClause.TopSpec.TopExpresion.Accept(
+                    ScalarExpressionEvaluator.Singleton,
+                    input: null);
+                long topCount = Number64.ToLong(cosmosTopValue.Value);
+                dataSource = dataSource.Take((int)topCount);
+            }
+
+            return dataSource;
+        }
+
+        private static IEnumerable<CosmosElement> ProjectOnGroupings(
+            IEnumerable<IGrouping<GroupByKey, CosmosElement>> groupings,
+            SqlSelectClause sqlSelectClause)
+        {
+            foreach (IGrouping<GroupByKey, CosmosElement> grouping in groupings)
+            {
+                IEnumerable<CosmosElement> dataSource = grouping;
+                if (AggregateProjectionDector.HasAggregate(sqlSelectClause.SelectSpec))
+                {
+                    // If there is an aggregate then we need to just project out the one document
+                    // But we need to transform the query to first evaluate the aggregate on all the documents
+                    AggregateProjectionTransformer aggregateProjectionTransformer = new AggregateProjectionTransformer(dataSource);
+                    SqlSelectSpec transformedSpec = aggregateProjectionTransformer
+                        .TransformAggregatesInProjection(sqlSelectClause.SelectSpec);
+                    CosmosElement aggregationResult = transformedSpec.Accept(
+                        Projector.Singleton,
+                        dataSource.FirstOrDefault());
+                    if (aggregationResult is not CosmosUndefined)
+                    {
+                        dataSource = new CosmosElement[] { aggregationResult };
+                    }
+                    else
+                    {
+                        dataSource = Array.Empty<CosmosElement>();
+                    }
+                }
+                else
+                {
+                    dataSource = dataSource
+                        .Select(element => sqlSelectClause.SelectSpec.Accept(
+                            Projector.Singleton,
+                            element))
+                        .Where(projection => projection is not CosmosUndefined);
+                }
+
+                if (dataSource.Any())
+                {
+                    yield return dataSource.First();
+                }
+            }
+        }
+
+        private static IEnumerable<CosmosElement> ExecuteFromClause(
+            IEnumerable<CosmosElement> dataSource,
+            SqlFromClause sqlFromClause)
+        {
+            dataSource = sqlFromClause.Expression.Accept(
+                DataSourceEvaluator.Singleton,
+                dataSource);
+            return dataSource;
+        }
+
+        private static IEnumerable<CosmosElement> ExecuteWhereClause(
+            IEnumerable<CosmosElement> dataSource,
+            SqlWhereClause sqlWhereClause)
+        {
+            return dataSource
+                .Where(element =>
+                {
+                    CosmosElement evaluation = sqlWhereClause.FilterExpression.Accept(
+                        ScalarExpressionEvaluator.Singleton,
+                        element);
+                    return evaluation is CosmosBoolean cosmosBoolean && cosmosBoolean.Value;
+                });
+        }
+
+        private static IEnumerable<IGrouping<GroupByKey, CosmosElement>> ExecuteGroupByClause(
+            IEnumerable<CosmosElement> dataSource,
+            SqlGroupByClause sqlGroupByClause)
+        {
+            return dataSource.GroupBy(
+                keySelector: (document) =>
+                {
+                    return GetGroupByKey(
+                        document,
+                        sqlGroupByClause.Expressions);
+                },
+                comparer: GroupByKeyEqualityComparer.Singleton);
+        }
+
+        private static IEnumerable<IGrouping<GroupByKey, CosmosElement>> CreateOneGroupingForEachDocument(
+            IEnumerable<CosmosElement> dataSource)
+        {
+            return dataSource.Select(document => new SingleDocumentGrouping(document));
+        }
+
+        private static IEnumerable<IGrouping<GroupByKey, CosmosElement>> CreateOneGroupingForWholeCollection(
+            IEnumerable<CosmosElement> dataSource)
+        {
+            yield return new WholeCollectionGrouping(dataSource);
+        }
+
+        private static GroupByKey GetGroupByKey(
+            CosmosElement element,
+            IReadOnlyList<SqlScalarExpression> groupByExpressions)
+        {
+            List<CosmosElement> groupByValues = new List<CosmosElement>();
+            foreach (SqlScalarExpression groupByExpression in groupByExpressions)
+            {
+                CosmosElement groupByValue = groupByExpression.Accept(
+                    ScalarExpressionEvaluator.Singleton,
+                    element);
+                groupByValues.Add(groupByValue);
+            }
+
+            return new GroupByKey(groupByValues);
+        }
+
+        private static IEnumerable<CosmosElement> ExecuteCrossPartitionOrdering(
+            IEnumerable<CosmosElement> dataSource,
+            IReadOnlyDictionary<string, PartitionKeyRange> ridToPartitionKeyRange)
+        {
+            // Grab from the left most partition first
+            IOrderedEnumerable<CosmosElement> orderedDataSource = dataSource
+            .OrderBy((element) =>
+            {
+                string rid = ((CosmosString)((CosmosObject)element)["_rid"]).Value;
+                PartitionKeyRange partitionKeyRange = ridToPartitionKeyRange[rid];
+                return partitionKeyRange.MinInclusive;
+            },
+            StringComparer.Ordinal);
+
+            // Break all final ties within partition by document id
+            orderedDataSource = orderedDataSource
+                .ThenBy(element => ResourceId.Parse(((CosmosString)((CosmosObject)element)["_rid"]).Value).Database)
+                .ThenBy(element => ResourceId.Parse(((CosmosString)((CosmosObject)element)["_rid"]).Value).Document);
+
+            return orderedDataSource;
+        }
+
+        private static IEnumerable<CosmosElement> ExecuteOrderByClause(
+            IEnumerable<CosmosElement> dataSource,
+            SqlOrderByClause sqlOrderByClause,
+            IReadOnlyDictionary<string, PartitionKeyRange> ridToPartitionKeyRange)
+        {
+            // Sort by the columns left to right
+            SqlOrderByItem firstItem = sqlOrderByClause.OrderByItems[0];
+
+            // Since we don't supply an explicit index on the policy undefined items don't show up in the sort order
+            if (sqlOrderByClause.OrderByItems.Length == 1)
+            {
+                dataSource = dataSource.Where(element => firstItem.Expression.Accept(
+                    ScalarExpressionEvaluator.Singleton,
+                    element) is not CosmosUndefined);
+            }
+
+            IOrderedEnumerable<CosmosElement> orderedDataSource;
+            if (firstItem.IsDescending)
+            {
+                orderedDataSource = dataSource.OrderByDescending(
+                    element => firstItem.Expression.Accept(
+                        ScalarExpressionEvaluator.Singleton,
+                        element));
+            }
+            else
+            {
+                orderedDataSource = dataSource.OrderBy(
+                    element => firstItem.Expression.Accept(
+                        ScalarExpressionEvaluator.Singleton,
+                        element));
+            }
+
+            foreach (SqlOrderByItem sqlOrderByItem in sqlOrderByClause.OrderByItems.Skip(1))
+            {
+                if (sqlOrderByItem.IsDescending)
+                {
+                    orderedDataSource = orderedDataSource.ThenByDescending(
+                        element => sqlOrderByItem.Expression.Accept(
+                            ScalarExpressionEvaluator.Singleton,
+                            element));
+                }
+                else
+                {
+                    orderedDataSource = orderedDataSource.ThenBy(
+                        element => sqlOrderByItem.Expression.Accept(
+                            ScalarExpressionEvaluator.Singleton,
+                            element));
+                }
+            }
+
+            // Grab from the left most partition first
+            orderedDataSource = orderedDataSource
+                .ThenBy((element) =>
+                {
+                    string rid = ((CosmosString)((CosmosObject)element)["_rid"]).Value;
+                    PartitionKeyRange partitionKeyRange = ridToPartitionKeyRange[rid];
+                    return partitionKeyRange.MinInclusive;
+                },
+                StringComparer.Ordinal);
+
+            // Break all final ties within partition by document id
+            if (firstItem.IsDescending)
+            {
+                orderedDataSource = orderedDataSource
+                    .ThenByDescending(element => ResourceId.Parse(((CosmosString)((CosmosObject)element)["_rid"]).Value).Document);
+            }
+            else
+            {
+                orderedDataSource = orderedDataSource
+                    .ThenBy(element => ResourceId.Parse(((CosmosString)((CosmosObject)element)["_rid"]).Value).Document);
+            }
+
+            return orderedDataSource;
+        }
+
+        private static IEnumerable<CosmosElement> ExecuteOffsetLimitClause(
+            IEnumerable<CosmosElement> dataSource,
+            SqlOffsetLimitClause sqlOffsetLimitClause)
+        {
+            SqlOffsetSpec sqlOffsetSpec = sqlOffsetLimitClause.OffsetSpec;
+            if (sqlOffsetSpec != null)
+            {
+                CosmosNumber cosmosOffsetValue = (CosmosNumber)sqlOffsetSpec.OffsetExpression.Accept(
+                    ScalarExpressionEvaluator.Singleton,
+                    input: null);
+                long offsetCount = Number64.ToLong(cosmosOffsetValue.Value);
+                dataSource = dataSource.Skip((int)offsetCount);
+            }
+
+            SqlLimitSpec sqlLimitSpec = sqlOffsetLimitClause.LimitSpec;
+            if (sqlLimitSpec != null)
+            {
+                CosmosNumber cosmosLimitValue = (CosmosNumber)sqlLimitSpec.LimitExpression.Accept(
+                    ScalarExpressionEvaluator.Singleton,
+                    input: null);
+                long limitCount = Number64.ToLong(cosmosLimitValue.Value);
+                dataSource = dataSource.Take((int)limitCount);
+            }
+
+            return dataSource;
+        }
+
+        private sealed class GroupByKey
+        {
+            public GroupByKey(IReadOnlyList<CosmosElement> groupByColums)
+            {
+                if (groupByColums == null)
+                {
+                    throw new ArgumentNullException(nameof(groupByColums));
+                }
+
+                if (groupByColums.Count == 0)
+                {
+                    throw new ArgumentException($"{nameof(groupByColums)} must not be empty.");
+                }
+
+                this.GroupByColums = groupByColums;
+            }
+
+            public IReadOnlyList<CosmosElement> GroupByColums
+            {
+                get;
+            }
+        }
+
+        private sealed class SingleDocumentGrouping : IGrouping<GroupByKey, CosmosElement>
+        {
+            private readonly CosmosElement document;
+
+            public SingleDocumentGrouping(CosmosElement document)
+            {
+                this.document = document;
+                this.Key = null;
+            }
+
+            public GroupByKey Key
+            {
+                get;
+            }
+
+            public IEnumerator<CosmosElement> GetEnumerator()
+            {
+                yield return this.document;
+            }
+
+            IEnumerator IEnumerable.GetEnumerator()
+            {
+                return this.GetEnumerator();
+            }
+        }
+
+        private sealed class WholeCollectionGrouping : IGrouping<GroupByKey, CosmosElement>
+        {
+            private readonly IEnumerable<CosmosElement> collection;
+
+            public WholeCollectionGrouping(IEnumerable<CosmosElement> collection)
+            {
+                if (collection == null)
+                {
+                    throw new ArgumentNullException(nameof(collection));
+                }
+
+                this.collection = collection;
+                this.Key = null;
+            }
+
+            public GroupByKey Key
+            {
+                get;
+            }
+
+            public IEnumerator<CosmosElement> GetEnumerator()
+            {
+                return this.collection.GetEnumerator();
+            }
+
+            IEnumerator IEnumerable.GetEnumerator()
+            {
+                return this.GetEnumerator();
+            }
+        }
+
+        private sealed class GroupByKeyEqualityComparer : IEqualityComparer<GroupByKey>
+        {
+            public static readonly GroupByKeyEqualityComparer Singleton = new GroupByKeyEqualityComparer();
+
+            private GroupByKeyEqualityComparer()
+            {
+            }
+
+            public bool Equals(GroupByKey groupByKey1, GroupByKey groupByKey2)
+            {
+                if (groupByKey1 == null && groupByKey2 == null)
+                {
+                    return true;
+                }
+
+                if (groupByKey1 == null || groupByKey2 == null)
+                {
+                    return false;
+                }
+
+                if (groupByKey1.GroupByColums.Count != groupByKey2.GroupByColums.Count)
+                {
+                    return false;
+                }
+
+                bool equals = true;
+                IEnumerable<Tuple<CosmosElement, CosmosElement>> pairwiseGroupByColumns = groupByKey1.GroupByColums
+                    .Zip(
+                        groupByKey2.GroupByColums,
+                        (first, second) => new Tuple<CosmosElement, CosmosElement>(first, second));
+                foreach (Tuple<CosmosElement, CosmosElement> pairwiseGroupByColumn in pairwiseGroupByColumns)
+                {
+                    CosmosElement columnFromKey1 = pairwiseGroupByColumn.Item1;
+                    CosmosElement columnFromKey2 = pairwiseGroupByColumn.Item2;
+
+                    equals &= columnFromKey1 == columnFromKey2;
+                }
+
+                return equals;
+            }
+
+            public int GetHashCode(GroupByKey groupByKey)
+            {
+                return 0;
+            }
+        }
+
+        private sealed class SinglePartitionRidToPartitionKeyRange : IReadOnlyDictionary<string, PartitionKeyRange>
+        {
+            private static readonly PartitionKeyRange FullRange = new PartitionKeyRange()
+            {
+                MinInclusive = "0",
+                MaxExclusive = "FF",
+                Id = "0",
+            };
+
+            private static readonly IEnumerable<PartitionKeyRange> MockValues = new PartitionKeyRange[] { FullRange };
+
+            public static readonly SinglePartitionRidToPartitionKeyRange Value = new SinglePartitionRidToPartitionKeyRange();
+
+            public PartitionKeyRange this[string key] => FullRange;
+
+            public IEnumerable<string> Keys => throw new NotImplementedException();
+
+            public IEnumerable<PartitionKeyRange> Values => MockValues;
+
+            public int Count => int.MaxValue;
+
+            public bool ContainsKey(string key)
+            {
+                return true;
+            }
+
+            public IEnumerator<KeyValuePair<string, PartitionKeyRange>> GetEnumerator()
+            {
+                throw new NotImplementedException();
+            }
+
+            public bool TryGetValue(string key, out PartitionKeyRange value)
+            {
+                value = FullRange;
+                return true;
+            }
+
+            IEnumerator IEnumerable.GetEnumerator()
+            {
+                throw new NotImplementedException();
+            }
+        }
+
+        private sealed class GroupByStaticAnalyzer : SqlSelectSpecVisitor
+        {
+            private readonly GroupByProjectionScalarExpressionVisitor groupByProjectionScalarExpressionVisitor;
+
+            public GroupByStaticAnalyzer(IReadOnlyList<SqlScalarExpression> groupByScalarExpressions)
+            {
+                this.groupByProjectionScalarExpressionVisitor = new GroupByProjectionScalarExpressionVisitor(groupByScalarExpressions);
+            }
+
+            public override void Visit(SqlSelectListSpec selectSpec)
+            {
+                foreach (SqlSelectItem selectItem in selectSpec.Items)
+                {
+                    if (!selectItem.Expression.Accept(this.groupByProjectionScalarExpressionVisitor))
+                    {
+                        throw new ArgumentException($"{nameof(SqlSelectClause)} has an expression that is neither a group by expression or aggregate.");
+                    }
+                }
+            }
+
+            public override void Visit(SqlSelectStarSpec selectSpec)
+            {
+                // SELECT * is always okay.
+                return;
+            }
+
+            public override void Visit(SqlSelectValueSpec selectSpec)
+            {
+                if (!selectSpec.Expression.Accept(this.groupByProjectionScalarExpressionVisitor))
+                {
+                    throw new ArgumentException($"{nameof(SqlSelectClause)} has an expression that is neither a group by expression or aggregate.");
+                }
+            }
+
+            private sealed class GroupByProjectionScalarExpressionVisitor : SqlScalarExpressionVisitor<bool>
+            {
+                private static readonly HashSet<SqlIdentifier> AggregateIdentifiers = new HashSet<SqlIdentifier>()
+                {
+                    SqlFunctionCallScalarExpression.Identifiers.Avg,
+                    SqlFunctionCallScalarExpression.Identifiers.Count,
+                    SqlFunctionCallScalarExpression.Identifiers.Max,
+                    SqlFunctionCallScalarExpression.Identifiers.Min,
+                    SqlFunctionCallScalarExpression.Identifiers.Sum
+                };
+
+                private readonly HashSet<string> groupByScalarExpressionsStrings;
+
+                public GroupByProjectionScalarExpressionVisitor(IReadOnlyList<SqlScalarExpression> groupByScalarExpressions)
+                {
+                    if (groupByScalarExpressions == null)
+                    {
+                        throw new ArgumentNullException(nameof(groupByScalarExpressions));
+                    }
+
+                    if (groupByScalarExpressions.Any((expression) => expression == null))
+                    {
+                        throw new ArgumentException(nameof(groupByScalarExpressions) + "can not have null elements");
+                    }
+
+                    this.groupByScalarExpressionsStrings = new HashSet<string>();
+                    foreach (SqlScalarExpression sqlScalarExpression in groupByScalarExpressions)
+                    {
+                        this.groupByScalarExpressionsStrings.Add(sqlScalarExpression.ToString());
+                    }
+                }
+
+                public override bool Visit(SqlAllScalarExpression scalarExpression)
+                {
+                    return false;
+                }
+
+                public override bool Visit(SqlArrayCreateScalarExpression scalarExpression)
+                {
+                    if (this.MatchesGroupByExpression(scalarExpression))
+                    {
+                        return true;
+                    }
+
+                    foreach (SqlScalarExpression arrayItem in scalarExpression.Items)
+                    {
+                        if (!arrayItem.Accept(this))
+                        {
+                            return false;
+                        }
+                    }
+
+                    return true;
+                }
+
+                public override bool Visit(SqlArrayScalarExpression scalarExpression)
+                {
+                    // We don't allow subqueries in group by projections.
+                    return false;
+                }
+
+                public override bool Visit(SqlBetweenScalarExpression scalarExpression)
+                {
+                    if (this.MatchesGroupByExpression(scalarExpression))
+                    {
+                        return true;
+                    }
+
+                    if (!scalarExpression.Expression.Accept(this))
+                    {
+                        return false;
+                    }
+
+                    if (!scalarExpression.StartInclusive.Accept(this))
+                    {
+                        return false;
+                    }
+
+                    if (!scalarExpression.EndInclusive.Accept(this))
+                    {
+                        return false;
+                    }
+
+                    return true;
+                }
+
+                public override bool Visit(SqlBinaryScalarExpression scalarExpression)
+                {
+                    if (this.MatchesGroupByExpression(scalarExpression))
+                    {
+                        return true;
+                    }
+
+                    if (!scalarExpression.LeftExpression.Accept(this))
+                    {
+                        return false;
+                    }
+
+                    if (!scalarExpression.RightExpression.Accept(this))
+                    {
+                        return false;
+                    }
+
+                    return true;
+                }
+
+                public override bool Visit(SqlCoalesceScalarExpression scalarExpression)
+                {
+                    if (this.MatchesGroupByExpression(scalarExpression))
+                    {
+                        return true;
+                    }
+
+                    if (!scalarExpression.Left.Accept(this))
+                    {
+                        return false;
+                    }
+
+                    if (!scalarExpression.Right.Accept(this))
+                    {
+                        return false;
+                    }
+
+                    return true;
+                }
+
+                public override bool Visit(SqlConditionalScalarExpression scalarExpression)
+                {
+                    if (this.MatchesGroupByExpression(scalarExpression))
+                    {
+                        return true;
+                    }
+
+                    if (!scalarExpression.Condition.Accept(this))
+                    {
+                        return false;
+                    }
+
+                    if (!scalarExpression.Consequent.Accept(this))
+                    {
+                        return false;
+                    }
+
+                    if (!scalarExpression.Alternative.Accept(this))
+                    {
+                        return false;
+                    }
+
+                    return true;
+                }
+
+                public override bool Visit(SqlExistsScalarExpression scalarExpression)
+                {
+                    return false;
+                }
+
+                public override bool Visit(SqlFirstScalarExpression scalarExpression)
+                {
+                    return false;
+                }
+
+                public override bool Visit(SqlFunctionCallScalarExpression scalarExpression)
+                {
+                    if (this.MatchesGroupByExpression(scalarExpression))
+                    {
+                        return true;
+                    }
+
+                    if (!scalarExpression.IsUdf)
+                    {
+                        if (AggregateIdentifiers.Contains(scalarExpression.Name))
+                        {
+                            // If the function call is an aggregate
+                            return true;
+                        }
+                    }
+
+                    foreach (SqlScalarExpression arguments in scalarExpression.Arguments)
+                    {
+                        if (!arguments.Accept(this))
+                        {
+                            return false;
+                        }
+                    }
+
+                    return true;
+                }
+
+                public override bool Visit(SqlInScalarExpression scalarExpression)
+                {
+                    if (this.MatchesGroupByExpression(scalarExpression))
+                    {
+                        return true;
+                    }
+
+                    if (!scalarExpression.Needle.Accept(this))
+                    {
+                        return false;
+                    }
+
+                    foreach (SqlScalarExpression item in scalarExpression.Haystack)
+                    {
+                        if (!item.Accept(this))
+                        {
+                            return false;
+                        }
+                    }
+
+                    return true;
+                }
+
+                public override bool Visit(SqlLastScalarExpression scalarExpression)
+                {
+                    return false;
+                }
+
+                public override bool Visit(SqlLikeScalarExpression scalarExpression)
+                {
+                    return false;
+                }
+
+                public override bool Visit(SqlLiteralScalarExpression scalarExpression)
+                {
+                    // Literals don't need to be checked, since they won't reference a non group by column.
+                    return true;
+                }
+
+                public override bool Visit(SqlMemberIndexerScalarExpression scalarExpression)
+                {
+                    if (this.MatchesGroupByExpression(scalarExpression))
+                    {
+                        return true;
+                    }
+
+                    return false;
+                }
+
+                public override bool Visit(SqlObjectCreateScalarExpression scalarExpression)
+                {
+                    if (this.MatchesGroupByExpression(scalarExpression))
+                    {
+                        return true;
+                    }
+
+                    foreach (SqlObjectProperty sqlObjectProperty in scalarExpression.Properties)
+                    {
+                        if (!sqlObjectProperty.Value.Accept(this))
+                        {
+                            return false;
+                        }
+                    }
+
+                    return true;
+                }
+
+                public override bool Visit(SqlParameterRefScalarExpression scalarExpression)
+                {
+                    return false;
+                }
+
+                public override bool Visit(SqlPropertyRefScalarExpression scalarExpression)
+                {
+                    if (this.MatchesGroupByExpression(scalarExpression))
+                    {
+                        return true;
+                    }
+
+                    return false;
+                }
+
+                public override bool Visit(SqlSubqueryScalarExpression scalarExpression)
+                {
+                    return false;
+                }
+
+                public override bool Visit(SqlTagsMatchExpression scalarExpression)
+                {
+                    return false;
+                }
+
+                public override bool Visit(SqlUnaryScalarExpression scalarExpression)
+                {
+                    if (this.MatchesGroupByExpression(scalarExpression))
+                    {
+                        return true;
+                    }
+
+                    if (!scalarExpression.Expression.Accept(this))
+                    {
+                        return false;
+                    }
+
+                    return true;
+                }
+
+                private bool MatchesGroupByExpression(SqlScalarExpression scalarExpression)
+                {
+                    // For now we are just doing string matching
+                    string toStringOutput = scalarExpression.ToString();
+                    foreach (string groupByExpressionToString in this.groupByScalarExpressionsStrings)
+                    {
+                        if (groupByExpressionToString == toStringOutput)
+                        {
+                            return true;
+                        }
+                    }
+
+                    return false;
+                }
+            }
+        }
+
+        private class UndefinedPropertyRemover : ICosmosElementVisitor<CosmosElement>
+        {
+            public static UndefinedPropertyRemover Instance = new UndefinedPropertyRemover();
+
+            private UndefinedPropertyRemover()
+            {
+            }
+
+            public CosmosElement Visit(CosmosArray cosmosArray)
+            {
+                List<CosmosElement> items = new List<CosmosElement>();
+                foreach (CosmosElement arrayItem in cosmosArray)
+                {
+                    CosmosElement item = arrayItem.Accept(this);
+                    if (item is not CosmosUndefined)
+                    {
+                        items.Add(item);
+                    }
+                }
+
+                return CosmosArray.Create(items);
+            }
+
+            public CosmosElement Visit(CosmosBinary cosmosBinary)
+            {
+                return cosmosBinary;
+            }
+
+            public CosmosElement Visit(CosmosBoolean cosmosBoolean)
+            {
+                return cosmosBoolean;
+            }
+
+            public CosmosElement Visit(CosmosGuid cosmosGuid)
+            {
+                return cosmosGuid;
+            }
+
+            public CosmosElement Visit(CosmosNull cosmosNull)
+            {
+                return cosmosNull;
+            }
+
+            public CosmosElement Visit(CosmosNumber cosmosNumber)
+            {
+                return cosmosNumber;
+            }
+
+            public CosmosElement Visit(CosmosObject cosmosObject)
+            {
+                Dictionary<string, CosmosElement> properties = new Dictionary<string, CosmosElement>();
+                foreach (KeyValuePair<string, CosmosElement> property in cosmosObject)
+                {
+                    CosmosElement value = property.Value.Accept(this);
+                    if(value is not CosmosUndefined)
+                    {
+                        properties.Add(property.Key, value);
+                    }
+                }
+
+                return CosmosObject.Create(properties);
+            }
+
+            public CosmosElement Visit(CosmosString cosmosString)
+            {
+                return cosmosString;
+            }
+
+            public CosmosElement Visit(CosmosUndefined cosmosUndefined)
+            {
+                return cosmosUndefined;
+            }
+        }
+    }
+}