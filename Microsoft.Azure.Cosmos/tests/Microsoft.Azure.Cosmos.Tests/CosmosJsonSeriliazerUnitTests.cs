﻿//------------------------------------------------------------
// Copyright (c) Microsoft Corporation.  All rights reserved.
//------------------------------------------------------------

namespace Microsoft.Azure.Cosmos.Core.Tests
{
    using System.Collections.ObjectModel;
    using System.IO;
<<<<<<< HEAD
    using System.Net.Http;
    using System.Text;
    using Microsoft.Azure.Cosmos.Client.Core.Tests;
    using Microsoft.Azure.Cosmos.Handlers;
    using Microsoft.Azure.Cosmos.Json;
=======
    using System.Net;
    using System.Threading;
    using System.Threading.Tasks;
    using Microsoft.Azure.Cosmos.Scripts;
>>>>>>> 77d12653
    using Microsoft.VisualStudio.TestTools.UnitTesting;
    using Moq;
    using Newtonsoft.Json;

    [TestClass]
    public class CosmosJsonSeriliazerUnitTests
    {
        private ToDoActivity toDoActivity = new ToDoActivity()
        {
            id = "c1d433c1-369d-430e-91e5-14e3ce588f71",
            taskNum = 42,
            cost = double.MaxValue,
            description = "cosmos json serializer",
            status = "TBD"
        };

        private string toDoActivityJson = @"{""id"":""c1d433c1-369d-430e-91e5-14e3ce588f71"",""taskNum"":42,""cost"":1.7976931348623157E+308,""description"":""cosmos json serializer"",""status"":""TBD""}";

        [TestMethod]
        public void ValidateSerializer()
        {
            CosmosJsonSerializerCore cosmosDefaultJsonSerializer = new CosmosJsonSerializerCore();
            using (Stream stream = cosmosDefaultJsonSerializer.ToStream<ToDoActivity>(this.toDoActivity))
            {
                Assert.IsNotNull(stream);
                ToDoActivity result = cosmosDefaultJsonSerializer.FromStream<ToDoActivity>(stream);
                Assert.IsNotNull(result);
                Assert.AreEqual(this.toDoActivity.id, result.id);
                Assert.AreEqual(this.toDoActivity.taskNum, result.taskNum);
                Assert.AreEqual(this.toDoActivity.cost, result.cost);
                Assert.AreEqual(this.toDoActivity.description, result.description);
                Assert.AreEqual(this.toDoActivity.status, result.status);
            }
        }

        [TestMethod]
        public void ValidateJson()
        {
            CosmosJsonSerializerCore cosmosDefaultJsonSerializer = new CosmosJsonSerializerCore();
            using (Stream stream = cosmosDefaultJsonSerializer.ToStream<ToDoActivity>(this.toDoActivity))
            {
                Assert.IsNotNull(stream);
                using (StreamReader reader = new StreamReader(stream))
                {
                    string responseAsString = reader.ReadToEnd();
                    Assert.IsNotNull(responseAsString);
                    Assert.AreEqual(this.toDoActivityJson, responseAsString);
                }
            }
        }
<<<<<<< HEAD
        
=======

        [TestMethod]
        public async Task ValidateResponseFactoryJsonSerializer()
        {
            CosmosResponseMessage databaseResponse = this.CreateResponse();
            CosmosResponseMessage containerResponse = this.CreateResponse();
            CosmosResponseMessage storedProcedureExecuteResponse = this.CreateResponse();
            CosmosResponseMessage storedProcedureResponse = this.CreateResponse();
            CosmosResponseMessage triggerResponse = this.CreateResponse();
            CosmosResponseMessage udfResponse = this.CreateResponse();
            CosmosResponseMessage itemResponse = this.CreateResponse();
            CosmosResponseMessage feedResponse = this.CreateResponse();

            Mock<CosmosJsonSerializer> mockUserJsonSerializer = new Mock<CosmosJsonSerializer>();
            Mock<CosmosJsonSerializer> mockDefaultJsonSerializer = new Mock<CosmosJsonSerializer>();
            CosmosResponseFactory cosmosResponseFactory = new CosmosResponseFactory(
               defaultJsonSerializer: mockDefaultJsonSerializer.Object,
               userJsonSerializer: mockUserJsonSerializer.Object);

            // Test the user specified response
            mockUserJsonSerializer.Setup(x => x.FromStream<ToDoActivity>(itemResponse.Content)).Returns(new ToDoActivity());
            mockUserJsonSerializer.Setup(x => x.FromStream<ToDoActivity>(storedProcedureExecuteResponse.Content)).Returns(new ToDoActivity());
            mockUserJsonSerializer.Setup(x => x.FromStream<CosmosFeedResponseUtil<ToDoActivity>>(feedResponse.Content)).Returns(new CosmosFeedResponseUtil<ToDoActivity>() { Data = new Collection<ToDoActivity>() });

            // Verify all the user types use the user specified version
            await cosmosResponseFactory.CreateItemResponseAsync<ToDoActivity>(Task.FromResult(itemResponse));
            await cosmosResponseFactory.CreateStoredProcedureExecuteResponseAsync<ToDoActivity>(Task.FromResult(storedProcedureExecuteResponse));
            cosmosResponseFactory.CreateResultSetQueryResponse<ToDoActivity>(feedResponse);

            // Throw if the setups were not called
            mockUserJsonSerializer.VerifyAll();

            // Test the system specified response
            CosmosContainerSettings containerSettings = new CosmosContainerSettings("mockId", "/pk");
            CosmosDatabaseSettings databaseSettings = new CosmosDatabaseSettings()
            {
                Id = "mock"
            };

            CosmosStoredProcedureSettings cosmosStoredProcedureSettings = new CosmosStoredProcedureSettings()
            {
                Id = "mock"
            };

            CosmosTriggerSettings cosmosTriggerSettings = new CosmosTriggerSettings()
            {
                Id = "mock"
            };

            CosmosUserDefinedFunctionSettings cosmosUserDefinedFunctionSettings = new CosmosUserDefinedFunctionSettings()
            {
                Id = "mock"
            };

            mockDefaultJsonSerializer.Setup(x => x.FromStream<CosmosDatabaseSettings>(databaseResponse.Content)).Returns(databaseSettings);
            mockDefaultJsonSerializer.Setup(x => x.FromStream<CosmosContainerSettings>(containerResponse.Content)).Returns(containerSettings);
            mockDefaultJsonSerializer.Setup(x => x.FromStream<CosmosStoredProcedureSettings>(storedProcedureResponse.Content)).Returns(cosmosStoredProcedureSettings);
            mockDefaultJsonSerializer.Setup(x => x.FromStream<CosmosTriggerSettings>(triggerResponse.Content)).Returns(cosmosTriggerSettings);
            mockDefaultJsonSerializer.Setup(x => x.FromStream<CosmosUserDefinedFunctionSettings>(udfResponse.Content)).Returns(cosmosUserDefinedFunctionSettings);

            Mock<CosmosContainer> mockContainer = new Mock<CosmosContainer>();
            Mock<CosmosDatabase> mockDatabase = new Mock<CosmosDatabase>();

            // Verify all the system types that should always use default
            await cosmosResponseFactory.CreateContainerResponseAsync(mockContainer.Object, Task.FromResult(containerResponse));
            await cosmosResponseFactory.CreateDatabaseResponseAsync(mockDatabase.Object, Task.FromResult(databaseResponse));
            await cosmosResponseFactory.CreateStoredProcedureResponseAsync(Task.FromResult(storedProcedureResponse));
            await cosmosResponseFactory.CreateTriggerResponseAsync(Task.FromResult(triggerResponse));
            await cosmosResponseFactory.CreateUserDefinedFunctionResponseAsync(Task.FromResult(udfResponse));

            // Throw if the setups were not called
            mockDefaultJsonSerializer.VerifyAll();
        }

        private CosmosResponseMessage CreateResponse()
        {
            CosmosResponseMessage cosmosResponse = new CosmosResponseMessage(statusCode: HttpStatusCode.OK)
            {
                Content = new MemoryStream()
            };
            return cosmosResponse;
        }


>>>>>>> 77d12653
        public class ToDoActivity
        {
            public string id { get; set; }
            public int taskNum { get; set; }
            public double cost { get; set; }
            public string description { get; set; }
            public string status { get; set; }

        }
    }
}<|MERGE_RESOLUTION|>--- conflicted
+++ resolved
@@ -6,18 +6,12 @@
 {
     using System.Collections.ObjectModel;
     using System.IO;
-<<<<<<< HEAD
-    using System.Net.Http;
+    using System.Net;
     using System.Text;
-    using Microsoft.Azure.Cosmos.Client.Core.Tests;
-    using Microsoft.Azure.Cosmos.Handlers;
-    using Microsoft.Azure.Cosmos.Json;
-=======
-    using System.Net;
     using System.Threading;
     using System.Threading.Tasks;
     using Microsoft.Azure.Cosmos.Scripts;
->>>>>>> 77d12653
+    using Microsoft.Azure.Cosmos.Json;
     using Microsoft.VisualStudio.TestTools.UnitTesting;
     using Moq;
     using Newtonsoft.Json;
@@ -68,9 +62,6 @@
                 }
             }
         }
-<<<<<<< HEAD
-        
-=======
 
         [TestMethod]
         public async Task ValidateResponseFactoryJsonSerializer()
@@ -154,8 +145,7 @@
             return cosmosResponse;
         }
 
-
->>>>>>> 77d12653
+        
         public class ToDoActivity
         {
             public string id { get; set; }
